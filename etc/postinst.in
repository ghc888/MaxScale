--- conflicted
+++ resolved
@@ -29,18 +29,7 @@
 chmod 0755 @MAXSCALE_VARDIR@/cache/maxscale
 chmod 0755 @MAXSCALE_VARDIR@/run/maxscale
 
-<<<<<<< HEAD
-# Copy init.d script and ldconfig file
-if [ -f "@CMAKE_INSTALL_PREFIX@/@MAXSCALE_SHAREDIR@/maxscale" ]
-then
-    cp @CMAKE_INSTALL_PREFIX@/@MAXSCALE_SHAREDIR@/maxscale /etc/init.d/
-else
-    echo "Could not find init script: @CMAKE_INSTALL_PREFIX@/@MAXSCALE_SHAREDIR@/maxscale" >& 2
-fi
-
-=======
 # Install ldconfig files
->>>>>>> 38b452d1
 if [ -f "@CMAKE_INSTALL_PREFIX@/@MAXSCALE_SHAREDIR@/maxscale.conf" ]
 then
     cp @CMAKE_INSTALL_PREFIX@/@MAXSCALE_SHAREDIR@/maxscale.conf /etc/ld.so.conf.d/
@@ -48,11 +37,7 @@
     echo "Could not find ldconfig file: @CMAKE_INSTALL_PREFIX@/@MAXSCALE_SHAREDIR@/maxscale.conf" >& 2
 fi
 
-<<<<<<< HEAD
-# Only copy the scripts if systemd folder and systemctl executable are found
-=======
 # Only copy the service files if the systemd folder and systemctl executable are found
->>>>>>> 38b452d1
 if [ -f @CMAKE_INSTALL_PREFIX@/@MAXSCALE_SHAREDIR@/maxscale.service ] && [ -x "$(which systemctl)" ]
 then
     if [ -d "/lib/systemd/system"  ]
@@ -65,9 +50,6 @@
         systemctl daemon-reload
     fi
 else
-<<<<<<< HEAD
-    echo "Could not find systemd service file: @CMAKE_INSTALL_PREFIX@/@MAXSCALE_SHAREDIR@/maxscale.service" >& 2
-=======
     # If systemd is not present, use init.d scripts
     if [ -f "@CMAKE_INSTALL_PREFIX@/@MAXSCALE_SHAREDIR@/maxscale" ]
     then
@@ -75,7 +57,6 @@
     else
         echo "Could not find init script: @CMAKE_INSTALL_PREFIX@/@MAXSCALE_SHAREDIR@/maxscale" >& 2
     fi
->>>>>>> 38b452d1
 fi
 
 # If no maxscale.cnf file is found in /etc, copy the template file there
