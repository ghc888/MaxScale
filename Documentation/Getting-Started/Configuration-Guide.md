# MaxScale Configuration & Usage Scenarios

## Introduction

The purpose of this document is to describe how to configure MaxScale and to discuss some possible usage scenarios for MaxScale. MaxScale is designed with flexibility in mind, and consists of an event processing core with various support functions and plugin modules that tailor the behavior of the MaxScale itself.

# Table of Contents

* [Configuration](#configuration)
  * [Global Settings](#global-settings)
  * [Service](#service)
<<<<<<< HEAD
    * [Service and SSL](#service-and-ssl)
  * [Server](#server)
  * [Listener](#listener)
=======
  * [Server](#server)
  * [Listener](#listener)
  * [Listener and SSL](#listener-and-ssl) 
>>>>>>> 38b452d1
* [Router Modules](#routing-modules)
* [Diagnostic Modules](#diagnostic-modules)
* [Monitor Modules](#monitor-modules)
* [Filter Modules](#filter-modules)
* [Reloading Configuration](#reloading-configuration)
* [Authentication](#authentication)
* [Error Reporting](#error-reporting)

### Terms


|        Term       |    Description
------------------- | ------------------
           service | A service represents a set of databases with a specific access mechanism that is offered to clients of MaxScale. The access mechanism defines the algorithm that MaxScale will use to direct particular requests to the individual databases.
            server | A server represents an individual database server to which a client can be connected via MaxScale.
            router | A router is a module within MaxScale that will route client requests to the various database servers which MaxScale provides a service interface to.
connection routing | Connection routing is a method of handling requests in which MaxScale will accept connections from a client and route data on that connection to a single database using a single connection. Connection based routing will not examine individual requests on a connection and it will not move that connection once it is established.
statement routing  | Statement routing is a method of handling requests in which each request within a connection will be handled individually. Requests may be sent to one or more servers and connections may be dynamically added or removed from the session.
          protocol | A protocol is a module of software that is used to communicate with another software entity within the system. MaxScale supports the dynamic loading of protocol modules to allow for increased flexibility.
            module | A module is a separate code entity that may be loaded dynamically into MaxScale to increase the available functionality. Modules are implemented as run-time loadable shared objects.
           monitor | A monitor is a module that can be executed within MaxScale to monitor the state of a set of database. The use of an internal monitor is optional, monitoring may be performed externally to MaxScale.
          listener | A listener is the network endpoint that is used to listen for connections to MaxScale from the client applications. A listener is associated to a single service, however, a service may have many listeners.
connection failover| When a connection currently being used between MaxScale and the database server fails a replacement will be automatically created to another server by MaxScale without client intervention
  backend database | A term used to refer to a database that sits behind MaxScale and is accessed by applications via MaxScale.
            filter | A module that can be placed between the client and the MaxScale router module. All client data passes through the filter module and may be examined or modified by the filter modules.  Filters may be chained together to form processing pipelines.

## Configuration

The MaxScale configuration is read from a file that MaxScale will look for
in a number of places.

1. Location given with the --configdir=<path> command line argument

2. MaxScale will look for a configuration file called `maxscale.cnf` in the directory `/etc/maxscale.cnf`

An explicit path to a configuration file can be passed by using the `-f` option to MaxScale.

The configuration file itself is based on the ".ini" file format and consists of various sections that are used to build the configuration; these sections define services, servers, listeners, monitors and global settings. Parameters, which expect a comma-separated list of values can be defined on multiple lines. The following is an example of a multi-line definition.

```
[MyService]
type=service
router=readconnroute
servers=server1,
        server2,
        server3
```

The values of the parameter that are not on the first line need to have at least one whitespace character before them in order for them to be recognized as a part of the multi-line parameter.

### Global Settings

The global settings, in a section named `[MaxScale]`, allow various parameters that affect MaxScale as a whole to be tuned.

#### `threads`

This parameter controls the number of worker threads that are handling the
events coming from the kernel. The default is 1 thread. It is recommended that
you start with one thread and increase the number if you require greater
performance. Increasing the amount of worker threads beyond the number of
processor cores does not improve the performance, rather is likely to degrade
it, and can consume resources needlessly.

You can enable automatic configuration of this value by setting the value to
`auto`. This way MaxScale will detect the number of available processors and
set the amount of threads to be equal to that number. This should only be used
for systems dedicated for running MaxScale.

```
# Valid options are:
#       threads=[<number of threads> | auto ]

[MaxScale]
threads=1
```

It should be noted that additional threads will be created to execute other internal services within MaxScale. This setting is used to configure the number of threads that will be used to manage the user connections.

#### `auth_connect_timeout`

The connection timeout in seconds for the MySQL connections to the backend server when user authentication data is fetched. Increasing the value of this parameter will cause MaxScale to wait longer for a response from the backend server before aborting the authentication process.

#### `auth_read_timeout`

The read timeout in seconds for the MySQL connection to the backend database when user authentication data is fetched. Increasing the value of this parameter will cause MaxScale to wait longer for a response from the backend server when user data is being actively fetched. If the authentication is failing and you either have a large number of database users and grants or the connection to the backend servers is slow, it is a good idea to increase this value.

#### `auth_write_timeout`

The write timeout in seconds for the MySQL connection to the backend database when user authentication data is fetched. Currently MaxScale does not write or modify the data in the backend server.

#### `ms_timestamp`

Enable or disable the high precision timestamps in logfiles. Enabling this adds millisecond precision to all logfile timestamps.

```
# Valid options are:
#       ms_timestamp=<0|1>
ms_timestamp=1
```

#### `syslog`
Enable to disable to logging of messages to *syslog*.

By default logging to *syslog* is enabled.
```
# Valid options are:
#       syslog=<0|1>
syslog=1
```

To enable logging to syslog use the value 1 and to disable use
the value 0.

#### `maxlog`
Enable to disable to logging of messages to MaxScale's log file.

By default logging to *maxlog* is enabled.
```
# Valid options are:
#       syslog=<0|1>
maxlog=1
```

To enable logging to the MaxScale log file use the value 1 and to
disable use the value 0.

#### `log_to_shm`
Enable or disable the writing of the *maxscale.log* file to shared memory.
If enabled, then the actual log file will be created under `/dev/shm` and
a symbolic link to that file will be created in the *MaxScale* log directory.

Logging to shared memory may be appropriate if *log_info* and/or *log_debug*
are enabled, as logging to a regular file may in that case cause performance
degradation, due to the amount of data logged. However, as shared memory is
a scarce resource, logging to shared memory should be used only temporarily
and not regularly.

Since *MaxScale* can log to both file and *syslog* an approach that provides
maximum flexibility is to enable *syslog* and *log_to_shm*, and to disable
*maxlog*. That way messages will normally be logged to *syslog*, but if
there is something to investigate, *log_info* and *maxlog* can be enabled
from *maxadmin*, in which case informational messages will be logged to
the *maxscale.log* file that resides in shared memory.

By default, logging to shared memory is disabled.

```
# Valid options are:
#       log_to_shm=<0|1>
log_to_shm=1
```

To enable logging to shared memory use the value 1 and to disable use
the value 0.
<<<<<<< HEAD

#### `log_warning`
Enable or disable the logging of messages whose syslog priority is *warning*.
Messages of this priority are enabled by default.

```
# Valid options are:
#       log_warning=<0|1>
log_warning=0
```

To disable these messages use the value 0 and to enable them use the value 1.

#### `log_notice`
Enable or disable the logging of messages whose syslog priority is *notice*.
Messages of this priority provide information about the functioning of
MaxScale and are enabled by default.

```
# Valid options are:
#       log_notice=<0|1>
log_notice=0
```

To disable these messages use the value 0 and to enable them use the value 1.

#### `log_info`

Enable or disable the logging of messages whose syslog priority is *info*.
These messages provide detailed information about the internal workings of
MaxScale and should not, due to their frequency, be enabled, unless there
is a specific reason for that. For instance, from these messages it will be
evident, e.g., why a particular query was routed to the master instead of
to a slave. These informational messages are disabled by default.

```
# Valid options are:
#       log_info=<0|1>
log_info=1
```

To disable these messages use the value 0 and to enable them use the value 1.
=======

#### `log_warning`
Enable or disable the logging of messages whose syslog priority is *warning*.
Messages of this priority are enabled by default.

```
# Valid options are:
#       log_warning=<0|1>
log_warning=0
```

To disable these messages use the value 0 and to enable them use the value 1.

#### `log_notice`
Enable or disable the logging of messages whose syslog priority is *notice*.
Messages of this priority provide information about the functioning of
MaxScale and are enabled by default.

```
# Valid options are:
#       log_notice=<0|1>
log_notice=0
```

To disable these messages use the value 0 and to enable them use the value 1.

#### `log_info`

Enable or disable the logging of messages whose syslog priority is *info*.
These messages provide detailed information about the internal workings of
MaxScale and should not, due to their frequency, be enabled, unless there
is a specific reason for that. For instance, from these messages it will be
evident, e.g., why a particular query was routed to the master instead of
to a slave. These informational messages are disabled by default.

```
# Valid options are:
#       log_info=<0|1>
log_info=1
```

To disable these messages use the value 0 and to enable them use the value 1.
>>>>>>> 38b452d1

#### `log_debug`

Enable or disable the logging of messages whose syslog priority is *debug*. This kind of messages are intended for development purposes and are disabled by default.

```
# Valid options are:
#       log_debug=<0|1>
log_debug=1
```

To disable these messages use the value 0 and to enable them use the value 1.

#### `log_messages`

**Deprecated** Use *log_notice* instead.

#### `log_trace`

**Deprecated** Use *log_info* instead.

#### `log_augmentation`

Enable or disable the augmentation of messages. If this is enabled, then each logged message is appended with the name of the function where the message was logged. This is primarily for development purposes and hence is disabled by default.

```
# Valid options are:
#       log_augmentation=<0|1>
log_augmentation=1
```

To disable the augmentation use the value 0 and to enable it use the value 1.

#### `logdir`

Set the directory where the logfiles are stored. The folder needs to be both readable and writable by the user running MaxScale.

```
logdir=/tmp/
```

#### `datadir`

Set the directory where the data files used by MaxScale are stored. Modules can write to this directory and for example the binlogrouter uses this folder as the default location for storing binary logs.

```
datadir=/home/user/maxscale_data/
```

#### `libdir`

Set the directory where MaxScale looks for modules. The library directory is the only directory that MaxScale uses when it searches for modules. If you have custom modules for MaxScale, make sure you have them in this folder.

```
libdir=/home/user/lib64/
```

#### `cachedir`

Configure the directory MaxScale uses to store cached data. An example of cached data is the authentication data fetched from the backend servers. MaxScale stores this in case a connection to the backend server is not possible.

```
cachedir=/tmp/maxscale_cache/
```

#### `piddir`

Configure the directory for the PID file for MaxScale. This file contains the Process ID for the running MaxScale process.

```
piddir=/tmp/maxscale_cache/
```

#### `execdir`

Configure the directory where the executable files reside. All internal processes which are launched will use this directory to look for executable files.

```
execdir=/usr/local/bin/
```

#### `language`

Set the folder where the errmsg.sys file is located in. MaxScale will look for the errmsg.sys file installed with MaxScale from this folder.

```
language=/home/user/lang/
```

### Service

A service represents the database service that MaxScale offers to the clients. In general a service consists of a set of backend database servers and a routing algorithm that determines how MaxScale decides to send statements or route connections to those backend servers.

A service may be considered as a virtual database server that MaxScale makes available to its clients.

Several different services may be defined using the same set of backend servers. For example a connection based routing service might be used by clients that already performed internal read/write splitting, whilst a different statement based router may be used by clients that are not written with this functionality in place. Both sets of applications could access the same data in the same databases.

A service is identified by a service name, which is the name of the configuration file section and a type parameter of service

```
[Test Service]
type=service
```

In order for MaxScale to forward any requests it must have at least one service defined within the configuration file. The definition of a service alone is not enough to allow MaxScale to forward requests however, the service is merely present to link together the other configuration elements.

#### `router`

The router parameter of a service defines the name of the router module that will be used to implement the routing algorithm between the client of MaxScale and the backend databases. Additionally routers may also be passed a comma separated list of options that are used to control the behavior of the routing algorithm. The two parameters that control the routing choice are router and router_options. The router options are specific to a particular router and are used to modify the behavior of the router. The read connection router can be passed options of master, slave or synced, an example of configuring a service to use this router and limiting the choice of servers to those in slave state would be as follows.

```
router=readconnroute
router_options=slave
```

To change the router to connect on to servers in the  master state as well as slave servers, the router options can be modified to include the master state.

```
router=readconnroute
router_options=master,slave
```

A more complete description of router options and what is available for a given router is included with the documentation of the router itself.

#### `filters`

The filters option allow a set of filters to be defined for a service; requests from the client are passed through these filters before being sent to the router for dispatch to the backend server.  The filters parameter takes one or more filter names, as defined within the filter definition section of the configuration file. Multiple filters are separated using the | character.

```
filters=counter | QLA
```

The requests pass through the filters from left to right in the order defined in the configuration parameter.

#### `servers`

The servers parameter in a service definition provides a comma separated list of the backend servers that comprise the service. The server names are those used in the name section of a block with a type parameter of server (see below).

```
servers=server1,server2,server3
```

#### `user`

The user parameter, along with the passwd parameter are used to define the credentials used to connect to the backend servers to extract the list of database users from the backend database that is used for the client authentication.

```
user=maxscale
passwd=Mhu87p2D
```

Authentication of incoming connections is performed by MaxScale itself rather than by the database server to which the client is connected. The client will authenticate itself with MaxScale, using the username, hostname and password information that MaxScale has extracted from the backend database servers. For a detailed discussion of how this impacts the authentication process please see the "Authentication" section below.

The host matching criteria is restricted to IPv4, IPv6 will be added in a future release.

Existing user configuration in the backend databases must be checked and may be updated before successful MaxScale authentication:

In order for MaxScale to obtain all the data it must be given a username it can use to connect to the database and retrieve that data. This is the parameter that gives MaxScale the username to use for this purpose.

The account used must be able to select from the mysql.user table, the following is an example showing how to create this user.

```
MariaDB [mysql]> create user 'maxscale'@'maxscalehost' identified by 'Mhu87p2D';
Query OK, 0 rows affected (0.01 sec)

MariaDB [mysql]> grant SELECT on mysql.user to 'maxscale'@'maxscalehost';
Query OK, 0 rows affected (0.00 sec)
```

Additionally, `GRANT SELECT` on the `mysql.db` table and `SHOW DATABASES` privileges are required in order to load databases name and grants suitable for database name authorization.

```
MariaDB [(none)]> GRANT SELECT ON mysql.db TO 'maxscale'@'maxscalehost';
Query OK, 0 rows affected (0.00 sec)

MariaDB [(none)]> GRANT SHOW DATABASES ON *.* TO 'maxscale'@'maxscalehost';
Query OK, 0 rows affected (0.00 sec)
```

#### `passwd`

The passwd parameter provides the password information for the above user and may be either a plain text password or it may be an encrypted password.  See the section on encrypting passwords for use in the maxscale.cnf file. This user must be capable of connecting to the backend database and executing these SQL statements to load database names and grants from the backends:

* `SELECT user, host, password,Select_priv FROM mysql.user`.
* `SELECT user, host, db FROM mysql.db`
* `SELECT * FROM INFORMATION_SCHEMA.SCHEMATA`
* `SELECT GRANTEE,PRIVILEGE_TYPE FROM INFORMATION_SCHEMA.USER_PRIVILEGES`

#### `enable_root_user`

This parameter controls the ability of the root user to connect to MaxScale and hence onwards to the backend servers via MaxScale.

The default value is `0`, disabling the ability of the root user to connect to MaxScale.

Example for enabling root user:

```
enable_root_user=1
```

Values of `on` or `true` may also be given to enable the root user and `off` or `false` may be given to disable the use of the root user.

```
enable_root_user=true
```

#### `localhost_match_wildcard_host`

This parameter enables matching of "127.0.0.1" (localhost) against "%" wildcard host for MySQL protocol authentication. The default value is `0`, so in order to authenticate a connection from the same machine as the one on which MaxScale is running, an explicit user@localhost entry will be required in the MySQL user table.

#### `version_string`

This parameter sets a custom version string that is sent in the MySQL Handshake from MaxScale to clients.

Example:

```
version_string=5.5.37-MariaDB-RWsplit
```

If not set, the default value is the server version of the embedded MySQL/MariaDB library. Example: 5.5.35-MariaDB

#### `weightby`

The weightby parameter is used in conjunction with server parameters in order to control the load balancing applied in the router in use by the service. This allows varying weights to be applied to each server to create a non-uniform distribution of the load amongst the servers.

An example of this might be to define a parameter for each server that represents the amount of resource available on the server, we could call this serversize. Every server should then have a serversize parameter set for the server.

```
serversize=10
```

The service would then have the parameter weightby set. If there are 4 servers defined in the service, serverA, serverB, serverC and serverD, with the serversize set as shown in the table below, the connections would balanced using the percentages in this table.

 Server  |serversize|% connections
---------|----------|-------------
serverA  |   10     |     18%
serverB  |   15     |     27%
serverC  |   10     |     18%
serverD  |   20     |     36%

#### `auth_all_servers`

This parameter controls whether only a single server or all of the servers are used when loading the users from the backend servers. This takes a boolean value and when enabled, creates a union of all the users and grants on all the servers.

#### `strip_db_esc`

The strip_db_esc parameter strips escape characters from database names of grants when loading the users from the backend server. Some visual database management tools automatically escape some characters and this might cause conflicts when MaxScale tries to authenticate users.

This parameter takes a boolean value and when enabled, will strip all `\` characters from the database names.

#### `optimize_wildcard`

Enabling this feature will transform wildcard grants to individual database grants. This will consume more memory but authentication in MaxScale will be done faster. The parameter takes a boolean value.

#### `retry_on_failure`

The retry_on_failure parameter controls whether MaxScale will try to restart failed services and accepts a boolean value. This functionality is enabled by default to prevent services being permanently disabled if the starting of the service failed due to a network outage. Disabling the restarting of the failed services will cause them to be permanently disabled if the services can't be started when MaxScale is started.

#### `log_auth_warnings`

Enable or disable the logging of authentication failures and warnings. This parameter takes a boolean value.

MaxScale normally suppresses warning messages about failed authentication. Enabling this option will log those messages into the message log with details about who tried to connect to MaxScale and from where.

#### `connection_timeout`

**NOTE**: This parameter is not safe to use in version 1.3.0. Please do not use it.

The connection_timeout parameter is used to disconnect sessions to MaxScale that have been idle for too long. The session timeouts are disabled by default. To enable them, define the timeout in seconds in the service's configuration section.

Example:

```
[Test Service]
connection_timeout=300
```

### Server

Server sections are used to define the backend database servers that can be formed into a service. A server may be a member of one or more services within MaxScale. Servers are identified by a server name which is the section name in the configuration file. Servers have a type parameter of server, plus address port and protocol parameters.

```
[server1]
type=server
address=127.0.0.1
port=3000
protocol=MySQLBackend
```

#### `address`

The IP address or hostname of the machine running the database server that is being defined. MaxScale will use this address to connect to the backend database server.

#### `port`

The port on which the database listens for incoming connections. MaxScale will use this port to connect to the database server.

#### `protocol`

The name for the protocol module to use to connect MaxScale to the database. Currently only one backend protocol is supported, the MySQLBackend module.

#### `monitoruser`

The monitor has a username and password that is used to connect to all servers for monitoring purposes, this may be overridden by supplying a monitoruser statement for each individual server

```
monitoruser=mymonitoruser
```

#### `monitorpw`

The monitor has a username and password that is used to connect to all servers for monitoring purposes, this may be overridden by supplying a monpasswd statement for the individual servers

```
monitorpw=mymonitorpasswd
```

The monpasswd parameter may be either a plain text password or it may be an encrypted password.  See the section on encrypting passwords for use in the maxscale.cnf file.

#### `persistpoolmax`

The `persistpoolmax` parameter defaults to zero but can be set to an integer value for a back end server.
If it is non zero, then when a DCB connected to a back end server is discarded by the
system, it will be held in a pool for reuse, remaining connected to the back end server.
If the number of DCBs in the pool has reached the value given by `persistpoolmax` then
any further DCB that is discarded will not be retained, but disconnected and discarded.

#### `persistmaxtime`

The `persistmaxtime` parameter defaults to zero but can be set to an integer value
indicating a number of seconds. A DCB placed in the persistent pool for a server will
only be reused if the elapsed time since it joined the pool is less than the given
value. Otherwise, the DCB will be discarded and the connection closed.

For more information about persistent connections, please read the [Administration Tutorial](../Tutorials/Administration-Tutorial.md).

### Listener

The listener defines a port and protocol pair that is used to listen for connections to a service. A service may have multiple listeners associated with it, either to support multiple protocols or multiple ports. As with other elements of the configuration the section name is the listener name and it can be selected freely. A type parameter is used to identify the section as a listener definition. Address is optional and it allows the user to limit connections to certain interface only. Socket is also optional and used for Unix socket connections.

```
[<Listener name>]
type=listener
service=<Service name>]
protocol=[MySQLClient|HTTPD]
address=[IP|hostname]
port=<Listen port number>
socket=<Socket path>
```

#### `service`

The service to which the listener is associated. This is the name of a service that is defined elsewhere in the configuration file.

#### `protocol`

The name of the protocol module that is used for the communication between the client and MaxScale itself.

#### `address`

The address option sets the address that will be used to bind the listening socket. The address may be specified as an IP address in 'dot notation' or as a hostname. If the address option is not included in the listener definition the listener will bind to all network interfaces.

#### `port`

The port to use to listen for incoming connections to MaxScale from the clients. If the port is omitted from the configuration a default port for the protocol will be used.

#### `socket`

The `socket` option may be included in a listener definition, this configures the listener to use Unix domain sockets to listen for incoming connections. The parameter value given is the name of the socket to use.

If a socket option and an address option is given then the listener will listen on both the specific IP address and the Unix socket.

#### Available Protocols

The protocols supported by MaxScale are implemented as external modules that are loaded dynamically into the MaxScale core. They allow MaxScale to communicate in various protocols both on the client side and the backend side. Each of the protocols can be either a client protocol or a backend protocol. Client protocols are used for client-MaxScale communication and backend protocols are for MaxScale-database communication.

##### `MySQLClient`

This is the implementation of the MySQL protocol that is used by clients of MaxScale to connect to MaxScale.

##### `MySQLBackend`

The MySQLBackend protocol module is the implementation of the protocol that MaxScale uses to connect to the backend MySQL, MariaDB and Percona Server databases. This implementation is tailored for the MaxScale to MySQL Database traffic and is not a general purpose implementation of the MySQL protocol.

##### `telnetd`

The telnetd protocol module is used for connections to MaxScale itself for the purposes of creating interactive user sessions with the MaxScale instance itself. Currently this is used in conjunction with a special router implementation, the debugcli.

##### `maxscaled`

The protocol used used by the maxadmin client application in order to connect to MaxScale and access the command line interface.

##### `HTTPD`

This protocol module is currently still under development, it provides a means to create HTTP connections to MaxScale for use by web browsers or RESTful API clients.

<<<<<<< HEAD
=======
### Listener and SSL

This section describes configuration parameters for listeners that control the SSL/TLS encryption method and the various certificate files involved in it. To enable SSL, you must configure the `ssl` parameter to the value `required` and provide the three files for `ssl_cert`, `ssl_key` and `ssl_ca_cert`. After this, MySQL connections to this listener will be encrypted with SSL. Attempts to connect to the listener with a non-SSL client will fail. Note that the same service can have an SSL listener and a non-SSL listener if you wish, although they must be on different ports.

#### `ssl`

This enables SSL connections to the listener, when set to `required`. If that is done, the three certificate files mentioned below must also be supplied. Client connections to this listener will then be encrypted with SSL. Non-SSL connections will get an error when they try to connect to the listener.

#### `ssl_key`

A string giving a file path that identifies an existing readable file. The file must be the SSL private key the listener should use. This will be the private key that is used as the server side private key during a client-server SSL handshake. This is a required parameter for SSL enabled listeners.

#### `ssl_cert`

A string giving a file path that identifies an existing readable file. The file must be the SSL certificate the listener should use. This will be the public certificate that is used as the server side certificate during a client-server SSL handshake. This is a required parameter for SSL enabled listeners. The certificate must be compatible with the key defined above.

#### `ssl_ca_cert`

A string giving a file path that identifies an existing readable file. The file must be the SSL Certificate Authority (CA) certificate for the CA that signed the server certificate referred to in the previous parameter. It will be used to verify that the server certificate is valid. This is a required parameter for SSL enabled listeners.

#### `ssl_version`

This parameter controls the level of encryption used. Accepted values are:
 * SSLv3
 * TLSv10
 * TLSv11
 * TLSv12
 * MAX   

#### `ssl_cert_verification_depth`

The maximum length of the certificate authority chain that will be accepted. Legal values are positive integers. Note that if the client is to submit an SSL certificate, the `ssl_cert_verification_depth` parameter must not be 0. If no value is specified, the default is 9.

```
# Example
ssl_cert_verification_depth=5
```

**Example SSL enabled listener configuration:**

```
[RW Split Listener]
type=listener
service=RW Split Router
protocol=MySQLClient
address=10.131.218.83
port=3306
authenticator=MySQL
ssl=required
ssl_cert=/usr/local/mariadb/maxscale/ssl/crt.maxscale.pem
ssl_key=/usr/local/mariadb/maxscale/ssl/key.csr.maxscale.pem
ssl_ca_cert=/usr/local/mariadb/maxscale/ssl/crt.ca.maxscale.pem
ssl_version=TLSv12
ssl_cert_verify_depth=9
```

This example configuration requires all connections to be encrypted with SSL. It also specifies that TLSv1.2 should be used as the encryption method. The paths to the server certificate files and the Certificate Authority file are also provided.


>>>>>>> 38b452d1
## Routing Modules

The main task of MaxScale is to accept database connections from client applications and route the connections or the statements sent over those connections to the various services supported by MaxScale.

Currently a number of routing modules are available, these are designed for a range of different needs.

Connection based load balancing:
* [ReadConnRoute](../Routers/ReadConnRoute.md)

Read/Write aware statement based router:
* [ReadWriteSplit](../Routers/ReadWriteSplit.md)
<<<<<<< HEAD

Simple sharding on database level:
* [SchemaRouter](../Routers/SchemaRouter.md)

Binary log server:
* [Binlogrouter](../Routers/Binlogrouter.md)

## Diagnostic modules

These modules are used for diagnostic purposes and can tell about the status of MaxScale and the cluster it is monitoring.

=======

Simple sharding on database level:
* [SchemaRouter](../Routers/SchemaRouter.md)

Binary log server:
* [Binlogrouter](../Routers/Binlogrouter.md)

## Diagnostic modules

These modules are used for diagnostic purposes and can tell about the status of MaxScale and the cluster it is monitoring.

>>>>>>> 38b452d1
* [MaxAdmin Module](../Routers/CLI.md)
* [Telnet Module](../Routers/Debug-CLI.md)

## Monitor Modules

Monitor modules are used by MaxScale to internally monitor the state of the backend databases in order to set the server flags for each of those servers. The router modules then use these flags to determine if the particular server is a suitable destination for routing connections for particular query classifications. The monitors are run within separate threads of MaxScale and do not affect MaxScale's routing performance.

The use of monitors is highly recommended but it is also possible to run MaxScale without a monitor module. In this case an external monitoring system which sets the status of each server via MaxAdmin is needed.

* [Mysql Monitor](../Monitors/MySQL-Monitor.md)
* [Galera Monitor](../Monitors/Galera-Monitor.md)
* [NDBCluster Monitor](../Monitors/NDB-Cluster-Monitor.md)
* [Multi-Master Monitor](../Monitors/MM-Monitor.md)

## Filter Modules

![image alt text](images/image_10.png)

Filters provide a means to manipulate or process requests as they pass through MaxScale between the client side protocol and the query router. A full explanation of each filter's functionality can be found in its documentation.

The [Filter Tutorial](../Tutorials/Filter-Tutorial.md) document shows how you can add a filter to a service and combine multiple filters in one service.

* [Query Log All (QLA) Filter](../Filters/Query-Log-All-Filter.md)
* [Regular Expression Filter](../Filters/Regex-Filter.md)
* [Tee Filter](../Filters/Tee-Filter.md)
* [Top Filter](../Filters/Top-N-Filter.md)
* [Database Firewall Filter](../Filters/Database-Firewall-Filter.md)
* [Query Redirection Filter](../Filters/Named-Server-Filter.md)
* [RabbitMQ Filter](../Filters/RabbitMQ-Filter.md)

## Reloading Configuration

The current MaxScale configuration may be updated by editing the configuration file and then forcing MaxScale to reread the configuration file. To force MaxScale to reread the configuration file, send a SIGHUP signal to the MaxScale process or execute `reload config` in the `maxadmin` client.

Some changes in configuration can not be dynamically applied and require a complete restart of MaxScale, whilst others will take some time to be applied.

### Limitations

Services that are removed via the configuration update mechanism can not be physically removed from MaxScale until there are no longer any connections using the service.

When the number of threads is decreased the threads will not actually be terminated until such time as they complete the current operation of that thread.

Monitors can not be completely removed from the running MaxScale.

## Authentication

MySQL uses username, passwords and the client host in order to authenticate a user, so a typical user would be defined as user X at host Y and would be given a password to connect. MaxScale uses exactly the same rules as MySQL when users connect to the MaxScale instance, i.e. it will check the address from which the client is connecting and treat this in exactly the same way that MySQL would. MaxScale will pull the authentication data from one of the backend servers and use this to match the incoming connections, the assumption being that all the backend servers for a particular service will share the same set of user credentials.

It is important to understand, however, that when MaxScale itself makes connections to the backend servers the backend server will see all connections as originating from the host that runs MaxScale and not the original host from which the client connected to MaxScale. Therefore the backend servers should be configured to allow connections from the MaxScale host for every user that can connect from any host. Since there is only a single password within the database server for a given host, this limits the configuration such that a given user name must have the same password for every host from which they can connect.

To clarify, if a user *X* is defined as using password *pass1* from host *a* and *pass2* from host *b* then there must be an entry in the `user` table for user *X* from the MaxScale host, say *pass1*.

This would result in rows in the user table as follows

Username|Password|Client Host
--------|--------|-----------
   X    |  pass1 | a
   X    |  pass2 | b
   X    |  pass1 | MaxScale


In this case the user *X* would be able to connect to MaxScale from host a giving the password of *pass1*. In addition MaxScale would be able to create connections for this user to the backend servers using the username *X* and password *pass1*, since the MaxScale host is also defined to have password *pass1*. User *X* would not however be able to connect from host *b* since they would need to provide the password *pass2* in order to connect to MaxScale, but then MaxScale would not be able to connect to the backends as it would also use the password *pass2* for these connections.

### Wildcard Hosts

Hostname mapping in MaxScale works in exactly the same way as for MySQL, if the wildcard is used for the host then any host other than the localhost (127.0.0.1) will match. It is important to consider that the localhost check will be performed at the MaxScale level and at the MySQL server level.

If MaxScale and the databases are on separate hosts there are two important changes in behavior to consider:

1. Clients running on the same machine as the backend database now may access the database using the wildcard entry. The localhost check between the client and MaxScale will allow the use of the wildcard, since the client is not running on the MaxScale host. Also the wildcard entry can be used on the database host as MaxScale is making that connection and it is not running on the same host as the database.

2. Clients running on the same host as MaxScale can not access the database via MaxScale using the wildcard entry since the connection to MaxScale will be from the localhost. These clients are able to access the database directly, as they will use the wildcard entry.

If MaxScale is running on the same host as one or more of the database nodes to which it is acting as a proxy then the wildcard host entries can be used to connect to MaxScale but not to connect onwards to the database running on the same node.

In all these cases the issue may be solved by adding an explicit entry for the localhost address that has the same password as the wildcard entry. This may be done using a statement as below for each of the databases that are required:

```
MariaDB [mysql]> GRANT SELECT, INSERT, UPDATE, DELETE, CREATE, DROP ON employee.* 'user1'@'localhost' IDENTIFIED BY 'xxx';
Query OK, 0 rows affected (0.00 sec)
```

### Limitations

At the time of writing the authentication mechanism within MaxScale does not support IPV6 address matching in connections rules. This is also in line with the current protocol modules that do not support IPV6.

Wildcard address supported in the current version of MaxScale are:

192.168.3.%
192.168.%.%
192.%.%.%

and short notations

192.%
192.%.%
192.168.%

Note that currently wildcards are only supported in conjunction with IP-addresses, not with domain names.

## Error Reporting

MaxScale is designed to be executed as a service, therefore all error reports, including configuration errors, are written to the MaxScale error log file. By default, MaxScale will log to a file in `/var/log/maxscale`, the only exception to this is if the log directory is not writable, in which case a message is sent to the standard error descriptor.

### Troubleshooting

MaxScale binds on TCP ports and UNIX sockets as well.

If there is a local firewall in the server where MaxScale is installed, the IP and port must be configured in order to receive connections from outside.

If the firewall is a network facility among all the involved servers, a configuration update is required as well.

Example:

```
[Galera Listener]
type=listener
address=192.168.3.33
port=4408
socket=/servers/maxscale/galera.sock
```

TCP/IP Traffic must be permitted to 192.168.3.33 port 4408

For Unix socket, the socket file path (example: `/servers/maxscale/galera.sock`) must be writable by the Unix user MaxScale runs as.<|MERGE_RESOLUTION|>--- conflicted
+++ resolved
@@ -9,15 +9,9 @@
 * [Configuration](#configuration)
   * [Global Settings](#global-settings)
   * [Service](#service)
-<<<<<<< HEAD
-    * [Service and SSL](#service-and-ssl)
-  * [Server](#server)
-  * [Listener](#listener)
-=======
   * [Server](#server)
   * [Listener](#listener)
   * [Listener and SSL](#listener-and-ssl) 
->>>>>>> 38b452d1
 * [Router Modules](#routing-modules)
 * [Diagnostic Modules](#diagnostic-modules)
 * [Monitor Modules](#monitor-modules)
@@ -172,7 +166,6 @@
 
 To enable logging to shared memory use the value 1 and to disable use
 the value 0.
-<<<<<<< HEAD
 
 #### `log_warning`
 Enable or disable the logging of messages whose syslog priority is *warning*.
@@ -215,50 +208,6 @@
 ```
 
 To disable these messages use the value 0 and to enable them use the value 1.
-=======
-
-#### `log_warning`
-Enable or disable the logging of messages whose syslog priority is *warning*.
-Messages of this priority are enabled by default.
-
-```
-# Valid options are:
-#       log_warning=<0|1>
-log_warning=0
-```
-
-To disable these messages use the value 0 and to enable them use the value 1.
-
-#### `log_notice`
-Enable or disable the logging of messages whose syslog priority is *notice*.
-Messages of this priority provide information about the functioning of
-MaxScale and are enabled by default.
-
-```
-# Valid options are:
-#       log_notice=<0|1>
-log_notice=0
-```
-
-To disable these messages use the value 0 and to enable them use the value 1.
-
-#### `log_info`
-
-Enable or disable the logging of messages whose syslog priority is *info*.
-These messages provide detailed information about the internal workings of
-MaxScale and should not, due to their frequency, be enabled, unless there
-is a specific reason for that. For instance, from these messages it will be
-evident, e.g., why a particular query was routed to the master instead of
-to a slave. These informational messages are disabled by default.
-
-```
-# Valid options are:
-#       log_info=<0|1>
-log_info=1
-```
-
-To disable these messages use the value 0 and to enable them use the value 1.
->>>>>>> 38b452d1
 
 #### `log_debug`
 
@@ -525,8 +474,6 @@
 MaxScale normally suppresses warning messages about failed authentication. Enabling this option will log those messages into the message log with details about who tried to connect to MaxScale and from where.
 
 #### `connection_timeout`
-
-**NOTE**: This parameter is not safe to use in version 1.3.0. Please do not use it.
 
 The connection_timeout parameter is used to disconnect sessions to MaxScale that have been idle for too long. The session timeouts are disabled by default. To enable them, define the timeout in seconds in the service's configuration section.
 
@@ -656,8 +603,6 @@
 
 This protocol module is currently still under development, it provides a means to create HTTP connections to MaxScale for use by web browsers or RESTful API clients.
 
-<<<<<<< HEAD
-=======
 ### Listener and SSL
 
 This section describes configuration parameters for listeners that control the SSL/TLS encryption method and the various certificate files involved in it. To enable SSL, you must configure the `ssl` parameter to the value `required` and provide the three files for `ssl_cert`, `ssl_key` and `ssl_ca_cert`. After this, MySQL connections to this listener will be encrypted with SSL. Attempts to connect to the listener with a non-SSL client will fail. Note that the same service can have an SSL listener and a non-SSL listener if you wish, although they must be on different ports.
@@ -717,7 +662,6 @@
 This example configuration requires all connections to be encrypted with SSL. It also specifies that TLSv1.2 should be used as the encryption method. The paths to the server certificate files and the Certificate Authority file are also provided.
 
 
->>>>>>> 38b452d1
 ## Routing Modules
 
 The main task of MaxScale is to accept database connections from client applications and route the connections or the statements sent over those connections to the various services supported by MaxScale.
@@ -729,7 +673,6 @@
 
 Read/Write aware statement based router:
 * [ReadWriteSplit](../Routers/ReadWriteSplit.md)
-<<<<<<< HEAD
 
 Simple sharding on database level:
 * [SchemaRouter](../Routers/SchemaRouter.md)
@@ -741,19 +684,6 @@
 
 These modules are used for diagnostic purposes and can tell about the status of MaxScale and the cluster it is monitoring.
 
-=======
-
-Simple sharding on database level:
-* [SchemaRouter](../Routers/SchemaRouter.md)
-
-Binary log server:
-* [Binlogrouter](../Routers/Binlogrouter.md)
-
-## Diagnostic modules
-
-These modules are used for diagnostic purposes and can tell about the status of MaxScale and the cluster it is monitoring.
-
->>>>>>> 38b452d1
 * [MaxAdmin Module](../Routers/CLI.md)
 * [Telnet Module](../Routers/Debug-CLI.md)
 
