--- conflicted
+++ resolved
@@ -54,12 +54,8 @@
 static SPINLOCK tasklock = SPINLOCK_INIT;
 
 static int do_shutdown = 0;
-<<<<<<< HEAD
-unsigned long hkheartbeat = 0;
-=======
 long hkheartbeat = 0; /*< One heartbeat is 100 milliseconds */
 static THREAD hk_thr_handle;
->>>>>>> 38b452d1
 
 static void hkthread(void *);
 
@@ -69,14 +65,10 @@
 void
 hkinit()
 {
-<<<<<<< HEAD
-    thread_start(hkthread, NULL);
-=======
     if (thread_start(&hk_thr_handle, hkthread, NULL) == NULL)
     {
         MXS_ERROR("Failed to start housekeeper thread.");
     }
->>>>>>> 38b452d1
 }
 
 /**
