--- conflicted
+++ resolved
@@ -176,12 +176,7 @@
  * lookup. The address 0.0.0.0 is the wildcard address for SOCKADR_ANY.
  * The ':' and port are required.
  *
-<<<<<<< HEAD
- * @param config        The bind address and port seperated by a ':'
- * @param def_port      The default port to use
-=======
  * @param config        The bind address and port separated by a ':'
->>>>>>> 38b452d1
  * @param addr          The sockaddr_in in which the data is written
  * @return              0 on failure
  */
@@ -202,11 +197,7 @@
     }
     else
     {
-<<<<<<< HEAD
-        pnum = def_port;
-=======
         return 0;
->>>>>>> 38b452d1
     }
 
     if (!strcmp(buf, "0.0.0.0"))
