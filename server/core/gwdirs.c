--- conflicted
+++ resolved
@@ -72,8 +72,6 @@
     free(cachedir);
     clean_up_pathname(param);
     cachedir = param;
-<<<<<<< HEAD
-=======
 }
 
 /**
@@ -85,31 +83,12 @@
     free(maxscaledatadir);
     clean_up_pathname(param);
     maxscaledatadir = param;
->>>>>>> 38b452d1
 }
 
 /**
  * Set the data directory
  * @param str Path to directory
  */
-<<<<<<< HEAD
-void set_datadir(char* param)
-{
-    free(maxscaledatadir);
-    clean_up_pathname(param);
-    maxscaledatadir = param;
-}
-
-/**
- * Set the library directory. Modules will be loaded from here.
- * @param str Path to directory
- */
-void set_libdir(char* param)
-{
-    free(libdir);
-    clean_up_pathname(param);
-    libdir = param;
-=======
 void set_process_datadir(char* param)
 {
     free(processdatadir);
@@ -138,7 +117,6 @@
     free(execdir);
     clean_up_pathname(param);
     execdir = param;
->>>>>>> 38b452d1
 }
 
 /**
@@ -155,19 +133,6 @@
  * @return The path to the cache directory
  */
 char* get_cachedir()
-<<<<<<< HEAD
-{
-    return cachedir ? cachedir : (char*) default_cachedir;
-}
-
-/**
- * Get the service cache directory
- * @return The path to the cache directory
- */
-char* get_datadir()
-{
-    return maxscaledatadir ? maxscaledatadir : (char*) default_datadir;
-=======
 {
     return cachedir ? cachedir : (char*) default_cachedir;
 }
@@ -188,7 +153,6 @@
 char* get_process_datadir()
 {
     return processdatadir ? processdatadir : (char*) default_datadir;
->>>>>>> 38b452d1
 }
 
 /**
@@ -225,8 +189,6 @@
 char* get_langdir()
 {
     return langdir ? langdir : (char*) default_langdir;
-<<<<<<< HEAD
-=======
 }
 
 /**
@@ -236,5 +198,4 @@
 char* get_execdir()
 {
     return execdir ? execdir : (char*) default_execdir;
->>>>>>> 38b452d1
 }