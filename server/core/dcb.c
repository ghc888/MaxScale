/*
 * This file is distributed as part of the MariaDB Corporation MaxScale.  It is free
 * software: you can redistribute it and/or modify it under the terms of the
 * GNU General Public License as published by the Free Software Foundation,
 * version 2.
 *
 * This program is distributed in the hope that it will be useful, but WITHOUT
 * ANY WARRANTY; without even the implied warranty of MERCHANTABILITY or FITNESS
 * FOR A PARTICULAR PURPOSE.  See the GNU General Public License for more
 * details.
 *
 * You should have received a copy of the GNU General Public License along with
 * this program; if not, write to the Free Software Foundation, Inc., 51
 * Franklin Street, Fifth Floor, Boston, MA 02110-1301 USA.
 *
 * Copyright MariaDB Corporation Ab 2013-2014
 */

/**
 * @file dcb.c  -  Descriptor Control Block generic functions
 *
 * Descriptor control blocks provide the key mechanism for the interface
 * with the non-blocking socket polling routines. The descriptor control
 * block is the user data that is handled by the epoll system and contains
 * the state data and pointers to other components that relate to the
 * use of a file descriptor.
 *
 * @verbatim
 * Revision History
 *
 * Date         Who                     Description
 * 12/06/13     Mark Riddoch            Initial implementation
 * 21/06/13     Massimiliano Pinto      free_dcb is used
 * 25/06/13     Massimiliano Pinto      Added checks to session and router_session
 * 28/06/13     Mark Riddoch            Changed the free mechanism to
 *                                      introduce a zombie state for the
 *                                      dcb
 * 02/07/2013   Massimiliano Pinto      Addition of delayqlock, delayq and
 *                                      authlock for handling backend
 *                                      asynchronous protocol connection
 *                                      and a generic lock for backend
 *                                      authentication
 * 16/07/2013   Massimiliano Pinto      Added command type for dcb
 * 23/07/2013   Mark Riddoch            Tidy up logging
 * 02/09/2013   Massimiliano Pinto      Added session refcount
 * 27/09/2013   Massimiliano Pinto      dcb_read returns 0 if ioctl returns no
 *                                      error and 0 bytes to read.
 *                                      This fixes a bug with many reads from
 *                                      backend
 * 07/05/2014   Mark Riddoch            Addition of callback mechanism
 * 20/06/2014   Mark Riddoch            Addition of dcb_clone
 * 29/05/2015   Markus Makela           Addition of dcb_write_SSL
 * 11/06/2015   Martin Brampton         Persistent connnections and tidy up
 * 07/07/2015   Martin Brampton         Merged add to zombieslist into dcb_close,
 *                                      fixes for various error situations,
 *                                      remove dcb_set_state etc, simplifications.
 * 10/07/2015   Martin Brampton         Simplify, merge dcb_read and dcb_read_n
 * 04/09/2015   Martin Brampton         Changes to ensure DCB always has session pointer
 * 28/09/2015   Martin Brampton         Add counters, maxima for DCBs and zombies
 * 29/05/2015   Martin Brampton         Impose locking in dcb_call_foreach callbacks
 * 17/10/2015   Martin Brampton         Add hangup for each and bitmask display MaxAdmin
 * 15/12/2015   Martin Brampton         Merge most of SSL write code into non-SSL,
 *                                      enhance SSL code
 * 07/02/2016   Martin Brampton         Make dcb_read_SSL & dcb_create_SSL internal,
 *                                      further small SSL logic changes
 *
 * @endverbatim
 */
#include <stdio.h>
#include <stdarg.h>
#include <stdlib.h>
#include <string.h>
#include <time.h>
#include <signal.h>
#include <dcb.h>
#include <spinlock.h>
#include <server.h>
#include <session.h>
#include <service.h>
#include <modules.h>
#include <router.h>
#include <errno.h>
#include <gw.h>
#include <maxscale/poll.h>
#include <atomic.h>
#include <skygw_utils.h>
#include <log_manager.h>
#include <hashtable.h>
#include <listener.h>
#include <hk_heartbeat.h>
#include <netinet/tcp.h>
#include <sys/stat.h>
#include <sys/socket.h>
#include <sys/un.h>

static  DCB             *allDCBs = NULL;        /* Diagnostics need a list of DCBs */
static  int             nDCBs = 0;
static  int             maxDCBs = 0;
static  DCB             *zombies = NULL;
static  int             nzombies = 0;
static  int             maxzombies = 0;
static  SPINLOCK        dcbspin = SPINLOCK_INIT;
static  SPINLOCK        zombiespin = SPINLOCK_INIT;

static void dcb_final_free(DCB *dcb);
static void dcb_call_callback(DCB *dcb, DCB_REASON reason);
static int  dcb_null_write(DCB *dcb, GWBUF *buf);
static int  dcb_null_auth(DCB *dcb, SERVER *server, SESSION *session, GWBUF *buf);
static inline int  dcb_isvalid_nolock(DCB *dcb);
static inline DCB * dcb_find_in_list(DCB *dcb);
static inline void dcb_process_victim_queue(DCB *listofdcb);
static void dcb_stop_polling_and_shutdown (DCB *dcb);
static bool dcb_maybe_add_persistent(DCB *);
static inline bool dcb_write_parameter_check(DCB *dcb, GWBUF *queue);
static int dcb_bytes_readable(DCB *dcb);
static int dcb_read_no_bytes_available(DCB *dcb, int nreadtotal);
static int dcb_create_SSL(DCB* dcb);
static int dcb_read_SSL(DCB *dcb, GWBUF **head);
static GWBUF *dcb_basic_read(DCB *dcb, int bytesavailable, int maxbytes, int nreadtotal, int *nsingleread);
static GWBUF *dcb_basic_read_SSL(DCB *dcb, int *nsingleread);
#if defined(FAKE_CODE)
static inline void dcb_write_fake_code(DCB *dcb);
#endif
static void dcb_log_write_failure(DCB *dcb, GWBUF *queue, int eno);
static inline void dcb_write_tidy_up(DCB *dcb, bool below_water);
static int gw_write(DCB *dcb, bool *stop_writing);
static int gw_write_SSL(DCB *dcb, bool *stop_writing);
static void dcb_log_errors_SSL (DCB *dcb, const char *called_by, int ret);
static int dcb_accept_one_connection(DCB *listener, struct sockaddr *client_conn);
static int dcb_listen_create_socket_inet(const char *config_bind);
static int dcb_listen_create_socket_unix(const char *config_bind);
static int dcb_set_socket_option(int sockfd, int level, int optname, void *optval, socklen_t optlen);

size_t dcb_get_session_id(
    DCB *dcb)
{
    return (dcb && dcb->session) ? dcb->session->ses_id : 0;
}

/**
 * Read log info from session through DCB and store values to memory locations
 * passed as parameters.
 *
 * @param dcb                     DCB
 * @param sesid                   location where session id is to be copied
 * @param enabled_log_prioritiess bit field indicating which log types are enabled for the
 * session
 *
 *@return true if call arguments included memory addresses, false if any of the
 *        parameters was NULL.
 */
bool dcb_get_ses_log_info(
    DCB     *dcb,
    size_t  *sesid,
    int     *enabled_log_priorities)
{
    if (sesid && enabled_log_priorities && dcb && dcb->session)
    {
        *sesid = dcb->session->ses_id;
        *enabled_log_priorities = dcb->session->enabled_log_priorities;
        return true;
    }
    return false;
}

/**
 * Return the pointer to the list of zombie DCB's
 *
 * @return Zombies DCB list
 */
DCB *
dcb_get_zombies(void)
{
    return zombies;
}

/**
 * Allocate a new DCB.
 *
 * This routine performs the generic initialisation on the DCB before returning
 * the newly allocated DCB.
 *
 * @param dcb_role_t    The role for the new DCB
 * @return A newly allocated DCB or NULL if non could be allocated.
 */
DCB *
dcb_alloc(dcb_role_t role, SERV_LISTENER *listener)
{
    DCB *newdcb;

    if ((newdcb = calloc(1, sizeof(DCB))) == NULL)
    {
        return NULL;
    }
    newdcb->dcb_chk_top = CHK_NUM_DCB;
    newdcb->dcb_chk_tail = CHK_NUM_DCB;

    newdcb->dcb_errhandle_called = false;
    newdcb->dcb_role = role;
    spinlock_init(&newdcb->dcb_initlock);
    spinlock_init(&newdcb->writeqlock);
    spinlock_init(&newdcb->delayqlock);
    spinlock_init(&newdcb->authlock);
    spinlock_init(&newdcb->cb_lock);
    spinlock_init(&newdcb->pollinlock);
    spinlock_init(&newdcb->polloutlock);
    newdcb->pollinbusy = 0;
    newdcb->readcheck = 0;
    newdcb->polloutbusy = 0;
    newdcb->writecheck = 0;
    newdcb->fd = DCBFD_CLOSED;

    newdcb->evq.next = NULL;
    newdcb->evq.prev = NULL;
    newdcb->evq.pending_events = 0;
    newdcb->evq.processing = 0;
    spinlock_init(&newdcb->evq.eventqlock);

    memset(&newdcb->stats, 0, sizeof(DCBSTATS));        // Zero the statistics
    newdcb->state = DCB_STATE_ALLOC;
    bitmask_init(&newdcb->memdata.bitmask);
    newdcb->writeqlen = 0;
    newdcb->high_water = 0;
    newdcb->low_water = 0;
    newdcb->session = NULL;
    newdcb->server = NULL;
    newdcb->service = NULL;
    newdcb->next = NULL;
    newdcb->nextpersistent = NULL;
    newdcb->persistentstart = 0;
    newdcb->callbacks = NULL;
    newdcb->data = NULL;

    newdcb->listener = listener;
    newdcb->ssl_state = SSL_HANDSHAKE_UNKNOWN;

    newdcb->remote = NULL;
    newdcb->user = NULL;
    newdcb->flags = 0;

    spinlock_acquire(&dcbspin);
    if (allDCBs == NULL)
    {
        allDCBs = newdcb;
    }
    else
    {
        DCB *ptr = allDCBs;
        while (ptr->next)
            ptr = ptr->next;
        ptr->next = newdcb;
    }
    nDCBs++;
    if (nDCBs > maxDCBs)
    {
        maxDCBs = nDCBs;
    }
    spinlock_release(&dcbspin);
    return newdcb;
}


/**
 * Provided only for consistency, simply calls dcb_close to guarantee
 * safe disposal of a DCB
 *
 * @param dcb   The DCB to free
 */
void
dcb_free(DCB *dcb)
{
    dcb_close(dcb);
}

/*
 * Clone a DCB for internal use, mostly used for specialist filters
 * to create dummy clients based on real clients.
 *
 * @param orig          The DCB to clone
 * @return              A DCB that can be used as a client
 */
DCB *
dcb_clone(DCB *orig)
{
    DCB *clonedcb;

    if ((clonedcb = dcb_alloc(orig->dcb_role, orig->listener)))
    {
        clonedcb->fd = DCBFD_CLOSED;
        clonedcb->flags |= DCBF_CLONE;
        clonedcb->state = orig->state;
        clonedcb->data = orig->data;
        clonedcb->ssl_state = orig->ssl_state;
        if (orig->remote)
        {
            clonedcb->remote = strdup(orig->remote);
        }
        if (orig->user)
        {
            clonedcb->user = strdup(orig->user);
        }
        clonedcb->protocol = orig->protocol;

        clonedcb->func.write = dcb_null_write;
        /**
         * Close triggers closing of router session as well which is needed.
         */
        clonedcb->func.close = orig->func.close;
        clonedcb->func.auth = dcb_null_auth;
    }
    return clonedcb;
}

/**
 * Free a DCB and remove it from the chain of all DCBs
 *
 * NB This is called with the caller holding the zombie queue
 * spinlock
 *
 * @param dcb The DCB to free
 */
static void
dcb_final_free(DCB *dcb)
{
    CHK_DCB(dcb);
    ss_info_dassert(dcb->state == DCB_STATE_DISCONNECTED ||
                    dcb->state == DCB_STATE_ALLOC,
                    "dcb not in DCB_STATE_DISCONNECTED not in DCB_STATE_ALLOC state.");

    if (DCB_POLL_BUSY(dcb))
    {
        /* Check if DCB has outstanding poll events */
        MXS_ERROR("dcb_final_free: DCB %p has outstanding events.", dcb);
    }

    /*< First remove this DCB from the chain */
    spinlock_acquire(&dcbspin);
    if (allDCBs == dcb)
    {
        /*<
         * Deal with the special case of removing the DCB at the head of
         * the chain.
         */
        allDCBs = dcb->next;
    }
    else
    {
        /*<
         * We find the DCB that point to the one we are removing and then
         * set the next pointer of that DCB to the next pointer of the
         * DCB we are removing.
         */
        DCB *ptr = allDCBs;
        while (ptr && ptr->next != dcb)
        {
            ptr = ptr->next;
        }
        if (ptr)
        {
            ptr->next = dcb->next;
        }
    }
    nDCBs--;
    spinlock_release(&dcbspin);

    if (dcb->session) {
        /*<
         * Terminate client session.
         */
        SESSION *local_session = dcb->session;
        dcb->session = NULL;
        CHK_SESSION(local_session);
        if (SESSION_STATE_DUMMY != local_session->state)
        {
            bool is_dcb_client = (local_session->client_dcb == dcb);

            session_free(local_session);

            if (is_dcb_client)
            {
                /** The client DCB is only freed once all other DCBs that the session
                 * uses have been freed. This will guarantee that the authentication
                 * data will be usable for all DCBs even if the client DCB has already
                 * been closed. */
                return;
            }
        }
    }
    dcb_free_all_memory(dcb);
}

/**
 * Free the memory belonging to a DCB
 *
 * NB The DCB is fully detached from all links except perhaps the session
 * dcb_client link.
 *
 * @param dcb The DCB to free
 */
void
dcb_free_all_memory(DCB *dcb)
{
    DCB_CALLBACK *cb_dcb;

    if (dcb->protocol && (!DCB_IS_CLONE(dcb)))
    {
        free(dcb->protocol);
    }
    if (dcb->protoname)
    {
        free(dcb->protoname);
    }
    if (dcb->remote)
    {
        free(dcb->remote);
    }
    if (dcb->user)
    {
        free(dcb->user);
    }

    /* Clear write and read buffers */
    if (dcb->delayq)
    {
        gwbuf_free(dcb->delayq);
        dcb->delayq = NULL;
    }
    if (dcb->writeq)
    {
        gwbuf_free(dcb->writeq);
        dcb->writeq = NULL;
    }
    if (dcb->dcb_readqueue)
    {
        gwbuf_free(dcb->dcb_readqueue);
        dcb->dcb_readqueue = NULL;
    }

    spinlock_acquire(&dcb->cb_lock);
    while ((cb_dcb = dcb->callbacks) != NULL)
    {
        dcb->callbacks = cb_dcb->next;
        free(cb_dcb);
    }
    spinlock_release(&dcb->cb_lock);
    if (dcb->ssl)
    {
        SSL_free(dcb->ssl);
    }
    bitmask_free(&dcb->memdata.bitmask);
    free(dcb);
}

/**
 * Process the DCB zombie queue
 *
 * This routine is called by each of the polling threads with
 * the thread id of the polling thread. It must clear the bit in
 * the memdata bitmask for the polling thread that calls it. If the
 * operation of clearing this bit means that no bits are set in
 * the memdata.bitmask then the DCB is no longer able to be
 * referenced and it can be finally removed.
 *
 * @param       threadid        The thread ID of the caller
 */
DCB *
dcb_process_zombies(int threadid)
{
    DCB *zombiedcb;
    DCB *previousdcb = NULL, *nextdcb;
    DCB *listofdcb = NULL;

    /**
     * Perform a dirty read to see if there is anything in the queue.
     * This avoids threads hitting the queue spinlock when the queue
     * is empty. This will really help when the only entry is being
     * freed, since the queue is updated before the expensive call to
     * dcb_final_free.
     */
    if (!zombies)
    {
        return NULL;
    }

    /*
     * Process the zombie queue and create a list of DCB's that can be
     * finally freed. This processing is down under a spinlock that
     * will prevent new entries being added to the zombie queue. Therefore
     * we do not want to do any expensive operations under this spinlock
     * as it will block other threads. The expensive operations will be
     * performed on the victim queue within holding the zombie queue
     * spinlock.
     */
    spinlock_acquire(&zombiespin);
    zombiedcb = zombies;
    while (zombiedcb)
    {
        CHK_DCB(zombiedcb);
        nextdcb = zombiedcb->memdata.next;
        /*
         * Skip processing of DCB's that are
         * in the event queue waiting to be processed.
         */
        if (zombiedcb->evq.next || zombiedcb->evq.prev)
        {
            previousdcb = zombiedcb;
        }
        else
        {

            if (bitmask_clear_without_spinlock(&zombiedcb->memdata.bitmask, threadid))
            {
                /**
                 * Remove the DCB from the zombie queue
                 * and call the final free routine for the
                 * DCB
                 *
                 * zombiedcb is the DCB we are processing
                 * previousdcb is the previous DCB on the zombie
                 * queue or NULL if the DCB is at the head of the
                 * queue.  Remove zombiedcb from the zombies list.
                 */
                if (NULL == previousdcb)
                {
                    zombies = zombiedcb->memdata.next;
                }
                else
                {
                    previousdcb->memdata.next = zombiedcb->memdata.next;
                }

                MXS_DEBUG("%lu [%s] Remove dcb "
                          "%p fd %d in state %s from the "
                          "list of zombies.",
                          pthread_self(),
                          __func__,
                          zombiedcb,
                          zombiedcb->fd,
                          STRDCBSTATE(zombiedcb->state));
                /*<
                 * Move zombie dcb to linked list of victim dcbs.
                 * The variable dcb is used to hold the last DCB
                 * to have been added to the linked list, or NULL
                 * if none has yet been added.  If the list
                 * (listofdcb) is not NULL, then it follows that
                 * dcb will also not be null.
                 */
                nzombies--;
                zombiedcb->memdata.next = listofdcb;
                listofdcb = zombiedcb;
            }
            else
            {
                /* Since we didn't remove this dcb from the zombies
                   list, we need to advance the previous pointer */
                previousdcb = zombiedcb;
            }
        }
        zombiedcb = nextdcb;
    }
    spinlock_release(&zombiespin);

    if (listofdcb)
    {
        dcb_process_victim_queue(listofdcb);
    }

    return zombies;
}

/**
 * Process the victim queue, selected from the list of zombies
 *
 * These are the DCBs that are not in use by any thread.  The corresponding
 * file descriptor is closed, the DCB marked as disconnected and the DCB
 * itself is finally freed.
 *
 * @param       listofdcb       The first victim DCB
 */
static inline void
dcb_process_victim_queue(DCB *listofdcb)
{
    DCB *dcb = listofdcb;

    while (dcb != NULL)
    {
        DCB *nextdcb;
        /*<
         * Stop dcb's listening and modify state accordingly.
         */
        spinlock_acquire(&dcb->dcb_initlock);
        if (dcb->state == DCB_STATE_POLLING  || dcb->state == DCB_STATE_LISTENING)
        {
            if (dcb->state == DCB_STATE_LISTENING)
            {
                MXS_ERROR("%lu [%s] Error : Removing DCB %p but was in state %s "
                          "which is not expected for a call to dcb_close, although it"
                          "should be processed correctly. ",
                          pthread_self(),
                          __func__,
                          dcb,
                          STRDCBSTATE(dcb->state));
            }
            else
            {
                /* Must be DCB_STATE_POLLING */
                spinlock_release(&dcb->dcb_initlock);
                if (0 == dcb->persistentstart && dcb_maybe_add_persistent(dcb))
                {
                    /* Have taken DCB into persistent pool, no further killing */
                    dcb = dcb->memdata.next;
                    continue;
                }
                else
                {
                    DCB *next2dcb;
                    dcb_stop_polling_and_shutdown(dcb);
                    spinlock_acquire(&zombiespin);
                    bitmask_copy(&dcb->memdata.bitmask, poll_bitmask());
                    next2dcb = dcb->memdata.next;
                    dcb->memdata.next = zombies;
                    zombies = dcb;
                    nzombies++;
                    if (nzombies > maxzombies)
                    {
                        maxzombies = nzombies;
                    }
                    spinlock_release(&zombiespin);
                    dcb = next2dcb;
                    continue;
                }
            }
        }
        /*
         * Into the final close logic, so if DCB is for backend server, we
         * must decrement the number of current connections.
         */
        if (dcb->server && 0 == dcb->persistentstart)
        {
            atomic_add(&dcb->server->stats.n_current, -1);
        }

        if (dcb->fd > 0)
        {
            /*<
             * Close file descriptor and move to clean-up phase.
             */
            if (close(dcb->fd) < 0)
            {
                int eno = errno;
                errno = 0;
                char errbuf[STRERROR_BUFLEN];
                MXS_ERROR("%lu [dcb_process_victim_queue] Error : Failed to close "
                          "socket %d on dcb %p due error %d, %s.",
                          pthread_self(),
                          dcb->fd,
                          dcb,
                          eno,
                          strerror_r(eno, errbuf, sizeof(errbuf)));
            }
            else
            {
#if defined(FAKE_CODE)
                conn_open[dcb->fd] = false;
#endif /* FAKE_CODE */
                dcb->fd = DCBFD_CLOSED;

                MXS_DEBUG("%lu [dcb_process_victim_queue] Closed socket "
                          "%d on dcb %p.",
                          pthread_self(),
                          dcb->fd,
                          dcb);
            }
        }

        dcb_get_ses_log_info(dcb,
                             &mxs_log_tls.li_sesid,
                             &mxs_log_tls.li_enabled_priorities);

        dcb->state = DCB_STATE_DISCONNECTED;
        nextdcb = dcb->memdata.next;
        spinlock_release(&dcb->dcb_initlock);
        dcb_final_free(dcb);
        dcb = nextdcb;
    }
    /** Reset threads session data */
    mxs_log_tls.li_sesid = 0;
}

/**
 * Remove a DCB from the poll list and trigger shutdown mechanisms.
 *
 * @param       dcb     The DCB to be processed
 */
static void
dcb_stop_polling_and_shutdown(DCB *dcb)
{
    poll_remove_dcb(dcb);
    /**
     * close protocol and router session
     */
    if (dcb->func.close != NULL)
    {
        dcb->func.close(dcb);
    }
}

/**
 * Connect to a server
 *
 * This routine will create a server connection
 * If successful the new dcb will be put in
 * epoll set by dcb->func.connect
 *
 * @param server        The server to connect to
 * @param session       The session this connection is being made for
 * @param protocol      The protocol module to use
 * @return              The new allocated dcb or NULL if the DCB was not connected
 */
DCB *
dcb_connect(SERVER *server, SESSION *session, const char *protocol)
{
    DCB         *dcb;
    GWPROTOCOL  *funcs;
    int         fd;
    int         rc;
    char        *user;

    user = session_getUser(session);
    if (user && strlen(user))
    {
        MXS_DEBUG("%lu [dcb_connect] Looking for persistent connection DCB "
                  "user %s protocol %s\n", pthread_self(), user, protocol);
        dcb = server_get_persistent(server, user, protocol);
        if (dcb)
        {
            /**
             * Link dcb to session. Unlink is called in dcb_final_free
             */
            if (!session_link_dcb(session, dcb))
            {
                MXS_DEBUG("%lu [dcb_connect] Failed to link to session, the "
                          "session has been removed.\n",
                          pthread_self());
                dcb_close(dcb);
                return NULL;
            }
            MXS_DEBUG("%lu [dcb_connect] Reusing a persistent connection, dcb %p\n",
                      pthread_self(), dcb);
            dcb->persistentstart = 0;
            return dcb;
        }
        else
        {
            MXS_DEBUG("%lu [dcb_connect] Failed to find a reusable persistent connection.\n",
                      pthread_self());
        }
    }

    if ((dcb = dcb_alloc(DCB_ROLE_BACKEND_HANDLER, NULL)) == NULL)
    {
        return NULL;
    }

    if ((funcs = (GWPROTOCOL *)load_module(protocol,
                                           MODULE_PROTOCOL)) == NULL)
    {
        dcb->state = DCB_STATE_DISCONNECTED;
        dcb_final_free(dcb);
        MXS_ERROR("Failed to load protocol module for %s, free dcb %p\n",
                  protocol,
                  dcb);
        return NULL;
    }
    memcpy(&(dcb->func), funcs, sizeof(GWPROTOCOL));
    dcb->protoname = strdup(protocol);

    /**
     * Link dcb to session. Unlink is called in dcb_final_free
     */
    if (!session_link_dcb(session, dcb))
    {
        MXS_DEBUG("%lu [dcb_connect] Failed to link to session, the "
                  "session has been removed.",
                  pthread_self());
        dcb_final_free(dcb);
        return NULL;
    }
    fd = dcb->func.connect(dcb, server, session);

    if (fd == DCBFD_CLOSED)
    {
        MXS_DEBUG("%lu [dcb_connect] Failed to connect to server %s:%d, "
                  "from backend dcb %p, client dcp %p fd %d.",
                  pthread_self(),
                  server->name,
                  server->port,
                  dcb,
                  session->client_dcb,
                  session->client_dcb->fd);
        dcb->state = DCB_STATE_DISCONNECTED;
        dcb_final_free(dcb);
        return NULL;
    }
    else
    {
        MXS_DEBUG("%lu [dcb_connect] Connected to server %s:%d, "
                  "from backend dcb %p, client dcp %p fd %d.",
                  pthread_self(),
                  server->name,
                  server->port,
                  dcb,
                  session->client_dcb,
                  session->client_dcb->fd);
    }
    /**
     * Successfully connected to backend. Assign file descriptor to dcb
     */
    dcb->fd = fd;

    /**
     * Add server pointer to dcb
     */
    dcb->server = server;

    /** Copy status field to DCB */
    dcb->dcb_server_status = server->status;
    dcb->dcb_port = server->port;

    /**
     * backend_dcb is connected to backend server, and once backend_dcb
     * is added to poll set, authentication takes place as part of
     * EPOLLOUT event that will be received once the connection
     * is established.
     */

    /**
     * Add the dcb in the poll set
     */
    rc = poll_add_dcb(dcb);

    if (rc)
    {
        dcb->state = DCB_STATE_DISCONNECTED;
        dcb_final_free(dcb);
        return NULL;
    }
    /**
     * The dcb will be addded into poll set by dcb->func.connect
     */
    atomic_add(&server->stats.n_connections, 1);
    atomic_add(&server->stats.n_current, 1);

    return dcb;
}

/**
 * General purpose read routine to read data from a socket in the
 * Descriptor Control Block and append it to a linked list of buffers.
 * The list may be empty, in which case *head == NULL. The third
 * parameter indicates the maximum number of bytes to be read (needed
 * for SSL processing) with 0 meaning no limit.
 *
 * @param dcb       The DCB to read from
 * @param head      Pointer to linked list to append data to
 * @param maxbytes  Maximum bytes to read (0 = no limit)
 * @return          -1 on error, otherwise the total number of bytes read
 */
int dcb_read(DCB   *dcb,
             GWBUF **head,
             int maxbytes)
{
    int     nsingleread = 0;
    int     nreadtotal = 0;

    if (SSL_HANDSHAKE_DONE == dcb->ssl_state || SSL_ESTABLISHED == dcb->ssl_state)
    {
        return dcb_read_SSL(dcb, head);
    }

    CHK_DCB(dcb);

    if (dcb->fd <= 0)
    {
        /* <editor-fold defaultstate="collapsed" desc=" Error Logging "> */
        MXS_ERROR("%lu [dcb_read] Error : Read failed, dcb is %s.",
                  pthread_self(),
                  dcb->fd == DCBFD_CLOSED ? "closed" : "cloned, not readable");
        /* </editor-fold> */
        return 0;
    }

    while (0 == maxbytes || nreadtotal < maxbytes)
    {
        int bytes_available;

        bytes_available = dcb_bytes_readable(dcb);
        if (bytes_available <= 0)
        {
            return bytes_available < 0 ? -1 :
                /** Handle closed client socket */
                dcb_read_no_bytes_available(dcb, nreadtotal);
        }
        else
        {
            GWBUF *buffer;
            dcb->last_read = hkheartbeat;

            buffer = dcb_basic_read(dcb, bytes_available, maxbytes, nreadtotal, &nsingleread);
            if (buffer)
            {
                nreadtotal += nsingleread;
                /* <editor-fold defaultstate="collapsed" desc=" Debug Logging "> */
                MXS_DEBUG("%lu [dcb_read] Read %d bytes from dcb %p in state %s "
                  "fd %d.",
                  pthread_self(),
                  nsingleread,
                  dcb,
                  STRDCBSTATE(dcb->state),
                  dcb->fd);
                /* </editor-fold> */
                /*< Append read data to the gwbuf */
                *head = gwbuf_append(*head, buffer);
            }
            else
            {
                break;
            }
        }
    } /*< while (0 == maxbytes || nreadtotal < maxbytes) */

    return nreadtotal;
}

/**
 * Find the number of bytes available for the DCB's socket
 *
 * @param dcb       The DCB to read from
 * @return          -1 on error, otherwise the total number of bytes available
 */
static int
dcb_bytes_readable(DCB *dcb)
{
    int bytesavailable;

    if (-1 == ioctl(dcb->fd, FIONREAD, &bytesavailable))
    {
        char errbuf[STRERROR_BUFLEN];
        /* <editor-fold defaultstate="collapsed" desc=" Error Logging "> */
            MXS_ERROR("%lu [dcb_read] Error : ioctl FIONREAD for dcb %p in "
                      "state %s fd %d failed due error %d, %s.",
                      pthread_self(),
                      dcb,
                      STRDCBSTATE(dcb->state),
                      dcb->fd,
                      errno,
                      strerror_r(errno, errbuf, sizeof(errbuf)));
            /* </editor-fold> */
        return -1;
    }
    else
    {
        return bytesavailable;
    }
}

/**
 * Determine the return code needed when read has run out of data
 *
 * @param dcb           The DCB to read from
 * @param nreadtotal    Number of bytes that have been read
 * @return              -1 on error, 0 for conditions not treated as error
 */
static int
dcb_read_no_bytes_available(DCB *dcb, int nreadtotal)
{
    /** Handle closed client socket */
    if (nreadtotal == 0 && DCB_ROLE_CLIENT_HANDLER == dcb->dcb_role)
    {
        char c;
        int l_errno = 0;
        long r = -1;

        /* try to read 1 byte, without consuming the socket buffer */
        r = recv(dcb->fd, &c, sizeof(char), MSG_PEEK);
        l_errno = errno;

        if (r <= 0 &&
            l_errno != EAGAIN &&
            l_errno != EWOULDBLOCK &&
            l_errno != 0)
        {
            return -1;
        }
    }
    return nreadtotal;
}

/**
 * Basic read function to carry out a single read operation on the DCB socket.
 *
 * @param dcb               The DCB to read from
 * @param bytesavailable    Pointer to linked list to append data to
 * @param maxbytes          Maximum bytes to read (0 = no limit)
 * @param nreadtotal        Total number of bytes already read
 * @param nsingleread       To be set as the number of bytes read this time
 * @return                  GWBUF* buffer containing new data, or null.
 */
static GWBUF *
dcb_basic_read(DCB *dcb, int bytesavailable, int maxbytes, int nreadtotal, int *nsingleread)
{
    GWBUF *buffer;

    int bufsize = MIN(bytesavailable, MAX_BUFFER_SIZE);
    if (maxbytes)
    {
        bufsize = MIN(bufsize, maxbytes-nreadtotal);
    }

    if ((buffer = gwbuf_alloc(bufsize)) == NULL)
    {
        /*<
         * This is a fatal error which should cause shutdown.
         * Todo shutdown if memory allocation fails.
         */
        char errbuf[STRERROR_BUFLEN];
        /* <editor-fold defaultstate="collapsed" desc=" Error Logging "> */
            MXS_ERROR("%lu [dcb_read] Error : Failed to allocate read buffer "
                      "for dcb %p fd %d, due %d, %s.",
                      pthread_self(),
                      dcb,
                      dcb->fd,
                      errno,
                      strerror_r(errno, errbuf, sizeof(errbuf)));
            /* </editor-fold> */
        *nsingleread = -1;
    }
    else
    {
        *nsingleread = read(dcb->fd, GWBUF_DATA(buffer), bufsize);
        dcb->stats.n_reads++;

        if (*nsingleread <= 0)
        {
            if (errno != 0 && errno != EAGAIN && errno != EWOULDBLOCK)
            {
                char errbuf[STRERROR_BUFLEN];
                /* <editor-fold defaultstate="collapsed" desc=" Error Logging "> */
                MXS_ERROR("%lu [dcb_read] Error : Read failed, dcb %p in state "
                          "%s fd %d, due %d, %s.",
                          pthread_self(),
                          dcb,
                          STRDCBSTATE(dcb->state),
                          dcb->fd,
                          errno,
                          strerror_r(errno, errbuf, sizeof(errbuf)));
                /* </editor-fold> */
            }
            gwbuf_free(buffer);
            buffer = NULL;
        }
    }
    return buffer;
}

/**
 * General purpose read routine to read data from a socket through the SSL
 * structure lined with this DCB and append it to a linked list of buffers.
 * The list may be empty, in which case *head == NULL. The SSL structure should
 * be initialized and the SSL handshake should be done.
 *
 * @param dcb   The DCB to read from
 * @param head  Pointer to linked list to append data to
 * @return      -1 on error, otherwise the total number of bytes read
 */
static int
dcb_read_SSL(DCB *dcb, GWBUF **head)
{
    GWBUF *buffer;
    int nsingleread = 0, nreadtotal = 0;

    CHK_DCB(dcb);

    if (dcb->fd <= 0)
    {
        MXS_ERROR("Read failed, dcb is %s.",
                  dcb->fd == DCBFD_CLOSED ? "closed" : "cloned, not readable");
        return -1;
    }

    if (dcb->ssl_write_want_read)
    {
        dcb_drain_writeq(dcb);
    }

    dcb->last_read = hkheartbeat;
    buffer = dcb_basic_read_SSL(dcb, &nsingleread);
    if (buffer)
    {
        nreadtotal += nsingleread;
        *head = gwbuf_append(*head, buffer);

        while (SSL_pending(dcb->ssl))
        {
            dcb->last_read = hkheartbeat;
            buffer = dcb_basic_read_SSL(dcb, &nsingleread);
            if (NULL != buffer)
            {
                nreadtotal += nsingleread;
                /*< Append read data to the gwbuf */
                *head = gwbuf_append(*head, buffer);
            }
        }
    }

    ss_dassert(gwbuf_length(*head) == nreadtotal);
    MXS_DEBUG("%lu Read a total of %d bytes from dcb %p in state %s fd %d.",
              pthread_self(),
              nreadtotal,
              dcb,
              STRDCBSTATE(dcb->state),
              dcb->fd);

    return nsingleread < 0 ? nsingleread : nreadtotal;
}

/**
 * Basic read function to carry out a single read on the DCB's SSL connection
 *
 * @param dcb           The DCB to read from
 * @param nsingleread   To be set as the number of bytes read this time
 * @return              GWBUF* buffer containing the data, or null.
 */
static GWBUF *
dcb_basic_read_SSL(DCB *dcb, int *nsingleread)
{
    unsigned char *temp_buffer[MAX_BUFFER_SIZE];
    GWBUF *buffer = NULL;

    *nsingleread = SSL_read(dcb->ssl, (void *)temp_buffer, MAX_BUFFER_SIZE);
    dcb->stats.n_reads++;

    switch (SSL_get_error(dcb->ssl, *nsingleread))
    {
    case SSL_ERROR_NONE:
        /* Successful read */
        MXS_DEBUG("%lu [%s] Read %d bytes from dcb %p in state %s "
                  "fd %d.",
                  pthread_self(),
                  __func__,
                  *nsingleread,
                  dcb,
                  STRDCBSTATE(dcb->state),
                  dcb->fd);
        if (*nsingleread && (buffer = gwbuf_alloc_and_load(*nsingleread, (void *)temp_buffer)) == NULL)
        {
            /*<
             * This is a fatal error which should cause shutdown.
             * Todo shutdown if memory allocation fails.
             */
            char errbuf[STRERROR_BUFLEN];
            /* <editor-fold defaultstate="collapsed" desc=" Error Logging "> */
            MXS_ERROR("%lu [dcb_read] Error : Failed to allocate read buffer "
                      "for dcb %p fd %d, due %d, %s.",
                      pthread_self(),
                      dcb,
                      dcb->fd,
                      errno,
                      strerror_r(errno, errbuf, sizeof(errbuf)));
            /* </editor-fold> */
            *nsingleread = -1;
            return NULL;
        }
        spinlock_acquire(&dcb->writeqlock);
        /* If we were in a retry situation, need to clear flag and attempt write */
        if (dcb->ssl_read_want_write || dcb->ssl_read_want_read)
        {
            dcb->ssl_read_want_write = false;
            dcb->ssl_read_want_read = false;
            spinlock_release(&dcb->writeqlock);
            dcb_drain_writeq(dcb);
        }
        else
        {
            spinlock_release(&dcb->writeqlock);
        }
        break;

    case SSL_ERROR_ZERO_RETURN:
        /* react to the SSL connection being closed */
        MXS_DEBUG("%lu [%s] SSL connection appears to have hung up",
                  pthread_self(),
                  __func__
                );
        poll_fake_hangup_event(dcb);
        *nsingleread = 0;
        break;

    case SSL_ERROR_WANT_READ:
        /* Prevent SSL I/O on connection until retried, return to poll loop */
        MXS_DEBUG("%lu [%s] SSL connection want read",
                  pthread_self(),
                  __func__
                );
        spinlock_acquire(&dcb->writeqlock);
        dcb->ssl_read_want_write = false;
        dcb->ssl_read_want_read = true;
        spinlock_release(&dcb->writeqlock);
        *nsingleread = 0;
        break;

    case SSL_ERROR_WANT_WRITE:
        /* Prevent SSL I/O on connection until retried, return to poll loop */
        MXS_DEBUG("%lu [%s] SSL connection want write",
                  pthread_self(),
                  __func__
                );
        spinlock_acquire(&dcb->writeqlock);
        dcb->ssl_read_want_write = true;
        dcb->ssl_read_want_read = false;
        spinlock_release(&dcb->writeqlock);
        *nsingleread = 0;
        break;

    case SSL_ERROR_SYSCALL:
        dcb_log_errors_SSL(dcb, __func__, *nsingleread);
        *nsingleread = -1;
        break;

    default:
        dcb_log_errors_SSL(dcb, __func__, 0);
        *nsingleread = -1;
        break;
    }
    return buffer;
}

/**
 * Log errors from an SSL operation
 *
 * @param dcb       The DCB of the client
 * @param called_by Name of the calling function
 * @param ret       Return code from SSL operation if error is SSL_ERROR_SYSCALL
 * @return          void
 */
static void
dcb_log_errors_SSL (DCB *dcb, const char *called_by, int ret)
{
    char errbuf[STRERROR_BUFLEN];
    unsigned long ssl_errno;

    ssl_errno = ERR_get_error();
    if (ret || ssl_errno)
    {
        MXS_ERROR("SSL operation failed in %s, dcb %p in state "
            "%s fd %d return code %d. More details may follow.",
            called_by,
            dcb,
            STRDCBSTATE(dcb->state),
            dcb->fd,
            ret);
    }
    if (ret && !ssl_errno)
    {
        int local_errno = errno;
        MXS_ERROR("SSL error caused by TCP error %d %s",
            local_errno,
            strerror_r(local_errno, errbuf, sizeof(errbuf))
            );
    }
    else
    {
        while (ssl_errno != 0)
        {
            ERR_error_string_n(ssl_errno, errbuf, STRERROR_BUFLEN);
            MXS_ERROR("%s", errbuf);
            ssl_errno = ERR_get_error();
        }
    }
}

/**
 * General purpose routine to write to a DCB
 *
 * @param dcb   The DCB of the client
 * @param queue Queue of buffers to write
 * @return      0 on failure, 1 on success
 */
int
dcb_write(DCB *dcb, GWBUF *queue)
{
    bool empty_queue;
    bool below_water;

    below_water = (dcb->high_water && dcb->writeqlen < dcb->high_water);
    // The following guarantees that queue is not NULL
    if (!dcb_write_parameter_check(dcb, queue))
    {
        return 0;
    }

    spinlock_acquire(&dcb->writeqlock);
    empty_queue = (dcb->writeq == NULL);
    /*
     * Add our data to the write queue.  If the queue already had data,
     * then there will be an EPOLLOUT event to drain what is already queued.
     * If it did not already have data, we call the drain write queue
     * function immediately to attempt to write the data.
     */
    atomic_add(&dcb->writeqlen, gwbuf_length(queue));
    dcb->writeq = gwbuf_append(dcb->writeq, queue);
    spinlock_release(&dcb->writeqlock);
    dcb->stats.n_buffered++;
    MXS_DEBUG("%lu [dcb_write] Append to writequeue. %d writes "
              "buffered for dcb %p in state %s fd %d",
              pthread_self(),
              dcb->stats.n_buffered,
              dcb,
              STRDCBSTATE(dcb->state),
              dcb->fd);
    if (empty_queue) dcb_drain_writeq(dcb);
    dcb_write_tidy_up(dcb, below_water);

    return 1;
}

#if defined(FAKE_CODE)
/**
 * Fake code for dcb_write
 * (Should have fuller description)
 *
 * @param dcb   The DCB of the client
 */
static inline void
dcb_write_fake_code(DCB *dcb)
{
    if (dcb->session != NULL)
    {
        if (dcb->dcb_role == DCB_ROLE_CLIENT_HANDLER && fail_next_client_fd)
        {
            dcb_fake_write_errno[dcb->fd] = 32;
            dcb_fake_write_ev[dcb->fd] = 29;
            fail_next_client_fd = false;
        }
        else if (dcb->dcb_role == DCB_ROLE_BACKEND_HANDLER && fail_next_backend_fd)
        {
            dcb_fake_write_errno[dcb->fd] = 32;
            dcb_fake_write_ev[dcb->fd] = 29;
            fail_next_backend_fd = false;
        }
    }
}
#endif /* FAKE_CODE */

/**
 * Check the parameters for dcb_write
 *
 * @param dcb   The DCB of the client
 * @param queue Queue of buffers to write
 * @return true if parameters acceptable, false otherwise
 */
static inline bool
dcb_write_parameter_check(DCB *dcb, GWBUF *queue)
{
    if (queue == NULL)
    {
        return false;
    }

    if (dcb->fd <= 0)
    {
        MXS_ERROR("Write failed, dcb is %s.",
                  dcb->fd == DCBFD_CLOSED ? "closed" : "cloned, not writable");
        gwbuf_free(queue);
        return false;
    }

    if (dcb->session == NULL || dcb->session->state != SESSION_STATE_STOPPING)
    {
        /**
         * SESSION_STATE_STOPPING means that one of the backends is closing
         * the router session. Some backends may have not completed
         * authentication yet and thus they have no information about router
         * being closed. Session state is changed to SESSION_STATE_STOPPING
         * before router's closeSession is called and that tells that DCB may
         * still be writable.
         */
        if (dcb->state != DCB_STATE_ALLOC &&
            dcb->state != DCB_STATE_POLLING &&
            dcb->state != DCB_STATE_LISTENING &&
            dcb->state != DCB_STATE_NOPOLLING)
        {
            MXS_DEBUG("%lu [dcb_write] Write aborted to dcb %p because "
                      "it is in state %s",
                      pthread_self(),
                      dcb,
                      STRDCBSTATE(dcb->state));
            gwbuf_free(queue);
            return false;
        }
    }
    return true;
}

/**
 * Debug log write failure, except when it is COM_QUIT
 *
 * @param dcb   The DCB of the client
 * @param queue Queue of buffers to write
 * @param eno   Error number for logging
 */
static void
dcb_log_write_failure(DCB *dcb, GWBUF *queue, int eno)
{
    if (MXS_LOG_PRIORITY_IS_ENABLED(LOG_DEBUG))
    {
        if (eno == EPIPE)
        {
            char errbuf[STRERROR_BUFLEN];
            MXS_DEBUG("%lu [dcb_write] Write to dcb "
                      "%p in state %s fd %d failed "
                      "due errno %d, %s",
                      pthread_self(),
                      dcb,
                      STRDCBSTATE(dcb->state),
                      dcb->fd,
                      eno,
                      strerror_r(eno, errbuf, sizeof(errbuf)));
        }
    }

    if (MXS_LOG_PRIORITY_IS_ENABLED(LOG_ERR))
    {
        if (eno != EPIPE &&
            eno != EAGAIN &&
            eno != EWOULDBLOCK)
        {
            char errbuf[STRERROR_BUFLEN];
            MXS_ERROR("Write to dcb %p in "
                      "state %s fd %d failed due "
                      "errno %d, %s",
                      dcb,
                      STRDCBSTATE(dcb->state),
                      dcb->fd,
                      eno,
                      strerror_r(eno, errbuf, sizeof(errbuf)));

        }

    }

    bool dolog = true;

    if (eno != 0           &&
        eno != EAGAIN      &&
        eno != EWOULDBLOCK)
    {
        /**
         * Do not log if writing COM_QUIT to backend failed.
         */
        if (GWBUF_IS_TYPE_MYSQL(queue))
        {
            uint8_t* data = GWBUF_DATA(queue);

            if (data[4] == 0x01)
            {
                dolog = false;
            }
        }
        if (dolog)
        {
            char errbuf[STRERROR_BUFLEN];
            MXS_DEBUG("%lu [dcb_write] Writing to %s socket failed due %d, %s.",
                      pthread_self(),
                      DCB_ROLE_CLIENT_HANDLER == dcb->dcb_role ? "client" : "backend server",
                      eno,
                      strerror_r(eno, errbuf, sizeof(errbuf)));
        }
    }
}

/**
 * Last few things to do at end of a write
 *
 * @param dcb           The DCB of the client
 * @param below_water   A boolean
 */
static inline void
dcb_write_tidy_up(DCB *dcb, bool below_water)
{
    if (dcb->high_water && dcb->writeqlen > dcb->high_water && below_water)
    {
        atomic_add(&dcb->stats.n_high_water, 1);
        dcb_call_callback(dcb, DCB_REASON_HIGH_WATER);
    }
}

/**
 * Drain the write queue of a DCB. This is called as part of the EPOLLOUT handling
 * of a socket and will try to send any buffered data from the write queue
 * up until the point the write would block.
 *
 * @param dcb   DCB to drain the write queue of
 * @return The number of bytes written
 */
int
dcb_drain_writeq(DCB *dcb)
{
    int total_written = 0;
    int written;
    bool stop_writing = false;
    bool above_water = (dcb->low_water && dcb->writeqlen > dcb->low_water);

    spinlock_acquire(&dcb->writeqlock);
    if (dcb->ssl_read_want_write)
    {
        poll_fake_event(dcb, EPOLLIN);
    }
    /*
     * Loop over the buffer chain in the pending writeq
     * Send as much of the data in that chain as possible and
     * leave any balance on the write queue.
     */
    while (dcb->writeq != NULL)
    {
        if (dcb->ssl)
        {
            written = gw_write_SSL(dcb, &stop_writing);
        }
        else
        {
            written = gw_write(dcb, &stop_writing);
        }
        if (stop_writing) break;
        /*
         * Pull the number of bytes we have written from
         * queue with have.
         */
        dcb->writeq = gwbuf_consume(dcb->writeq, written);
        MXS_DEBUG("%lu [dcb_drain_writeq] Wrote %d Bytes to dcb %p "
                  "in state %s fd %d",
                  pthread_self(),
                  written,
                  dcb,
                  STRDCBSTATE(dcb->state),
                  dcb->fd);
        total_written += written;
    }
    spinlock_release(&dcb->writeqlock);

    if (total_written)
    {
        atomic_add(&dcb->writeqlen, -total_written);
    }

    /* The write queue has drained, potentially need to call a callback function */
    if (dcb->writeq == NULL)
    {
        dcb_call_callback(dcb, DCB_REASON_DRAINED);
    }

    /* Check if the draining has taken us from above water to below water */
    if (above_water && dcb->writeqlen < dcb->low_water)
    {
        atomic_add(&dcb->stats.n_low_water, 1);
        dcb_call_callback(dcb, DCB_REASON_LOW_WATER);
    }

    return total_written;
}

/**
 * Removes dcb from poll set, and adds it to zombies list. As a consequence,
 * dcb first moves to DCB_STATE_NOPOLLING, and then to DCB_STATE_ZOMBIE state.
 * At the end of the function state may not be DCB_STATE_ZOMBIE because once
 * dcb_initlock is released parallel threads may change the state.
 *
 * Parameters:
 * @param dcb The DCB to close
 *
 *
 */
void
dcb_close(DCB *dcb)
{
    CHK_DCB(dcb);

    if (DCB_STATE_UNDEFINED == dcb->state
        || DCB_STATE_DISCONNECTED == dcb->state)
    {
        MXS_ERROR("%lu [dcb_close] Error : Removing DCB %p but was in state %s "
                  "which is not legal for a call to dcb_close. ",
                  pthread_self(),
                  dcb,
                  STRDCBSTATE(dcb->state));
        raise(SIGABRT);
    }

    /**
     * dcb_close may be called for freshly created dcb, in which case
     * it only needs to be freed.
     */
    if (dcb->state == DCB_STATE_ALLOC && dcb->fd == DCBFD_CLOSED)
    {
        dcb_final_free(dcb);
        return;
    }

    /*
     * If DCB is in persistent pool, mark it as an error and exit
     */
    if (dcb->persistentstart > 0)
    {
        dcb->dcb_errhandle_called = true;
        return;
    }

    spinlock_acquire(&zombiespin);
    if (!dcb->dcb_is_zombie)
    {
        if (DCB_ROLE_BACKEND_HANDLER == dcb->dcb_role && 0 == dcb->persistentstart
            && dcb->server && DCB_STATE_POLLING == dcb->state)
        {
            /* May be a candidate for persistence, so save user name */
            char *user;
            user = session_getUser(dcb->session);
            if (user && strlen(user) && !dcb->user)
            {
                dcb->user = strdup(user);
            }
        }
        /*<
         * Add closing dcb to the top of the list, setting zombie marker
         */
        dcb->dcb_is_zombie = true;
        dcb->memdata.next = zombies;
        zombies = dcb;
        nzombies++;
        if (nzombies > maxzombies) maxzombies = nzombies;
        /*< Set bit for each maxscale thread. This should be done before
         * the state is changed, so as to protect the DCB from premature
         * destruction. */
        if (dcb->server)
        {
            bitmask_copy(&dcb->memdata.bitmask, poll_bitmask());
        }
    }
    spinlock_release(&zombiespin);
}

/**
 * Add DCB to persistent pool if it qualifies, close otherwise
 *
 * @param dcb   The DCB to go to persistent pool or be closed
 * @return      bool - whether the DCB was added to the pool
 *
 */
static bool
dcb_maybe_add_persistent(DCB *dcb)
{
    int  poolcount = -1;
    if (dcb->user != NULL
        && strlen(dcb->user)
        && dcb->server
        && dcb->server->persistpoolmax
        && (dcb->server->status & SERVER_RUNNING)
        && !dcb->dcb_errhandle_called
        && !(dcb->flags & DCBF_HUNG)
        && (poolcount = dcb_persistent_clean_count(dcb, false)) < dcb->server->persistpoolmax)
    {
        DCB_CALLBACK *loopcallback;
        MXS_DEBUG("%lu [dcb_maybe_add_persistent] Adding DCB to persistent pool, user %s.\n",
                  pthread_self(),
                  dcb->user);
        dcb->dcb_is_zombie = false;
        dcb->persistentstart = time(NULL);
        if (dcb->session)
            /*<
             * Terminate client session.
             */
        {
            SESSION *local_session = dcb->session;
            session_set_dummy(dcb);
            CHK_SESSION(local_session);
            if (SESSION_STATE_DUMMY != local_session->state)
            {
                session_free(local_session);
            }
        }
        spinlock_acquire(&dcb->cb_lock);
        while ((loopcallback = dcb->callbacks) != NULL)
        {
            dcb->callbacks = loopcallback->next;
            free(loopcallback);
        }
        spinlock_release(&dcb->cb_lock);
        spinlock_acquire(&dcb->server->persistlock);
        dcb->nextpersistent = dcb->server->persistent;
        dcb->server->persistent = dcb;
        spinlock_release(&dcb->server->persistlock);
        atomic_add(&dcb->server->stats.n_persistent, 1);
        atomic_add(&dcb->server->stats.n_current, -1);
        return true;
    }
    else
    {
        MXS_DEBUG("%lu [dcb_maybe_add_persistent] Not adding DCB %p to persistent pool, "
                  "user %s, max for pool %ld, error handle called %s, hung flag %s, "
                  "server status %d, pool count %d.\n",
                  pthread_self(),
                  dcb,
                  dcb->user ? dcb->user : "",
                  (dcb->server && dcb->server->persistpoolmax) ? dcb->server->persistpoolmax : 0,
                  dcb->dcb_errhandle_called ? "true" : "false",
                  (dcb->flags & DCBF_HUNG) ? "true" : "false",
                  dcb->server ? dcb->server->status : 0,
                  poolcount);
    }
    return false;
}

/**
 * Diagnostic to print a DCB
 *
 * @param dcb   The DCB to print
 *
 */
void
printDCB(DCB *dcb)
{
    printf("DCB: %p\n", (void *)dcb);
    printf("\tDCB state:            %s\n", gw_dcb_state2string(dcb->state));
    if (dcb->remote)
    {
        printf("\tConnected to:         %s\n", dcb->remote);
    }
    if (dcb->user)
    {
        printf("\tUsername:             %s\n", dcb->user);
    }
    if (dcb->protoname)
    {
        printf("\tProtocol:             %s\n", dcb->protoname);
    }
    if (dcb->writeq)
    {
        printf("\tQueued write data:    %d\n",gwbuf_length(dcb->writeq));
    }
    char *statusname = server_status(dcb->server);
    if (statusname)
    {
        printf("\tServer status:            %s\n", statusname);
        free(statusname);
    }
    char *rolename = dcb_role_name(dcb);
    if (rolename)
    {
        printf("\tRole:                     %s\n", rolename);
        free(rolename);
    }
    printf("\tStatistics:\n");
    printf("\t\tNo. of Reads:                       %d\n",
           dcb->stats.n_reads);
    printf("\t\tNo. of Writes:                      %d\n",
           dcb->stats.n_writes);
    printf("\t\tNo. of Buffered Writes:             %d\n",
           dcb->stats.n_buffered);
    printf("\t\tNo. of Accepts:                     %d\n",
           dcb->stats.n_accepts);
    printf("\t\tNo. of High Water Events:   %d\n",
           dcb->stats.n_high_water);
    printf("\t\tNo. of Low Water Events:    %d\n",
           dcb->stats.n_low_water);
}
/**
 * Display an entry from the spinlock statistics data
 *
 * @param       dcb     The DCB to print to
 * @param       desc    Description of the statistic
 * @param       value   The statistic value
 */
static void
spin_reporter(void *dcb, char *desc, int value)
{
    dcb_printf((DCB *)dcb, "\t\t%-40s  %d\n", desc, value);
}


/**
 * Diagnostic to print all DCB allocated in the system
 *
 */
void printAllDCBs()
{
    DCB *dcb;

    spinlock_acquire(&dcbspin);
    dcb = allDCBs;
    while (dcb)
    {
        printDCB(dcb);
        dcb = dcb->next;
    }
    spinlock_release(&dcbspin);
}

/**
 * Diagnostic to print one DCB in the system
 *
 * @param       pdcb    DCB to print results to
 * @param       dcb     DCB to be printed
 */
void
dprintOneDCB(DCB *pdcb, DCB *dcb)
{
    dcb_printf(pdcb, "DCB: %p\n", (void *)dcb);
    dcb_printf(pdcb, "\tDCB state:          %s\n",
               gw_dcb_state2string(dcb->state));
    if (dcb->session && dcb->session->service)
    {
        dcb_printf(pdcb, "\tService:            %s\n",
                   dcb->session->service->name);
    }
    if (dcb->remote)
    {
        dcb_printf(pdcb, "\tConnected to:       %s\n",
                   dcb->remote);
    }
    if (dcb->server)
    {
        if (dcb->server->name)
        {
            dcb_printf(pdcb, "\tServer name/IP:     %s\n",
                       dcb->server->name);
        }
        if (dcb->server->port)
        {
            dcb_printf(pdcb, "\tPort number:        %d\n",
                       dcb->server->port);
        }
    }
    if (dcb->user)
    {
        dcb_printf(pdcb, "\tUsername:           %s\n",
                   dcb->user);
    }
    if (dcb->protoname)
    {
        dcb_printf(pdcb, "\tProtocol:           %s\n",
                   dcb->protoname);
    }
    if (dcb->writeq)
    {
        dcb_printf(pdcb, "\tQueued write data:  %d\n",
                   gwbuf_length(dcb->writeq));
    }
    char *statusname = server_status(dcb->server);
    if (statusname)
    {
        dcb_printf(pdcb, "\tServer status:            %s\n", statusname);
        free(statusname);
    }
    char *rolename = dcb_role_name(dcb);
    if (rolename)
    {
        dcb_printf(pdcb, "\tRole:                     %s\n", rolename);
        free(rolename);
    }
    if (!bitmask_isallclear(&dcb->memdata.bitmask))
    {
        char *bitmasktext = bitmask_render_readable(&dcb->memdata.bitmask);
        if (bitmasktext)
        {
            dcb_printf(pdcb, "\tBitMask:                %s\n", bitmasktext);
            free(bitmasktext);
        }
    }
    dcb_printf(pdcb, "\tStatistics:\n");
    dcb_printf(pdcb, "\t\tNo. of Reads:             %d\n", dcb->stats.n_reads);
    dcb_printf(pdcb, "\t\tNo. of Writes:            %d\n", dcb->stats.n_writes);
    dcb_printf(pdcb, "\t\tNo. of Buffered Writes:   %d\n", dcb->stats.n_buffered);
    dcb_printf(pdcb, "\t\tNo. of Accepts:           %d\n", dcb->stats.n_accepts);
    dcb_printf(pdcb, "\t\tNo. of High Water Events: %d\n", dcb->stats.n_high_water);
    dcb_printf(pdcb, "\t\tNo. of Low Water Events:  %d\n", dcb->stats.n_low_water);
    if (dcb->flags & DCBF_CLONE)
    {
        dcb_printf(pdcb, "\t\tDCB is a clone.\n");
    }
    if (dcb->persistentstart)
    {
        char buff[20];
        struct tm timeinfo;
        localtime_r(&dcb->persistentstart, &timeinfo);
        strftime(buff, sizeof(buff), "%b %d %H:%M:%S", &timeinfo);
        dcb_printf(pdcb, "\t\tAdded to persistent pool:       %s\n", buff);
    }
}
/**
 * Diagnostic to print all DCB allocated in the system
 *
 * @param       pdcb    DCB to print results to
 */
void
dprintAllDCBs(DCB *pdcb)
{
    DCB *dcb;

    spinlock_acquire(&dcbspin);
#if SPINLOCK_PROFILE
    dcb_printf(pdcb, "DCB List Spinlock Statistics:\n");
    spinlock_stats(&dcbspin, spin_reporter, pdcb);
    dcb_printf(pdcb, "Zombie Queue Lock Statistics:\n");
    spinlock_stats(&zombiespin, spin_reporter, pdcb);
#endif
    dcb = allDCBs;
    while (dcb)
    {
        dprintOneDCB(pdcb, dcb);
        dcb = dcb->next;
    }
    spinlock_release(&dcbspin);
}

/**
 * Diagnostic routine to print DCB data in a tabular form.
 *
 * @param       pdcb    DCB to print results to
 */
void
dListDCBs(DCB *pdcb)
{
    DCB *dcb;

    spinlock_acquire(&dcbspin);
    dcb = allDCBs;
    dcb_printf(pdcb, "Descriptor Control Blocks\n");
    dcb_printf(pdcb, "------------------+----------------------------+--------------------+----------\n");
    dcb_printf(pdcb, " %-16s | %-26s | %-18s | %s\n",
               "DCB", "State", "Service", "Remote");
    dcb_printf(pdcb, "------------------+----------------------------+--------------------+----------\n");
    while (dcb)
    {
        dcb_printf(pdcb, " %-16p | %-26s | %-18s | %s\n",
                   dcb, gw_dcb_state2string(dcb->state),
                   ((dcb->session && dcb->session->service) ? dcb->session->service->name : ""),
                   (dcb->remote ? dcb->remote : ""));
        dcb = dcb->next;
    }
    dcb_printf(pdcb, "------------------+----------------------------+--------------------+----------\n\n");
    spinlock_release(&dcbspin);
}

/**
 * Diagnostic routine to print client DCB data in a tabular form.
 *
 * @param       pdcb    DCB to print results to
 */
void
dListClients(DCB *pdcb)
{
    DCB *dcb;

    spinlock_acquire(&dcbspin);
    dcb = allDCBs;
    dcb_printf(pdcb, "Client Connections\n");
    dcb_printf(pdcb, "-----------------+------------------+----------------------+------------\n");
    dcb_printf(pdcb, " %-15s | %-16s | %-20s | %s\n",
               "Client", "DCB", "Service", "Session");
    dcb_printf(pdcb, "-----------------+------------------+----------------------+------------\n");
    while (dcb)
    {
        if (dcb->dcb_role == DCB_ROLE_CLIENT_HANDLER)
        {
            dcb_printf(pdcb, " %-15s | %16p | %-20s | %10p\n",
                       (dcb->remote ? dcb->remote : ""),
                       dcb, (dcb->session->service ?
                             dcb->session->service->name : ""),
                       dcb->session);
        }
        dcb = dcb->next;
    }
    dcb_printf(pdcb, "-----------------+------------------+----------------------+------------\n\n");
    spinlock_release(&dcbspin);
}


/**
 * Diagnostic to print a DCB to another DCB
 *
 * @param pdcb  The DCB to which send the output
 * @param dcb   The DCB to print
 */
void
dprintDCB(DCB *pdcb, DCB *dcb)
{
    dcb_printf(pdcb, "DCB: %p\n", (void *)dcb);
    dcb_printf(pdcb, "\tDCB state:          %s\n", gw_dcb_state2string(dcb->state));
    if (dcb->session && dcb->session->service)
    {
        dcb_printf(pdcb, "\tService:            %s\n",
                   dcb->session->service->name);
    }
    if (dcb->remote)
    {
        dcb_printf(pdcb, "\tConnected to:               %s\n", dcb->remote);
    }
    if (dcb->user)
    {
        dcb_printf(pdcb, "\tUsername:                   %s\n",
                   dcb->user);
    }
    if (dcb->protoname)
    {
        dcb_printf(pdcb, "\tProtocol:                   %s\n",
                   dcb->protoname);
    }
    dcb_printf(pdcb, "\tOwning Session:     %p\n", dcb->session);
    if (dcb->writeq)
    {
        dcb_printf(pdcb, "\tQueued write data:  %d\n", gwbuf_length(dcb->writeq));
    }
    if (dcb->delayq)
    {
        dcb_printf(pdcb, "\tDelayed write data: %d\n", gwbuf_length(dcb->delayq));
    }
    char *statusname = server_status(dcb->server);
    if (statusname)
    {
        dcb_printf(pdcb, "\tServer status:            %s\n", statusname);
        free(statusname);
    }
    char *rolename = dcb_role_name(dcb);
    if (rolename)
    {
        dcb_printf(pdcb, "\tRole:                     %s\n", rolename);
        free(rolename);
    }
    dcb_printf(pdcb, "\tStatistics:\n");
    dcb_printf(pdcb, "\t\tNo. of Reads:                     %d\n",
               dcb->stats.n_reads);
    dcb_printf(pdcb, "\t\tNo. of Writes:                    %d\n",
               dcb->stats.n_writes);
    dcb_printf(pdcb, "\t\tNo. of Buffered Writes:           %d\n",
               dcb->stats.n_buffered);
    dcb_printf(pdcb, "\t\tNo. of Accepts:                   %d\n",
               dcb->stats.n_accepts);
    dcb_printf(pdcb, "\t\tNo. of High Water Events: %d\n",
               dcb->stats.n_high_water);
    dcb_printf(pdcb, "\t\tNo. of Low Water Events:  %d\n",
               dcb->stats.n_low_water);
    if (DCB_POLL_BUSY(dcb))
    {
        dcb_printf(pdcb, "\t\tPending events in the queue:      %x %s\n",
                   dcb->evq.pending_events, dcb->evq.processing ? "(processing)" : "");
    }
    if (dcb->flags & DCBF_CLONE)
    {
        dcb_printf(pdcb, "\t\tDCB is a clone.\n");
    }
#if SPINLOCK_PROFILE
    dcb_printf(pdcb, "\tInitlock Statistics:\n");
    spinlock_stats(&dcb->dcb_initlock, spin_reporter, pdcb);
    dcb_printf(pdcb, "\tWrite Queue Lock Statistics:\n");
    spinlock_stats(&dcb->writeqlock, spin_reporter, pdcb);
    dcb_printf(pdcb, "\tDelay Queue Lock Statistics:\n");
    spinlock_stats(&dcb->delayqlock, spin_reporter, pdcb);
    dcb_printf(pdcb, "\tPollin Lock Statistics:\n");
    spinlock_stats(&dcb->pollinlock, spin_reporter, pdcb);
    dcb_printf(pdcb, "\tPollout Lock Statistics:\n");
    spinlock_stats(&dcb->polloutlock, spin_reporter, pdcb);
    dcb_printf(pdcb, "\tCallback Lock Statistics:\n");
    spinlock_stats(&dcb->cb_lock, spin_reporter, pdcb);
#endif
    if (dcb->persistentstart)
    {
        char buff[20];
        struct tm timeinfo;
        localtime_r(&dcb->persistentstart, &timeinfo);
        strftime(buff, sizeof(buff), "%b %d %H:%M:%S", &timeinfo);
        dcb_printf(pdcb, "\t\tAdded to persistent pool:       %s\n", buff);
    }
}

/**
 * Return a string representation of a DCB state.
 *
 * @param state The DCB state
 * @return String representation of the state
 *
 */
const char *
gw_dcb_state2string(dcb_state_t state)
{
    switch(state) {
    case DCB_STATE_ALLOC:
        return "DCB Allocated";
    case DCB_STATE_POLLING:
        return "DCB in the polling loop";
    case DCB_STATE_NOPOLLING:
        return "DCB not in polling loop";
    case DCB_STATE_LISTENING:
        return "DCB for listening socket";
    case DCB_STATE_DISCONNECTED:
        return "DCB socket closed";
    case DCB_STATE_ZOMBIE:
        return "DCB Zombie";
    case DCB_STATE_UNDEFINED:
        return "DCB undefined state";
    default:
        return "DCB (unknown - erroneous)";
    }
}

/**
 * A  DCB based wrapper for printf. Allows formatting printing to
 * a descriptor control block.
 *
 * @param dcb   Descriptor to write to
 * @param fmt   A printf format string
 * @param ...   Variable arguments for the print format
 */
void
dcb_printf(DCB *dcb, const char *fmt, ...)
{
    GWBUF   *buf;
    va_list args;

    if ((buf = gwbuf_alloc(10240)) == NULL)
    {
        return;
    }
    va_start(args, fmt);
    vsnprintf(GWBUF_DATA(buf), 10240, fmt, args);
    va_end(args);

    buf->end = (void *)((char *)GWBUF_DATA(buf) + strlen(GWBUF_DATA(buf)));
    dcb->func.write(dcb, buf);
}

/**
 * Print hash table statistics to a DCB
 *
 * @param dcb           The DCB to send the information to
 * @param table         The hash table
 */
void dcb_hashtable_stats(
    DCB     *dcb,
    void    *table)
{
    int total;
    int longest;
    int hashsize;

    total = 0;
    longest = 0;

    hashtable_get_stats(table, &hashsize, &total, &longest);

    dcb_printf(dcb,
               "Hashtable: %p, size %d\n",
               table,
               hashsize);

    dcb_printf(dcb, "\tNo. of entries:      %d\n", total);
    dcb_printf(dcb,
               "\tAverage chain length:        %.1f\n",
               (hashsize == 0 ? (float)hashsize : (float)total / hashsize));
    dcb_printf(dcb, "\tLongest chain length:        %d\n", longest);
}

/**
 * Write data to a DCB socket through an SSL structure. The SSL structure is
 * linked from the DCB. All communication is encrypted and done via the SSL
 * structure. Data is written from the DCB write queue.
 *
 * @param dcb           The DCB having an SSL connection
 * @param stop_writing  Set to true if the caller should stop writing, false otherwise
 * @return              Number of written bytes
 */
static int
gw_write_SSL(DCB *dcb, bool *stop_writing)
{
    int written;

    written = SSL_write(dcb->ssl, GWBUF_DATA(dcb->writeq), GWBUF_LENGTH(dcb->writeq));

    *stop_writing = false;
    switch ((SSL_get_error(dcb->ssl, written)))
    {
    case SSL_ERROR_NONE:
        /* Successful write */
        dcb->ssl_write_want_read = false;
        dcb->ssl_write_want_write = false;
        break;

    case SSL_ERROR_ZERO_RETURN:
        /* react to the SSL connection being closed */
        *stop_writing = true;
        poll_fake_hangup_event(dcb);
        break;

    case SSL_ERROR_WANT_READ:
        /* Prevent SSL I/O on connection until retried, return to poll loop */
        *stop_writing = true;
        dcb->ssl_write_want_read = true;
        dcb->ssl_write_want_write = false;
        break;

    case SSL_ERROR_WANT_WRITE:
        /* Prevent SSL I/O on connection until retried, return to poll loop */
        *stop_writing = true;
        dcb->ssl_write_want_read = false;
        dcb->ssl_write_want_write = true;
        break;

    case SSL_ERROR_SYSCALL:
        *stop_writing = true;
        dcb_log_errors_SSL(dcb, __func__, written);
        poll_fake_hangup_event(dcb);
        break;

    default:
        /* Report error(s) and shutdown the connection */
        *stop_writing = true;
        dcb_log_errors_SSL(dcb, __func__, 0);
        poll_fake_hangup_event(dcb);
        break;
    }

    return written > 0 ? written : 0;
}

/**
 * Write data to a DCB. The data is taken from the DCB's write queue.
 *
 * @param dcb           The DCB to write buffer
 * @param stop_writing  Set to true if the caller should stop writing, false otherwise
 * @return              Number of written bytes
 */
static int
gw_write(DCB *dcb, bool *stop_writing)
{
    int written = 0;
    int fd = dcb->fd;
    size_t nbytes = GWBUF_LENGTH(dcb->writeq);
    void *buf = GWBUF_DATA(dcb->writeq);
    int saved_errno;

    errno = 0;

#if defined(FAKE_CODE)
    if (fd > 0 && dcb_fake_write_errno[fd] != 0)
    {
        ss_dassert(dcb_fake_write_ev[fd] != 0);
        written = write(fd, buf, nbytes/2); /*< leave peer to read missing bytes */

        if (written > 0)
        {
            written = -1;
            errno = dcb_fake_write_errno[fd];
        }
    }
    else if (fd > 0)
    {
        written = write(fd, buf, nbytes);
    }
#else
    if (fd > 0)
    {
        written = write(fd, buf, nbytes);
    }
#endif /* FAKE_CODE */

#if defined(SS_DEBUG_MYSQL)
    {
        size_t   len;
        uint8_t* packet = (uint8_t *)buf;
        char*    str;

        /** Print only MySQL packets */
        if (written > 5)
        {
            str = (char *)&packet[5];
            len      = packet[0];
            len     += 256*packet[1];
            len     += 256*256*packet[2];

            if (strncmp(str, "insert", 6) == 0 ||
                strncmp(str, "create", 6) == 0 ||
                strncmp(str, "drop", 4) == 0)
            {
                ss_dassert((dcb->dcb_server_status & (SERVER_RUNNING|SERVER_MASTER|SERVER_SLAVE))==(SERVER_RUNNING|SERVER_MASTER));
            }

            if (strncmp(str, "set autocommit", 14) == 0 && nbytes > 17)
            {
                char* s = (char *)calloc(1, nbytes+1);

                if (nbytes-5 > len)
                {
                    size_t len2 = packet[4+len];
                    len2 += 256*packet[4+len+1];
                    len2 += 256*256*packet[4+len+2];

                    char* str2 = (char *)&packet[4+len+5];
                    snprintf(s, 5+len+len2, "long %s %s", (char *)str, (char *)str2);
                }
                else
                {
                    snprintf(s, len, "%s", (char *)str);
                }
                MXS_INFO("%lu [gw_write] Wrote %d bytes : %s ",
                         pthread_self(),
                         w,
                         s);
                free(s);
            }
        }
    }
#endif
    saved_errno = errno;
    errno = 0;

    if (written < 0)
    {
        *stop_writing = true;
#if defined(SS_DEBUG)
        if (saved_errno != EAGAIN &&
            saved_errno != EWOULDBLOCK)
#else
        if (saved_errno != EAGAIN &&
            saved_errno != EWOULDBLOCK &&
            saved_errno != EPIPE)
#endif
        {
            char errbuf[STRERROR_BUFLEN];
            MXS_ERROR("Write to dcb %p "
              "in state %s fd %d failed due errno %d, %s",
              dcb,
              STRDCBSTATE(dcb->state),
              dcb->fd,
              saved_errno,
              strerror_r(saved_errno, errbuf, sizeof(errbuf)));
        }
    }
    else
    {
        *stop_writing = false;
    }

    return written > 0 ? written : 0;
}

/**
 * Add a callback
 *
 * Duplicate registrations are not allowed, therefore an error will be
 * returned if the specific function, reason and userdata triple
 * are already registered.
 * An error will also be returned if the is insufficient memeory available to
 * create the registration.
 *
 * @param dcb           The DCB to add the callback to
 * @param reason        The callback reason
 * @param callback      The callback function to call
 * @param userdata      User data to send in the call
 * @return              Non-zero (true) if the callback was added
 */
int
dcb_add_callback(DCB *dcb,
                 DCB_REASON reason,
                 int (*callback)(struct dcb *, DCB_REASON, void *),
                 void *userdata)
{
    DCB_CALLBACK *cb, *ptr, *lastcb = NULL;

    if ((ptr = (DCB_CALLBACK *)malloc(sizeof(DCB_CALLBACK))) == NULL)
    {
        return 0;
    }
    ptr->reason = reason;
    ptr->cb = callback;
    ptr->userdata = userdata;
    ptr->next = NULL;
    spinlock_acquire(&dcb->cb_lock);
    cb = dcb->callbacks;
    while (cb)
    {
        if (cb->reason == reason && cb->cb == callback &&
            cb->userdata == userdata)
        {
            /* Callback is a duplicate, abandon it */
            free(ptr);
            spinlock_release(&dcb->cb_lock);
            return 0;
        }
        lastcb = cb;
        cb = cb->next;
    }
    if (NULL == lastcb)
    {
        dcb->callbacks = ptr;
    }
    else
    {
        lastcb->next = ptr;
    }
    spinlock_release(&dcb->cb_lock);
    return 1;
}

/**
 * Remove a callback from the callback list for the DCB
 *
 * Searches down the linked list to find the callback with a matching reason, function
 * and userdata.
 *
 * @param dcb           The DCB to add the callback to
 * @param reason        The callback reason
 * @param callback      The callback function to call
 * @param userdata      User data to send in the call
 * @return              Non-zero (true) if the callback was removed
 */
int
dcb_remove_callback(DCB *dcb,
                    DCB_REASON reason,
                    int (*callback)(struct dcb *, DCB_REASON, void *),
                    void *userdata)
{
    DCB_CALLBACK *cb, *pcb = NULL;
    int          rval = 0;

    spinlock_acquire(&dcb->cb_lock);
    cb = dcb->callbacks;
    if (cb == NULL)
    {
        rval = 0;
    }
    else
    {
        while (cb)
        {
            if (cb->reason == reason &&
                cb->cb == callback &&
                cb->userdata == userdata)
            {
                if (pcb != NULL)
                {
                    pcb->next = cb->next;
                }
                else
                {
                    dcb->callbacks = cb->next;
                }
                spinlock_release(&dcb->cb_lock);
                free(cb);
                rval = 1;
                break;
            }
            pcb = cb;
            cb = cb->next;
        }
    }
    if (!rval)
    {
        spinlock_release(&dcb->cb_lock);
    }
    return rval;
}

/**
 * Call the set of callbacks registered for a particular reason.
 *
 * @param dcb           The DCB to call the callbacks regarding
 * @param reason        The reason that has triggered the call
 */
static void
dcb_call_callback(DCB *dcb, DCB_REASON reason)
{
    DCB_CALLBACK *cb, *nextcb;

    spinlock_acquire(&dcb->cb_lock);
    cb = dcb->callbacks;
    while (cb)
    {
        if (cb->reason == reason)
        {
            nextcb = cb->next;
            spinlock_release(&dcb->cb_lock);

            MXS_DEBUG("%lu [dcb_call_callback] %s",
                      pthread_self(),
                      STRDCBREASON(reason));

            cb->cb(dcb, reason, cb->userdata);
            spinlock_acquire(&dcb->cb_lock);
            cb = nextcb;
        }
        else
        {
            cb = cb->next;
        }
    }
    spinlock_release(&dcb->cb_lock);
}

/**
 * Check the passed DCB to ensure it is in the list of allDCBS
 *
 * @param       dcb     The DCB to check
 * @return      1 if the DCB is in the list, otherwise 0
 */
int
dcb_isvalid(DCB *dcb)
{
    int rval = 0;

    if (dcb)
    {
        spinlock_acquire(&dcbspin);
        rval = dcb_isvalid_nolock(dcb);
        spinlock_release(&dcbspin);
    }

    return rval;
}

/**
 * Find a DCB in the list of all DCB's
 *
 * @param dcb       The DCB to find
 * @return          A pointer to the DCB or NULL if not in the list
 */
static inline DCB *
dcb_find_in_list (DCB *dcb)
{
    DCB *ptr = NULL;
    if (dcb)
    {
        ptr = allDCBs;
        while (ptr && ptr != dcb)
        {
            ptr = ptr->next;
        }
    }
    return ptr;
}

/**
 * Check the passed DCB to ensure it is in the list of allDCBS.
 * Requires that the DCB list is already locked before call.
 *
 * @param       dcb     The DCB to check
 * @return      1 if the DCB is in the list, otherwise 0
 */
static inline int
dcb_isvalid_nolock(DCB *dcb)
{
    return (dcb == dcb_find_in_list(dcb));
}

/**
 * Call all the callbacks on all DCB's that match the server and the reason given
 *
 * @param reason        The DCB_REASON that triggers the callback
 */
void
dcb_call_foreach(struct server* server, DCB_REASON reason)
{
    MXS_DEBUG("%lu [dcb_call_foreach]", pthread_self());

    switch (reason) {
    case DCB_REASON_DRAINED:
    case DCB_REASON_HIGH_WATER:
    case DCB_REASON_LOW_WATER:
    case DCB_REASON_ERROR:
    case DCB_REASON_HUP:
    case DCB_REASON_NOT_RESPONDING:
    {
        DCB *dcb;
        spinlock_acquire(&dcbspin);
        dcb = allDCBs;

        while (dcb != NULL)
        {
            spinlock_acquire(&dcb->dcb_initlock);
            if (dcb->state == DCB_STATE_POLLING && dcb->server &&
                strcmp(dcb->server->unique_name,server->unique_name) == 0)
            {
                dcb_call_callback(dcb, DCB_REASON_NOT_RESPONDING);
            }
            spinlock_release(&dcb->dcb_initlock);
            dcb = dcb->next;
        }
        spinlock_release(&dcbspin);
        break;
    }

    default:
        break;
    }
    return;
}

/**
 * Call all the callbacks on all DCB's that match the server and the reason given
 *
 * @param reason        The DCB_REASON that triggers the callback
 */
void
dcb_hangup_foreach(struct server* server)
{
    MXS_DEBUG("%lu [dcb_hangup_foreach]", pthread_self());

    DCB *dcb;
    spinlock_acquire(&dcbspin);
    dcb = allDCBs;

    while (dcb != NULL)
    {
        spinlock_acquire(&dcb->dcb_initlock);
        if (dcb->state == DCB_STATE_POLLING && dcb->server &&
            strcmp(dcb->server->unique_name,server->unique_name) == 0)
        {
            poll_fake_hangup_event(dcb);
        }
        spinlock_release(&dcb->dcb_initlock);
        dcb = dcb->next;
    }
    spinlock_release(&dcbspin);
}


/**
 * Null protocol write routine used for cloned dcb's. It merely consumes
 * buffers written on the cloned DCB and sets the DCB_REPLIED flag.
 *
 * @param dcb           The descriptor control block
 * @param buf           The buffer being written
 * @return      Always returns a good write operation result
 */
static int
dcb_null_write(DCB *dcb, GWBUF *buf)
{
    while (buf)
    {
        buf = gwbuf_consume(buf, GWBUF_LENGTH(buf));
    }

    dcb->flags |= DCBF_REPLIED;

    return 1;
}

/**
 * Null protocol auth operation for use by cloned DCB's.
 *
 * @param dcb           The DCB being closed.
 * @param server        The server to auth against
 * @param session       The user session
 * @param buf           The buffer with the new auth request
 */
static int
dcb_null_auth(DCB *dcb, SERVER *server, SESSION *session, GWBUF *buf)
{
    return 0;
}

/**
 * Check persistent pool for expiry or excess size and count
 *
 * @param dcb           The DCB being closed.
 * @param cleanall      Boolean, if true the whole pool is cleared for the
 *                      server related to the given DCB
 * @return              A count of the DCBs remaining in the pool
 */
int
dcb_persistent_clean_count(DCB *dcb, bool cleanall)
{
    int count = 0;
    if (dcb && dcb->server)
    {
        SERVER *server = dcb->server;
        DCB *previousdcb = NULL;
        DCB *persistentdcb, *nextdcb;
        DCB *disposals = NULL;

        CHK_SERVER(server);
        spinlock_acquire(&server->persistlock);
        persistentdcb = server->persistent;
        while (persistentdcb) {
            CHK_DCB(persistentdcb);
            nextdcb = persistentdcb->nextpersistent;
            if (cleanall
                || persistentdcb-> dcb_errhandle_called
                || count >= server->persistpoolmax
                || persistentdcb->server == NULL
                || !(persistentdcb->server->status & SERVER_RUNNING)
                || (time(NULL) - persistentdcb->persistentstart) > server->persistmaxtime)
            {
                /* Remove from persistent pool */
                if (previousdcb) {
                    previousdcb->nextpersistent = nextdcb;
                }
                else
                {
                    server->persistent = nextdcb;
                }
                /* Add removed DCBs to disposal list for processing outside spinlock */
                persistentdcb->nextpersistent = disposals;
                disposals = persistentdcb;
                atomic_add(&server->stats.n_persistent, -1);
            }
            else
            {
                count++;
                previousdcb = persistentdcb;
            }
            persistentdcb = nextdcb;
        }
        server->persistmax = MAX(server->persistmax, count);
        spinlock_release(&server->persistlock);
        /** Call possible callback for this DCB in case of close */
        while (disposals)
        {
            nextdcb = disposals->nextpersistent;
            disposals->persistentstart = -1;
            if (DCB_STATE_POLLING == disposals->state)
            {
                dcb_stop_polling_and_shutdown(disposals);
            }
            dcb_close(disposals);
            disposals = nextdcb;
        }
    }
    return count;
}

/**
 * Return DCB counts optionally filtered by usage
 *
 * @param       usage   The usage of the DCB
 * @return      A count of DCBs in the desired state
 */
int
dcb_count_by_usage(DCB_USAGE usage)
{
    int rval = 0;
    DCB *ptr;

    spinlock_acquire(&dcbspin);
    ptr = allDCBs;
    while (ptr)
    {
        switch (usage)
        {
        case DCB_USAGE_CLIENT:
            if (DCB_ROLE_CLIENT_HANDLER == ptr->dcb_role)
            {
                rval++;
            }
            break;
        case DCB_USAGE_LISTENER:
            if (ptr->state == DCB_STATE_LISTENING)
            {
                rval++;
            }
            break;
        case DCB_USAGE_BACKEND:
            if (ptr->dcb_role == DCB_ROLE_BACKEND_HANDLER)
            {
                rval++;
            }
            break;
        case DCB_USAGE_INTERNAL:
            if (ptr->dcb_role == DCB_ROLE_CLIENT_HANDLER ||
                ptr->dcb_role == DCB_ROLE_BACKEND_HANDLER)
            {
                rval++;
            }
            break;
        case DCB_USAGE_ZOMBIE:
            if (DCB_ISZOMBIE(ptr))
            {
                rval++;
            }
            break;
        case DCB_USAGE_ALL:
            rval++;
            break;
        }
        ptr = ptr->next;
    }
    spinlock_release(&dcbspin);
    return rval;
}

/**
 * Create the SSL structure for this DCB.
 * This function creates the SSL structure for the given SSL context.
 * This context should be the context of the service.
 * @param       dcb
 * @return      -1 on error, 0 otherwise.
 */
static int
dcb_create_SSL(DCB* dcb)
{
    if (NULL == dcb->listener ||
        NULL == dcb->listener->ssl ||
        listener_init_SSL(dcb->listener->ssl) != 0)
    {
        return -1;
    }

    if ((dcb->ssl = SSL_new(dcb->listener->ssl->ctx)) == NULL)
    {
        MXS_ERROR("Failed to initialize SSL for connection.");
        return -1;
    }

    if (SSL_set_fd(dcb->ssl,dcb->fd) == 0)
    {
        MXS_ERROR("Failed to set file descriptor for SSL connection.");
        return -1;
    }

    return 0;
}

/**
 * Accept a SSL connection and do the SSL authentication handshake.
 * This function accepts a client connection to a DCB. It assumes that the SSL
 * structure has the underlying method of communication set and this method is ready
 * for usage. It then proceeds with the SSL handshake and stops only if an error
 * occurs or the client has not yet written enough data to complete the handshake.
 * @param dcb DCB which should accept the SSL connection
 * @return 1 if the handshake was successfully completed, 0 if the handshake is
 * still ongoing and another call to dcb_SSL_accept should be made or -1 if an
 * error occurred during the handshake and the connection should be terminated.
 */
int dcb_accept_SSL(DCB* dcb)
{
    int ssl_rval;
    char *remote;
    char *user;

    if (dcb->ssl == NULL && dcb_create_SSL(dcb) != 0)
    {
        return -1;
    }

    remote = dcb->remote ? dcb->remote : "";
    user = dcb->user ? dcb->user : "";

    ssl_rval = SSL_accept(dcb->ssl);

    switch (SSL_get_error(dcb->ssl, ssl_rval))
    {
        case SSL_ERROR_NONE:
            MXS_DEBUG("SSL_accept done for %s@%s", user, remote);
            dcb->ssl_state = SSL_ESTABLISHED;
            dcb->ssl_read_want_write = false;
            return 1;

        case SSL_ERROR_WANT_READ:
            MXS_DEBUG("SSL_accept ongoing want read for %s@%s", user, remote);
            return 0;

        case SSL_ERROR_WANT_WRITE:
            MXS_DEBUG("SSL_accept ongoing want write for %s@%s", user, remote);
            dcb->ssl_read_want_write = true;
            return 0;

        case SSL_ERROR_ZERO_RETURN:
            MXS_DEBUG("SSL error, shut down cleanly during SSL accept %s@%s", user, remote);
            dcb_log_errors_SSL(dcb, __func__, 0);
            poll_fake_hangup_event(dcb);
            return 0;

        case SSL_ERROR_SYSCALL:
            MXS_DEBUG("SSL connection SSL_ERROR_SYSCALL error during accept %s@%s", user, remote);
            dcb_log_errors_SSL(dcb, __func__, ssl_rval);
            dcb->ssl_state = SSL_HANDSHAKE_FAILED;
            poll_fake_hangup_event(dcb);
            return -1;

        default:
            MXS_DEBUG("SSL connection shut down with error during SSL accept %s@%s", user, remote);
            dcb_log_errors_SSL(dcb, __func__, 0);
            dcb->ssl_state = SSL_HANDSHAKE_FAILED;
            poll_fake_hangup_event(dcb);
            return -1;
    }
}

/**
 * Initiate an SSL client connection to a server
 *
 * This functions starts an SSL client connection to a server which is expecting
 * an SSL handshake. The DCB should already have a TCP connection to the server and
 * this connection should be in a state that expects an SSL handshake.
 * THIS CODE IS UNUSED AND UNTESTED as at 4 Jan 2016
 * @param dcb DCB to connect
 * @return 1 on success, -1 on error and 0 if the SSL handshake is still ongoing
 */
int dcb_connect_SSL(DCB* dcb)
{
    int ssl_rval;

    ssl_rval = SSL_connect(dcb->ssl);
    switch (SSL_get_error(dcb->ssl, ssl_rval))
    {
        case SSL_ERROR_NONE:
            MXS_DEBUG("SSL_connect done for %s", dcb->remote);
            return 1;

        case SSL_ERROR_WANT_READ:
            MXS_DEBUG("SSL_connect ongoing want read for %s", dcb->remote);
            return 0;

        case SSL_ERROR_WANT_WRITE:
            MXS_DEBUG("SSL_connect ongoing want write for %s", dcb->remote);
            return 0;

        case SSL_ERROR_ZERO_RETURN:
            MXS_DEBUG("SSL error, shut down cleanly during SSL connect %s", dcb->remote);
            dcb_log_errors_SSL(dcb, __func__, 0);
            poll_fake_hangup_event(dcb);
            return 0;

        case SSL_ERROR_SYSCALL:
            MXS_DEBUG("SSL connection shut down with SSL_ERROR_SYSCALL during SSL connect %s", dcb->remote);
            dcb_log_errors_SSL(dcb, __func__, ssl_rval);
            poll_fake_hangup_event(dcb);
            return -1;

        default:
            MXS_DEBUG("SSL connection shut down with error during SSL connect %s", dcb->remote);
            dcb_log_errors_SSL(dcb, __func__, 0);
            poll_fake_hangup_event(dcb);
            return -1;
    }
}

/**
 * @brief Accept a new client connection, given a listener, return new DCB
 *
 * Calls dcb_accept_one_connection to do the basic work of obtaining a new
 * connection from a listener.  If that succeeds, some settings are fixed and
 * a client DCB is created to handle the new connection. Further DCB details
 * are set before returning the new DCB to the caller, or returning NULL if
 * no new connection could be achieved.
 *
 * @param dcb Listener DCB that has detected new connection request
 * @return DCB - The new client DCB for the new connection, or NULL if failed
 */
DCB *
dcb_accept(DCB *listener, GWPROTOCOL *protocol_funcs)
{
    DCB *client_dcb = NULL;
    int c_sock;
    int sendbuf;
    struct sockaddr_storage client_conn;
    socklen_t optlen = sizeof(sendbuf);
    char errbuf[STRERROR_BUFLEN];

    if ((c_sock = dcb_accept_one_connection(listener, (struct sockaddr *)&client_conn)) >= 0)
    {
        listener->stats.n_accepts++;
#if defined(SS_DEBUG)
        MXS_DEBUG("%lu [gw_MySQLAccept] Accepted fd %d.",
                  pthread_self(),
                  c_sock);
#endif /* SS_DEBUG */
#if defined(FAKE_CODE)
        conn_open[c_sock] = true;
#endif /* FAKE_CODE */
        /* set nonblocking  */
        sendbuf = GW_CLIENT_SO_SNDBUF;

        if (setsockopt(c_sock, SOL_SOCKET, SO_SNDBUF, &sendbuf, optlen) != 0)
        {
            MXS_ERROR("Failed to set socket options. Error %d: %s",
                      errno, strerror_r(errno, errbuf, sizeof(errbuf)));
        }

        sendbuf = GW_CLIENT_SO_RCVBUF;

        if (setsockopt(c_sock, SOL_SOCKET, SO_RCVBUF, &sendbuf, optlen) != 0)
        {
            MXS_ERROR("Failed to set socket options. Error %d: %s",
                      errno, strerror_r(errno, errbuf, sizeof(errbuf)));
        }
        setnonblocking(c_sock);

        client_dcb = dcb_alloc(DCB_ROLE_CLIENT_HANDLER, listener->listener);

        if (client_dcb == NULL)
        {
            MXS_ERROR("Failed to create DCB object for client connection.");
            close(c_sock);
        }
        else
        {
            const char *authenticator_name = "NullAuth";
            GWAUTHENTICATOR *authfuncs;

            client_dcb->service = listener->session->service;
            client_dcb->session = session_set_dummy(client_dcb);
            client_dcb->fd = c_sock;

            // get client address
            if (((struct sockaddr *)&client_conn)->sa_family == AF_UNIX)
            {
                // client address
                client_dcb->remote = strdup("localhost_from_socket");
                // set localhost IP for user authentication
                (client_dcb->ipv4).sin_addr.s_addr = 0x0100007F;
            }
            else
            {
                /* client IPv4 in raw data*/
                memcpy(&client_dcb->ipv4,
                   (struct sockaddr_in *)&client_conn,
                   sizeof(struct sockaddr_in));
                /* client IPv4 in string representation */
                client_dcb->remote = (char *)calloc(INET_ADDRSTRLEN+1, sizeof(char));

                if (client_dcb->remote != NULL)
                {
                    inet_ntop(AF_INET,
                          &(client_dcb->ipv4).sin_addr,
                          client_dcb->remote,
                          INET_ADDRSTRLEN);
                }
            }
<<<<<<< HEAD

            /* Check whether an outhenticator module has been configured */
            if (listener->listener->authenticator != NULL)
            {
                if ((authfuncs = (GWAUTHENTICATOR *)load_module(listener->listener->authenticator,
                    MODULE_AUTHENTICATOR)) == NULL)
                {
                    MXS_ERROR("Failed to load authenticator module for %s, free dcb %p\n",
                              listener->listener->authenticator,
                              client_dcb);
                    dcb_close(client_dcb);
                    return NULL;
                }
                memcpy(&(client_dcb->authfunc), authfuncs, sizeof(GWAUTHENTICATOR));
=======
            memcpy(&client_dcb->func, protocol_funcs, sizeof(GWPROTOCOL));
            if (listener->listener->authenticator)
            {
                authenticator_name = listener->listener->authenticator;
            }
            else if (client_dcb->func.auth_default != NULL)
            {
                authenticator_name = client_dcb->func.auth_default();
            }
            if ((authfuncs = (GWAUTHENTICATOR *)load_module(authenticator_name,
                MODULE_AUTHENTICATOR)) == NULL)
            {
                if ((authfuncs = (GWAUTHENTICATOR *)load_module("NullAuth",
                    MODULE_AUTHENTICATOR)) == NULL)
                {
                    MXS_ERROR("Failed to load authenticator module for %s, free dcb %p\n",
                      authenticator_name,
                      client_dcb);
                    dcb_close(client_dcb);
                    return NULL;
                }
>>>>>>> 014f9cf3
            }

        }
    }
    return client_dcb;
}

/**
 * @brief Accept a new client connection, given listener, return file descriptor
 *
 * Up to 10 retries will be attempted in case of non-permanent errors.  Calls
 * the accept function and analyses the return, logging any errors and making
 * an appropriate return.
 *
 * @param dcb Listener DCB that has detected new connection request
 * @return -1 for failure, or a file descriptor for the new connection
 */
static int
dcb_accept_one_connection(DCB *listener, struct sockaddr *client_conn)
{
    int c_sock;

    /* Try up to 10 times to get a file descriptor by use of accept */
    for (int i = 0; i < 10; i++)
    {
        socklen_t client_len = sizeof(struct sockaddr_storage);
        int eno = 0;

#if defined(FAKE_CODE)
        if (fail_next_accept > 0)
        {
            c_sock = -1;
            eno = fail_accept_errno;
            fail_next_accept -= 1;
        }
        else
        {
            fail_accept_errno = 0;
#endif /* FAKE_CODE */

        /* new connection from client */
        c_sock = accept(listener->fd,
            client_conn,
            &client_len);
        eno = errno;
        errno = 0;
#if defined(FAKE_CODE)
        }
#endif /* FAKE_CODE */

        if (c_sock == -1)
        {
            char errbuf[STRERROR_BUFLEN];
            /* Did not get a file descriptor */
            if (eno == EAGAIN || eno == EWOULDBLOCK)
            {
                /**
                 * We have processed all incoming connections, break out
                 * of loop for return of -1.
                 */
                break;
            }
            else if (eno == ENFILE || eno == EMFILE)
            {
                struct timespec ts1;
                long long nanosecs;

                /**
                 * Exceeded system's (ENFILE) or processes
                 * (EMFILE) max. number of files limit.
                 */
                MXS_DEBUG("%lu [dcb_accept_one_connection] Error %d, %s. ",
                    pthread_self(),
                    eno,
                    strerror_r(eno, errbuf, sizeof(errbuf)));

                /* Log an error the first time this happens */
                if (i == 0)
                {
                    MXS_ERROR("Error %d, %s. Failed to accept new client connection.",
                        eno,
                        strerror_r(eno, errbuf, sizeof(errbuf)));
                }
                nanosecs = (long long)1000000 * 100 * i * i;
                ts1.tv_sec = nanosecs / 1000000000;
                ts1.tv_nsec = nanosecs % 1000000000;
                nanosleep(&ts1, NULL);

                /* Remain in loop for up to the loop limit, retries. */
            }
            else
            {
                /**
                 * Other error, log it then break out of loop for return of -1.
                 */
                MXS_ERROR("Failed to accept new client connection due to %d, %s.",
                    eno,
                    strerror_r(eno, errbuf, sizeof(errbuf)));
                break;
            }
        }
        else
        {
            break;
        }
    }
    return c_sock;
}

/**
 * @brief Create a listener, add new information to the given DCB
 *
 * First creates and opens a socket, either TCP or Unix according to the
 * configuration data provided.  Then try to listen on the socket and
 * record the socket in the given DCB.  Add the given DCB into the poll
 * list.  The protocol name does not affect the logic, but is used in
 * log messages.
 *
 * @param listener Listener DCB that is being created
 * @param config Configuration for port to listen on
 * @param protocol_name Name of protocol that is listening
 * @return 0 if new listener created successfully, otherwise -1
 */
int
dcb_listen(DCB *listener, const char *config, const char *protocol_name)
{
    int listener_socket;

    listener->fd = -1;
    if (strchr(config,'/'))
    {
        listener_socket = dcb_listen_create_socket_unix(config);
    }
    else
    {
        listener_socket = dcb_listen_create_socket_inet(config);
    }
    if (listener_socket < 0)
    {
        return -1;
    }

    if (listen(listener_socket, 10 * SOMAXCONN) != 0)
    {
        char errbuf[STRERROR_BUFLEN];
        MXS_ERROR("Failed to start listening on '%s' with protocol '%s': %d, %s",
            config,
            protocol_name,
            errno,
            strerror_r(errno, errbuf, sizeof(errbuf)));
        close(listener_socket);
        return -1;
    }

    MXS_NOTICE("Listening MySQL connections at %s with protocol %s", config, protocol_name);

    // assign listener_socket to dcb
    listener->fd = listener_socket;

    // add listening socket to poll structure
    if (poll_add_dcb(listener) != 0)
    {
        MXS_ERROR("MaxScale encountered system limit while "
                  "attempting to register on an epoll instance.");
        return -1;
    }
#if defined(FAKE_CODE)
    conn_open[listener_socket] = true;
#endif /* FAKE_CODE */
    return 0;
}

/**
 * @brief Create a listening socket, TCP
 *
 * Parse the configuration provided and if valid create a socket.
 * Set options, set non-blocking and bind to the socket.
 *
 * @param config_bind The configuration information
 * @return socket if successful, -1 otherwise
 */
static int
dcb_listen_create_socket_inet(const char *config_bind)
{
    int listener_socket;
    struct sockaddr_in server_address;
    int one = 1;

    memset(&server_address, 0, sizeof(server_address));
    if (!parse_bindconfig(config_bind, &server_address))
    {
        MXS_ERROR("Error in parse_bindconfig for [%s]", config_bind);
        return -1;
    }

    /** Create the TCP socket */
    if ((listener_socket = socket(AF_INET, SOCK_STREAM, 0)) < 0)
    {
        char errbuf[STRERROR_BUFLEN];
        MXS_ERROR("Can't create socket: %i, %s",
                  errno,
                  strerror_r(errno, errbuf, sizeof(errbuf)));
        return -1;
    }

    // socket options
    if (dcb_set_socket_option(listener_socket, SOL_SOCKET, SO_REUSEADDR, (char *) &one, sizeof(one)) != 0 ||
        dcb_set_socket_option(listener_socket, IPPROTO_TCP, TCP_NODELAY, (char *) &one, sizeof(one)) != 0)
    {
        return -1;
    }

    // set NONBLOCKING mode
    if (setnonblocking(listener_socket) != 0)
    {
        MXS_ERROR("Failed to set socket to non-blocking mode.");
        close(listener_socket);
        return -1;
    }

    if (bind(listener_socket, (struct sockaddr *) &server_address, sizeof(server_address)) < 0)
    {
        char errbuf[STRERROR_BUFLEN];
        MXS_ERROR("Failed to bind on '%s': %i, %s",
                  config_bind,
                  errno,
                  strerror_r(errno, errbuf, sizeof(errbuf)));
        close(listener_socket);
        return -1;
    }
    return listener_socket;
}

/**
 * @brief Create a listening socket, Unix
 *
 * Parse the configuration provided and if valid create a socket.
 * Set options, set non-blocking and bind to the socket.
 *
 * @param config_bind The configuration information
 * @return socket if successful, -1 otherwise
 */
static int
dcb_listen_create_socket_unix(const char *config_bind)
{
    int listener_socket;
    struct sockaddr_un local_addr;
    int one = 1;

    char *tmp = strrchr(config_bind, ':');
    if (tmp)
    {
        *tmp = '\0';
    }

    // UNIX socket create
    if ((listener_socket = socket(AF_UNIX, SOCK_STREAM, 0)) < 0)
    {
        char errbuf[STRERROR_BUFLEN];
        MXS_ERROR("Can't create UNIX socket: %i, %s",
                  errno,
                  strerror_r(errno, errbuf, sizeof(errbuf)));
        return -1;
    }

    // socket options
    if (dcb_set_socket_option(listener_socket, SOL_SOCKET, SO_REUSEADDR, (char *) &one, sizeof(one)) != 0)
    {
        return -1;
    }

    // set NONBLOCKING mode
    if (setnonblocking(listener_socket) != 0)
    {
        MXS_ERROR("Failed to set socket to non-blocking mode.");
        close(listener_socket);
        return -1;
    }

    memset(&local_addr, 0, sizeof(local_addr));
    local_addr.sun_family = AF_UNIX;
    strncpy(local_addr.sun_path, config_bind, sizeof(local_addr.sun_path) - 1);

    if ((-1 == unlink(config_bind)) && (errno != ENOENT))
    {
        char errbuf[STRERROR_BUFLEN];
        MXS_ERROR("Failed to unlink Unix Socket %s: %d %s",
                  config_bind, errno, strerror_r(errno, errbuf, sizeof(errbuf)));
    }

    /* Bind the socket to the Unix domain socket */
    if (bind(listener_socket, (struct sockaddr *) &local_addr, sizeof(local_addr)) < 0)
    {
        char errbuf[STRERROR_BUFLEN];
        MXS_ERROR("Failed to bind to UNIX Domain socket '%s': %i, %s",
                  config_bind,
                  errno,
                  strerror_r(errno, errbuf, sizeof(errbuf)));
        close(listener_socket);
        return -1;
    }

    /* set permission for all users */
    if (chmod(config_bind, 0777) < 0)
    {
        char errbuf[STRERROR_BUFLEN];
        MXS_ERROR("Failed to change permissions on UNIX Domain socket '%s': %i, %s",
                  config_bind,
                  errno,
                  strerror_r(errno, errbuf, sizeof(errbuf)));
    }
    return listener_socket;
}

/**
 * @brief Set socket options, log an error if fails
 *
 * Simply calls the setsockopt function with the same parameters, but also
 * checks for success and logs an error if necessary.
 *
 * @param sockfd  Socket file descriptor
 * @param level   Will always be SOL_SOCKET for socket level operations
 * @param optname Option name
 * @param optval  Option value
 * @param optlen  Length of option value
 * @return 0 if successful, otherwise -1
 */
static int
dcb_set_socket_option(int sockfd, int level, int optname, void *optval, socklen_t optlen)
{
    if (setsockopt(sockfd, level, optname, optval, optlen) != 0)
    {
        char errbuf[STRERROR_BUFLEN];
        MXS_ERROR("Failed to set socket options. Error %d: %s",
                  errno,
                  strerror_r(errno, errbuf, sizeof(errbuf)));
        return -1;
    }
    return 0;
}

/**
 * Convert a DCB role to a string, the returned
 * string has been malloc'd and must be free'd by the caller
 *
 * @param DCB    The DCB to return the role of
 * @return       A string representation of the DCB role
 */
char *
dcb_role_name(DCB *dcb)
{
    char *name = NULL;

    if (NULL != (name = (char *)malloc(64)))
    {
        name[0] = 0;
        if (DCB_ROLE_SERVICE_LISTENER == dcb->dcb_role)
        {
            strcat(name, "Service Listener");
        }
        else if (DCB_ROLE_CLIENT_HANDLER == dcb->dcb_role)
        {
            strcat(name, "Client Request Handler");
        }
        else if (DCB_ROLE_BACKEND_HANDLER == dcb->dcb_role)
        {
            strcat(name, "Backend Request Handler");
        }
        else if (DCB_ROLE_INTERNAL == dcb->dcb_role)
        {
            strcat(name, "Internal");
        }
        else
        {
            strcat(name, "Unknown");
        }
    }
    return name;
}
<|MERGE_RESOLUTION|>--- conflicted
+++ resolved
@@ -3034,23 +3034,9 @@
                           INET_ADDRSTRLEN);
                 }
             }
-<<<<<<< HEAD
-
-            /* Check whether an outhenticator module has been configured */
-            if (listener->listener->authenticator != NULL)
-            {
-                if ((authfuncs = (GWAUTHENTICATOR *)load_module(listener->listener->authenticator,
-                    MODULE_AUTHENTICATOR)) == NULL)
-                {
-                    MXS_ERROR("Failed to load authenticator module for %s, free dcb %p\n",
-                              listener->listener->authenticator,
-                              client_dcb);
-                    dcb_close(client_dcb);
-                    return NULL;
-                }
-                memcpy(&(client_dcb->authfunc), authfuncs, sizeof(GWAUTHENTICATOR));
-=======
+
             memcpy(&client_dcb->func, protocol_funcs, sizeof(GWPROTOCOL));
+
             if (listener->listener->authenticator)
             {
                 authenticator_name = listener->listener->authenticator;
@@ -3059,6 +3045,7 @@
             {
                 authenticator_name = client_dcb->func.auth_default();
             }
+
             if ((authfuncs = (GWAUTHENTICATOR *)load_module(authenticator_name,
                 MODULE_AUTHENTICATOR)) == NULL)
             {
@@ -3071,7 +3058,6 @@
                     dcb_close(client_dcb);
                     return NULL;
                 }
->>>>>>> 014f9cf3
             }
 
         }
