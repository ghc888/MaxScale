--- conflicted
+++ resolved
@@ -1036,109 +1036,6 @@
     SSL_LISTENER *new_ssl;
 
     ssl = config_get_value(obj->parameters, "ssl");
-<<<<<<< HEAD
-    if (ssl && !strcmp(ssl, "required"))
-    {
-        if ((new_ssl = calloc(1, sizeof(SSL_LISTENER))) == NULL)
-        {
-            return NULL;
-        }
-        new_ssl->ssl_method_type = SERVICE_SSL_TLS_MAX;
-        ssl_cert = config_get_value(obj->parameters, "ssl_cert");
-        ssl_key = config_get_value(obj->parameters, "ssl_key");
-        ssl_ca_cert = config_get_value(obj->parameters, "ssl_ca_cert");
-        ssl_version = config_get_value(obj->parameters, "ssl_version");
-        ssl_cert_verify_depth = config_get_value(obj->parameters, "ssl_cert_verify_depth");
-        new_ssl->ssl_init_done = false;
-
-        if (ssl_version)
-        {
-            if (listener_set_ssl_version(new_ssl, ssl_version) != 0)
-            {
-                MXS_ERROR("Unknown parameter value for 'ssl_version' for"
-                    " service '%s': %s", obj->object, ssl_version);
-                local_errors++;
-            }
-        }
-
-        if (ssl_cert_verify_depth)
-        {
-            new_ssl->ssl_cert_verify_depth = atoi(ssl_cert_verify_depth);
-            if (new_ssl->ssl_cert_verify_depth < 0)
-            {
-                MXS_ERROR("Invalid parameter value for 'ssl_cert_verify_depth"
-                    " for service '%s': %s", obj->object, ssl_cert_verify_depth);
-                new_ssl->ssl_cert_verify_depth = 0;
-                local_errors++;
-            }
-        }
-        else
-        {
-            /**
-             * Default of 9 as per Linux man page
-             */
-            new_ssl->ssl_cert_verify_depth = 9;
-        }
-
-        listener_set_certificates(new_ssl, ssl_cert, ssl_key, ssl_ca_cert);
-
-        if (require_cert && new_ssl->ssl_cert == NULL)
-        {
-            local_errors++;
-            MXS_ERROR("Server certificate missing for service '%s'."
-                      "Please provide the path to the server certificate by adding "
-                      "the ssl_cert=<path> parameter", obj->object);
-        }
-
-        if (new_ssl->ssl_ca_cert == NULL)
-        {
-            local_errors++;
-            MXS_ERROR("CA Certificate missing for service '%s'."
-                      "Please provide the path to the certificate authority "
-                      "certificate by adding the ssl_ca_cert=<path> parameter",
-                      obj->object);
-        }
-
-        if (require_cert && new_ssl->ssl_key == NULL)
-        {
-            local_errors++;
-            MXS_ERROR("Server private key missing for service '%s'. "
-                      "Please provide the path to the server certificate key by "
-                      "adding the ssl_key=<path> parameter",
-                      obj->object);
-        }
-
-        if (access(new_ssl->ssl_ca_cert, F_OK) != 0)
-        {
-            MXS_ERROR("Certificate authority file for service '%s' not found: %s",
-                obj->object,
-                new_ssl->ssl_ca_cert);
-            local_errors++;
-        }
-
-        if (require_cert && access(new_ssl->ssl_cert, F_OK) != 0)
-        {
-            MXS_ERROR("Server certificate file for service '%s' not found: %s",
-                      obj->object,
-                      new_ssl->ssl_cert);
-            local_errors++;
-        }
-
-        if (require_cert && access(new_ssl->ssl_key, F_OK) != 0)
-        {
-            MXS_ERROR("Server private key file for service '%s' not found: %s",
-                      obj->object,
-                      new_ssl->ssl_key);
-            local_errors++;
-        }
-
-        if (0 == local_errors)
-        {
-            return new_ssl;
-        }
-        *error_count += local_errors;
-        free(new_ssl);
-=======
 
     if (ssl)
     {
@@ -1248,7 +1145,6 @@
         {
             MXS_ERROR("Unknown value for 'ssl': %s. Service will not use SSL.", ssl);
         }
->>>>>>> cea5f243
     }
     return NULL;
 }
