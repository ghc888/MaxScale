--- conflicted
+++ resolved
@@ -1259,79 +1259,6 @@
 static  int
 process_config_update(CONFIG_CONTEXT *context)
 {
-<<<<<<< HEAD
-    int i;
-    if (strcmp(name, "threads") == 0)
-    {
-        if (strcmp(name, "auto") == 0)
-        {
-            if ((gateway.n_threads = get_processor_count()) > 1)
-            {
-                gateway.n_threads--;
-            }
-        }
-        else
-        {
-            int thrcount = atoi(value);
-            if (thrcount > 0)
-            {
-                gateway.n_threads = thrcount;
-
-                int processor_count = get_processor_count();
-                if (thrcount > processor_count)
-                {
-                    MXS_WARNING("Number of threads set to %d which is greater than"
-                                " the number of processors available: %d",
-                                thrcount, processor_count);
-                }
-            }
-            else
-            {
-                MXS_WARNING("Invalid value for 'threads': %s.", value);
-                return 0;
-            }
-        }
-    }
-    else if (strcmp(name, "non_blocking_polls") == 0)
-    {
-        gateway.n_nbpoll = atoi(value);
-    }
-    else if (strcmp(name, "poll_sleep") == 0)
-    {
-        gateway.pollsleep = atoi(value);
-    }
-    else if (strcmp(name, "ms_timestamp") == 0)
-    {
-        mxs_log_set_highprecision_enabled(config_truth_value((char*)value));
-    }
-    else if (strcmp(name, "auth_connect_timeout") == 0)
-    {
-        char* endptr;
-        int intval = strtol(value, &endptr, 0);
-        if (*endptr == '\0' && intval > 0)
-        {
-            gateway.auth_conn_timeout = intval;
-        }
-        else
-        {
-            MXS_WARNING("Invalid timeout value for 'auth_connect_timeout': %s", value);
-        }
-    }
-    else if (strcmp(name, "auth_read_timeout") == 0)
-    {
-        char* endptr;
-        int intval = strtol(value, &endptr, 0);
-        if (*endptr == '\0' && intval > 0)
-        {
-            gateway.auth_read_timeout = intval;
-        }
-        else
-        {
-            MXS_ERROR("Invalid timeout value for 'auth_read_timeout': %s", value);
-        }
-    }
-    else if (strcmp(name, "auth_write_timeout") == 0)
-=======
     CONFIG_CONTEXT *obj;
     SERVICE        *service;
     SERVER         *server;
@@ -1342,7 +1269,6 @@
      */
     obj = context;
     while (obj)
->>>>>>> 38b452d1
     {
         char *type = config_get_value(obj->parameters, "type");
         if (type == NULL)
@@ -1370,31 +1296,6 @@
                     char *version_string;
                     char *allow_localhost_match_wildcard_host;
 
-<<<<<<< HEAD
-/**
- * Set the defaults for the global configuration options
- */
-static void
-global_defaults()
-{
-    uint8_t mac_addr[6]="";
-    struct utsname uname_data;
-    gateway.n_threads = DEFAULT_NTHREADS;
-    gateway.n_nbpoll = DEFAULT_NBPOLLS;
-    gateway.pollsleep = DEFAULT_POLLSLEEP;
-    gateway.auth_conn_timeout = DEFAULT_AUTH_CONNECT_TIMEOUT;
-    gateway.auth_read_timeout = DEFAULT_AUTH_READ_TIMEOUT;
-    gateway.auth_write_timeout = DEFAULT_AUTH_WRITE_TIMEOUT;
-    if (version_string != NULL)
-    {
-        gateway.version_string = strdup(version_string);
-    }
-    else
-    {
-        gateway.version_string = NULL;
-    }
-    gateway.id=0;
-=======
                     enable_root_user = config_get_value(obj->parameters, "enable_root_user");
 
                     connection_timeout = config_get_value(obj->parameters, "connection_timeout");
@@ -1572,7 +1473,6 @@
         {
             char *address = config_get_value(obj->parameters, "address");
             char *port = config_get_value(obj->parameters, "port");
->>>>>>> 38b452d1
 
             if (address && port &&
                 (server = server_find(address, atoi(port))) != NULL)
@@ -1790,24 +1690,6 @@
     NULL
 };
 
-<<<<<<< HEAD
-                            if (!succp && param != NULL)
-                            {
-                                MXS_WARNING("Invalid value type "
-                                            "for parameter \'%s.%s = %s\'\n\tExpected "
-                                            "type is either <int> for slave connection "
-                                            "count or\n\t<int>%% for specifying the "
-                                            "maximum percentage of available the "
-                                            "slaves that will be connected.",
-                                            service->name,
-                                            param->name,
-                                            param->value);
-                            }
-                        }
-                        /** Read, validate and set max_slave_replication_lag */
-                        max_slave_rlag_str =
-                            config_get_value(obj->parameters, "max_slave_replication_lag");
-=======
 /**
  * Determine if the router is one of the special internal services that
  * MaxScale offers.
@@ -1846,7 +1728,6 @@
     struct ifreq* it;
     struct ifreq* end;
     int success = 0;
->>>>>>> 38b452d1
 
     int sock = socket(AF_INET, SOCK_DGRAM, IPPROTO_IP);
     if (sock == -1)
@@ -1865,31 +1746,9 @@
     it = ifc.ifc_req;
     end = it + (ifc.ifc_len / sizeof(struct ifreq));
 
-<<<<<<< HEAD
-                            if (!succp)
-                            {
-                                if (param)
-                                {
-                                    MXS_WARNING("Invalid value type "
-                                                "for parameter \'%s.%s = %s\'\n\tExpected "
-                                                "type is <int> for maximum "
-                                                "slave replication lag.",
-                                                service->name,
-                                                param->name,
-                                                param->value);
-                                }
-                                else
-                                {
-                                    MXS_ERROR("Parameter was NULL");
-                                }
-                            }
-                        }
-                    }
-=======
     for (; it != end; ++it)
     {
         strcpy(ifr.ifr_name, it->ifr_name);
->>>>>>> 38b452d1
 
         if (ioctl(sock, SIOCGIFFLAGS, &ifr) == 0)
         {
@@ -2436,7 +2295,6 @@
     {
         service_set_param_value(obj->element, param, param->value, 0, STRING_TYPE);
     }
-    close(sock);
 
     if ((param = config_get_param(obj->parameters, "ignore_databases_regex")))
     {
@@ -2874,26 +2732,6 @@
  */
 int create_new_listener(CONFIG_CONTEXT *obj, bool startnow)
 {
-<<<<<<< HEAD
-    bool rval = false;
-    const int table_size = 10;
-    int errcode;
-    PCRE2_SIZE erroffset;
-    HASHTABLE *hash = hashtable_alloc(table_size, simple_str_hash, strcmp);
-    pcre2_code *re = pcre2_compile((PCRE2_SPTR) "^\\s*\\[(.+)\\]\\s*$", PCRE2_ZERO_TERMINATED,
-                                   0, &errcode, &erroffset, NULL);
-    pcre2_match_data *mdata = NULL;
-    int size = 1024;
-    char *buffer = malloc(size * sizeof(char));
-
-    if (buffer && hash && re && (mdata = pcre2_match_data_create_from_pattern(re, NULL)))
-    {
-        hashtable_memory_fns(hash, (HASHMEMORYFN) strdup, NULL,
-                             (HASHMEMORYFN) free, NULL);
-        FILE* file = fopen(config, "r");
-
-        if (file)
-=======
     int error_count = 0;
     char *service_name = config_get_value(obj->parameters, "service");
     char *port = config_get_value(obj->parameters, "port");
@@ -2906,7 +2744,6 @@
     {
         SERVICE *service = service_find(service_name);
         if (service)
->>>>>>> 38b452d1
         {
             SSL_LISTENER *ssl_info = make_ssl_structure(obj, true, &error_count);
             if (socket)
