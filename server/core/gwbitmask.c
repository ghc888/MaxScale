/*
 * This file is distributed as part of the MariaDB Corporation MaxScale.  It is free
 * software: you can redistribute it and/or modify it under the terms of the
 * GNU General Public License as published by the Free Software Foundation,
 * version 2.
 *
 * This program is distributed in the hope that it will be useful, but WITHOUT
 * ANY WARRANTY; without even the implied warranty of MERCHANTABILITY or FITNESS
 * FOR A PARTICULAR PURPOSE.  See the GNU General Public License for more
 * details.
 *
 * You should have received a copy of the GNU General Public License along with
 * this program; if not, write to the Free Software Foundation, Inc., 51
 * Franklin Street, Fifth Floor, Boston, MA 02110-1301 USA.
 *
 * Copyright MariaDB Corporation Ab 2013-2014
 */
#include <stdlib.h>
#include <string.h>
#include <stdio.h>
#include <gwbitmask.h>

/**
 * @file gwbitmask.c  Implementation of bitmask operations for the gateway
 *
 * We provide basic bitmask manipulation routines, the size of
 * the bitmask will grow dynamically based on the highest bit
 * number that is set or cleared within the bitmask.
 *
 * Bitmask growth happens in increments rather than via a single bit as
 * a time.
 *
 * Please note limitations to these mechanisms:
 *
 * 1. The initial size and increment size MUST be exact multiples of 8
 * 2. Only suitable for a compact set of bit numbers i.e. the numbering
 * needs to start near to 0 and grow without sizeable gaps
 * 3. It is assumed that a bit number bigger than the current size can
 * be accommodated by adding a single extra block of bits
 * 4. During copy, if memory cannot be allocated, a zero length bitmap is
 * created as the destination. This will test true for all bits clear, which
 * may be a serious error. However, the memory requirement is very small and
 * is only likely to fail in circumstances where a lot else is going wrong.
 *
 * @verbatim
 * Revision History
 *
 * Date         Who                 Description
 * 28/06/13     Mark Riddoch        Initial implementation
 * 20/08/15     Martin Brampton     Added caveats about limitations (above)
 * 17/10/15     Martin Brampton     Added display of bitmask
 * 04/01/16     Martin Brampton     Changed bitmask_clear to not lock and return
 *                                  whether bitmask is clear; added bitmask_clear_with_lock.
 *
 * @endverbatim
 */

static int bitmask_isset_without_spinlock(GWBITMASK *bitmask, int bit);
static int bitmask_count_bits_set(GWBITMASK *bitmask);

static const unsigned char bitmapclear[8] = {
    255-1, 255-2, 255-4, 255-8, 255-16, 255-32, 255-64, 255-128
};
static const unsigned char bitmapset[8] = {
    1, 2, 4, 8, 16, 32, 64, 128
};

/**
 * Initialise a bitmask
 *
 * @param bitmask       Pointer the bitmask
 * @return              The value of *variable before the add occurred
 */
void
bitmask_init(GWBITMASK *bitmask)
{
    bitmask->length = BIT_LENGTH_INITIAL;
    bitmask->size = bitmask->length / 8;
    if ((bitmask->bits = calloc(bitmask->size, 1)) == NULL)
    {
        bitmask->length = bitmask->size = 0;
    }
    spinlock_init(&bitmask->lock);
}

/**
 * Free a bitmask that is no longer required
 *
 * @param bitmask
 */
void
bitmask_free(GWBITMASK *bitmask)
{
    if (bitmask->length)
    {
        free(bitmask->bits);
        bitmask->length = bitmask->size = 0;
    }
}

/**
 * Set the bit at the specified bit position in the bitmask.
 * The bitmask will automatically be extended if the bit is
 * beyond the current bitmask length. Note that growth is only
 * by a single increment - the bit numbers used need to be a
 * fairly dense set.
 *
 * @param bitmask       Pointer the bitmask
 * @param bit           Bit to set
 */
void
bitmask_set(GWBITMASK *bitmask, int bit)
{
    unsigned char *ptr = bitmask->bits;

    spinlock_acquire(&bitmask->lock);
    if (bit >= 8)
    {
        while (bit >= bitmask->length)
        {
            bitmask->bits = realloc(bitmask->bits,
                                (bitmask->size + (BIT_LENGTH_INC / 8)));
            memset(bitmask->bits + (bitmask->size), 0,
               BIT_LENGTH_INC / 8);
            bitmask->length += BIT_LENGTH_INC;
            bitmask->size += (BIT_LENGTH_INC / 8);
        }

        ptr += (bit / 8);
        bit = bit % 8;
    }
    *ptr |= bitmapset[bit];
    spinlock_release(&bitmask->lock);
}

/**
 * Clear the bit at the specified bit position in the bitmask.
 * Bits beyond the bitmask length are always assumed to be clear, so no
 * action is needed if the bit parameter is beyond the length.
 * Note that this function does not lock the bitmask, but assumes that
 * it is under the exclusive control of the caller.  If you want to use the
 * bitmask spinlock to protect access while clearing the bit, then call
<<<<<<< HEAD
 * the alternative bitmask_clear_with_lock.
=======
 * the alternative bitmask_clear.
>>>>>>> bd028351
 *
 * @param bitmask       Pointer the bitmask
 * @param bit           Bit to clear
 * @return int          1 if the bitmask is all clear after the operation, else 0.
 */
int
<<<<<<< HEAD
bitmask_clear(GWBITMASK *bitmask, int bit)
=======
bitmask_clear_without_spinlock(GWBITMASK *bitmask, int bit)
>>>>>>> bd028351
{
    unsigned char *ptr = bitmask->bits;
    int i;

    if (bit < bitmask->length)
    {
        if (bit >= 8)
        {
            ptr += (bit / 8);
            bit = bit % 8;
        }
        *ptr &= bitmapclear[bit];
    }
    ptr = bitmask->bits;
    for (i = 0; i < bitmask->size; i++)
    {
        if (*(ptr+i) != 0)
        {
            return 0;
        }
    }
    return 1;
}

/**
 * Clear the bit at the specified bit position in the bitmask using a spinlock.
<<<<<<< HEAD
 * See bitmask_clear for more details
=======
 * See bitmask_clear_without_spinlock for more details
>>>>>>> bd028351
 *
 * @param bitmask       Pointer the bitmask
 * @param bit           Bit to clear
 * @return int          1 if the bitmask is all clear after the operation, else 0
 */
int
<<<<<<< HEAD
bitmask_clear_with_lock(GWBITMASK *bitmask, int bit)
=======
bitmask_clear(GWBITMASK *bitmask, int bit)
>>>>>>> bd028351
{
    int result;

    spinlock_acquire(&bitmask->lock);
<<<<<<< HEAD
    result = bitmask_clear(bitmask, bit);
=======
    result = bitmask_clear_without_spinlock(bitmask, bit);
>>>>>>> bd028351
    spinlock_release(&bitmask->lock);
    return result;
}

/**
 * Return a non-zero value if the bit at the specified bit
 * position in the bitmask is set. If the specified bit is outside the
 * bitmask, it is assumed to be unset; the bitmask is not extended.
 * This function wraps bitmask_isset_without_spinlock with a spinlock.
 *
 * @param bitmask       Pointer the bitmask
 * @param bit           Bit to test
 */
int
bitmask_isset(GWBITMASK *bitmask, int bit)
{
    int result;

    spinlock_acquire(&bitmask->lock);
    result = bitmask_isset_without_spinlock(bitmask, bit);
    spinlock_release(&bitmask->lock);
    return result;
}

/**
 * Return a non-zero value if the bit at the specified bit
 * position in the bitmask is set.  Should be called while holding a
 * lock on the bitmask or having control of it in some other way.
 *
 * Bits beyond the current length are deemed unset.
 *
 * @param bitmask       Pointer the bitmask
 * @param bit           Bit to test
 */
static int
bitmask_isset_without_spinlock(GWBITMASK *bitmask, int bit)
{
    unsigned char *ptr = bitmask->bits;

    if (bit >= bitmask->length)
    {
        return 0;
    }
    if (bit >= 8)
    {
        ptr += (bit / 8);
        bit = bit % 8;
    }
    return *ptr & bitmapset[bit];
}

/**
 * Return a non-zero value of the bitmask has no bits set
 * in it.  This logic could be defeated if the bitmask is a
 * copy and there was insufficient memory when the copy was
 * made.
 *
 * @param bitmask       Pointer the bitmask
 * @return              Non-zero if the bitmask has no bits set
 */
int
bitmask_isallclear(GWBITMASK *bitmask)
{
    unsigned char *ptr = bitmask->bits;
    int i;
    int result = 1;

    spinlock_acquire(&bitmask->lock);
    for (i = 0; i < bitmask->size; i++)
    {
        if (*(ptr+i) != 0)
        {
            result = 0;
            break;
        }
    }
    spinlock_release(&bitmask->lock);

    return result;
}

/**
 * Copy the contents of one bitmap to another.
 *
 * On memory failure, a zero length bitmask is created in the destination,
 * which could seriously undermine the logic.  Given the small size of the
 * bitmask, this is unlikely to happen.
 *
 * @param dest  Bitmap tp update
 * @param src   Bitmap to copy
 */
void
bitmask_copy(GWBITMASK *dest, GWBITMASK *src)
{
    spinlock_acquire(&src->lock);
    spinlock_acquire(&dest->lock);
    if (dest->length)
    {
        free(dest->bits);
    }
    if ((dest->bits = malloc(src->size)) == NULL)
    {
        dest->length = 0;
    }
    else
    {
        dest->length = src->length;
        dest->size = src->size;
        memcpy(dest->bits, src->bits, src->size);
    }
    spinlock_release(&dest->lock);
    spinlock_release(&src->lock);
}

/**
 * Return a comma separated list of the numbers of the bits that are set in
 * a bitmask, numbering starting at zero. Constrained to reject requests that
 * could require more than three digit numbers.  The returned string must be
 * freed by the caller (unless it is null on account of memory allocation
 * failure).
 *
 * @param bitmask       Bitmap to make readable
 * @return pointer to the newly allocated string, or null if no memory
 */
char *
bitmask_render_readable(GWBITMASK *bitmask)
{
    static const char toobig[] = "Bitmask is too large to render readable";
    static const char empty[] = "No bits are set";
    char onebit[5];
    char *result;
    int count_set = 0;

    spinlock_acquire(&bitmask->lock);
    if (999 < bitmask->length)
    {
        result = malloc(sizeof(toobig));
        if (result)
        {
            strcpy(result, toobig);
        }
    }
    else
    {
        count_set = bitmask_count_bits_set(bitmask);
        if (count_set)
        {
            result = malloc(1 + (4 * count_set));
            if (result)
            {
                result[0] = 0;
                for (int i = 0; i<bitmask->length; i++)
                {
                    if (bitmask_isset_without_spinlock(bitmask, i))
                    {
                        sprintf(onebit, "%d,", i);
                        strcat(result, onebit);
                    }
                }
                result[strlen(result)-1] = 0;
            }
        }
        else
        {
            result = malloc(sizeof(empty));
            if (result)
            {
                strcpy(result, empty);
            }
        }
    }
    spinlock_release(&bitmask->lock);
    return result;
}

/**
 * Return a count of the number of bits set in a bitmask.  Helpful for setting
 * the size of string needed to show the set bits in readable form.
 *
 * @param bitmask       Bitmap whose bits are to be counted
 * @return int          Number of set bits
 */
static int
bitmask_count_bits_set(GWBITMASK *bitmask)
{
    const unsigned char oneBits[] = {0,1,1,2,1,2,2,3,1,2,2,3,2,3,3,4};
    unsigned char partresults;
    int result = 0;
    unsigned char *ptr, *eptr;

    ptr = bitmask->bits;
    eptr = ptr + (bitmask->length / 8);
    while (ptr < eptr)
    {
        partresults = oneBits[*ptr&0x0f];
        partresults += oneBits[*ptr>>4];
        result += partresults;
        ptr++;
    }
    return result;
}<|MERGE_RESOLUTION|>--- conflicted
+++ resolved
@@ -140,22 +140,14 @@
  * Note that this function does not lock the bitmask, but assumes that
  * it is under the exclusive control of the caller.  If you want to use the
  * bitmask spinlock to protect access while clearing the bit, then call
-<<<<<<< HEAD
- * the alternative bitmask_clear_with_lock.
-=======
  * the alternative bitmask_clear.
->>>>>>> bd028351
  *
  * @param bitmask       Pointer the bitmask
  * @param bit           Bit to clear
  * @return int          1 if the bitmask is all clear after the operation, else 0.
  */
 int
-<<<<<<< HEAD
-bitmask_clear(GWBITMASK *bitmask, int bit)
-=======
 bitmask_clear_without_spinlock(GWBITMASK *bitmask, int bit)
->>>>>>> bd028351
 {
     unsigned char *ptr = bitmask->bits;
     int i;
@@ -182,31 +174,19 @@
 
 /**
  * Clear the bit at the specified bit position in the bitmask using a spinlock.
-<<<<<<< HEAD
- * See bitmask_clear for more details
-=======
  * See bitmask_clear_without_spinlock for more details
->>>>>>> bd028351
  *
  * @param bitmask       Pointer the bitmask
  * @param bit           Bit to clear
  * @return int          1 if the bitmask is all clear after the operation, else 0
  */
 int
-<<<<<<< HEAD
-bitmask_clear_with_lock(GWBITMASK *bitmask, int bit)
-=======
 bitmask_clear(GWBITMASK *bitmask, int bit)
->>>>>>> bd028351
 {
     int result;
 
     spinlock_acquire(&bitmask->lock);
-<<<<<<< HEAD
-    result = bitmask_clear(bitmask, bit);
-=======
     result = bitmask_clear_without_spinlock(bitmask, bit);
->>>>>>> bd028351
     spinlock_release(&bitmask->lock);
     return result;
 }
