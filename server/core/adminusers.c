/*
 * This file is distributed as part of the MariaDB Corporation MaxScale.  It is free
 * software: you can redistribute it and/or modify it under the terms of the
 * GNU General Public License as published by the Free Software Foundation,
 * version 2.
 *
 * This program is distributed in the hope that it will be useful, but WITHOUT
 * ANY WARRANTY; without even the implied warranty of MERCHANTABILITY or FITNESS
 * FOR A PARTICULAR PURPOSE.  See the GNU General Public License for more
 * details.
 *
 * You should have received a copy of the GNU General Public License along with
 * this program; if not, write to the Free Software Foundation, Inc., 51
 * Franklin Street, Fifth Floor, Boston, MA 02110-1301 USA.
 *
 * Copyright MariaDB Corporation Ab 2013-2014
 */
#include <stdio.h>
#include <stdlib.h>
#include <string.h>
#include <errno.h>
#ifndef _XOPEN_SOURCE
#define _XOPEN_SOURCE 700
#endif
#include <unistd.h>
#include <crypt.h>
#include <users.h>
#include <adminusers.h>
#include <skygw_utils.h>
#include <log_manager.h>
#include <gwdirs.h>
#include <sys/stat.h>

/**
 * @file adminusers.c - Administration user account management
 *
 * @verbatim
 * Revision History
 *
 * Date         Who             Description
 * 18/07/13     Mark Riddoch    Initial implementation
 * 23/07/13     Mark Riddoch    Addition of error mechanism to add user
 *
 * @endverbatim
 */
static USERS *loadUsers();
static void  initialise();

static USERS *users = NULL;
static int   admin_init = 0;

static char *ADMIN_ERR_NOMEM            = "Out of memory";
static char *ADMIN_ERR_FILEOPEN         = "Unable to create password file";
static char *ADMIN_ERR_DUPLICATE        = "Duplicate username specified";
static char *ADMIN_ERR_USERNOTFOUND     = "User not found";
static char *ADMIN_ERR_AUTHENTICATION   = "Authentication failed";
static char *ADMIN_ERR_FILEAPPEND       = "Unable to append to password file";
static char *ADMIN_ERR_PWDFILEOPEN      = "Failed to open password file";
static char *ADMIN_ERR_TMPFILEOPEN      = "Failed to open temporary password file";
static char *ADMIN_ERR_PWDFILEACCESS    = "Failed to access password file";
static char *ADMIN_ERR_DELLASTUSER      = "Deleting the last user is forbidden";
static char *ADMIN_SUCCESS              = NULL;

static const int LINELEN=80;

/**
 * Admin Users initialisation
 */
static void
initialise()
{
    if (admin_init)
    {
        return;
    }

    admin_init = 1;
    users = loadUsers();
}

/**
 * Verify a username and password
 *
 * @param username      Username to verify
 * @param password      Password to verify
 * @return Non-zero if the username/password combination is valid
 */
int
admin_verify(char *username, char *password)
{
    char *pw;

    initialise();
    if (users == NULL)
    {
        if (strcmp(username, "admin") == 0 && strcmp(password, "mariadb") == 0)
        {
            return 1;
        }
    }
    else
    {
        if ((pw = users_fetch(users, username)) == NULL)
        {
            return 0;
        }
<<<<<<< HEAD
        if (strcmp(pw, crypt(password, ADMIN_SALT)) == 0)
=======
        struct crypt_data cdata;
        cdata.initialized = 0;
        if (strcmp(pw, crypt_r(password, ADMIN_SALT, &cdata)) == 0)
>>>>>>> 38b452d1
        {
            return 1;
        }
    }
    return 0;
}


/**
 * Load the admin users
 *
 * @return Table of users
 */
static USERS *
loadUsers()
{
    USERS *rval;
    FILE  *fp;
    char  fname[1024], *home;
    char  uname[80], passwd[80];

    initialise();
    snprintf(fname,1023, "%s/passwd", get_datadir());
    fname[1023] = '\0';
    if ((fp = fopen(fname, "r")) == NULL)
    {
        return NULL;
    }
    if ((rval = users_alloc()) == NULL)
    {
        fclose(fp);
        return NULL;
    }
    while (fscanf(fp, "%[^:]:%s\n", uname, passwd) == 2)
    {
        users_add(rval, uname, passwd);
    }
    fclose(fp);

    return rval;
}

/**
 * Add user
 *
 * @param uname         Name of the new user
 * @param passwd        Password for the new user
 * @return      NULL on success or an error string on failure
 */
char *
admin_add_user(char *uname, char *passwd)
{
    FILE *fp;
    char fname[1024], *home, *cpasswd;

    initialise();

    if (access(get_datadir(), F_OK) != 0)
    {
        if (mkdir(get_datadir(), S_IRWXU) != 0 && errno != EEXIST)
        {
            return ADMIN_ERR_PWDFILEOPEN;
        }
    }

    snprintf(fname,1023, "%s/passwd", get_datadir());
    fname[1023] = '\0';
    if (users == NULL)
    {
        MXS_NOTICE("Create initial password file.");

        if ((users = users_alloc()) == NULL)
        {
            return ADMIN_ERR_NOMEM;
        }
        if ((fp = fopen(fname, "w")) == NULL)
        {
            MXS_ERROR("Unable to create password file %s.", fname);
            return ADMIN_ERR_PWDFILEOPEN;
        }
        fclose(fp);
    }
    if (users_fetch(users, uname) != NULL)
    {
        return ADMIN_ERR_DUPLICATE;
    }
<<<<<<< HEAD
    cpasswd = crypt(passwd, ADMIN_SALT);
=======
    struct crypt_data cdata;
    cdata.initialized = 0;
    cpasswd = crypt_r(passwd, ADMIN_SALT, &cdata);
>>>>>>> 38b452d1
    users_add(users, uname, cpasswd);
    if ((fp = fopen(fname, "a")) == NULL)
    {
        MXS_ERROR("Unable to append to password file %s.", fname);
        return ADMIN_ERR_FILEAPPEND;
    }
    fprintf(fp, "%s:%s\n", uname, cpasswd);
    fclose(fp);
    return ADMIN_SUCCESS;
}


/**
 * Remove maxscale user from in-memory structure and from password file
 *
 * @param uname         Name of the new user
 * @param passwd        Password for the new user
 * @return      NULL on success or an error string on failure
 */
char* admin_remove_user(
    char* uname,
    char* passwd)
{
    FILE*  fp;
    FILE*  fp_tmp;
    char   fname[1024];
    char   fname_tmp[1024];
    char*  home;
    char   fusr[LINELEN];
    char   fpwd[LINELEN];
    char   line[LINELEN];
    fpos_t rpos;
    int    n_deleted;

    if (!admin_search_user(uname))
    {
        MXS_ERROR("Couldn't find user %s. Removing user failed.", uname);
        return ADMIN_ERR_USERNOTFOUND;
    }

    if (admin_verify(uname, passwd) == 0)
    {
        MXS_ERROR("Authentication failed, wrong user/password "
                  "combination. Removing user failed.");
        return ADMIN_ERR_AUTHENTICATION;
    }


    /** Remove user from in-memory structure */
    n_deleted = users_delete(users, uname);

    if (n_deleted == 0)
    {
        MXS_ERROR("Deleting the only user is forbidden. Add new "
                  "user before deleting the one.");
        return ADMIN_ERR_DELLASTUSER;
    }
    /**
     * Open passwd file and remove user from the file.
     */
    snprintf(fname, 1023, "%s/passwd", get_datadir());
    snprintf(fname_tmp, 1023, "%s/passwd_tmp", get_datadir());
    fname[1023] = '\0';
    fname_tmp[1023] = '\0';
    /**
     * Rewrite passwd file from memory.
     */
    if ((fp = fopen(fname, "r")) == NULL)
    {
        int err = errno;
        MXS_ERROR("Unable to open password file %s : errno %d.\n"
                  "Removing user from file failed; it must be done "
                  "manually.",
                  fname,
                  err);
        return ADMIN_ERR_PWDFILEOPEN;
    }
    /**
     * Open temporary passwd file.
     */
    if ((fp_tmp = fopen(fname_tmp, "w")) == NULL)
    {
        int err = errno;
        MXS_ERROR("Unable to open tmp file %s : errno %d.\n"
                  "Removing user from passwd file failed; it must be done "
                  "manually.",
                  fname_tmp,
                  err);
        fclose(fp);
        return ADMIN_ERR_TMPFILEOPEN;
    }

    /**
     * Scan passwd and copy all but matching lines to temp file.
     */
    if (fgetpos(fp, &rpos) != 0)
    {
        int err = errno;
        MXS_ERROR("Unable to process passwd file %s : errno %d.\n"
                  "Removing user from file failed, and must be done "
                  "manually.",
                  fname,
                  err);
        fclose(fp);
        fclose(fp_tmp);
        unlink(fname_tmp);
        return ADMIN_ERR_PWDFILEACCESS;
    }

    while (fscanf(fp, "%[^:]:%s\n", fusr, fpwd) == 2)
    {
        /**
         * Compare username what was found from passwd file.
         * Unmatching lines are copied to tmp file.
         */
        if (strncmp(uname, fusr, strlen(uname)+1) != 0)
        {
            if(fsetpos(fp, &rpos) != 0)
            { /** one step back */
                MXS_ERROR("Unable to set stream position. ");
            }
            fgets(line, LINELEN, fp);
            fputs(line, fp_tmp);
        }

        if (fgetpos(fp, &rpos) != 0)
        {
            int err = errno;
            MXS_ERROR("Unable to process passwd file %s : "
                      "errno %d.\n"
                      "Removing user from file failed, and must be "
                      "done manually.",
                      fname,
                      err);
            fclose(fp);
            fclose(fp_tmp);
            unlink(fname_tmp);
            return ADMIN_ERR_PWDFILEACCESS;
        }
    }
    fclose(fp);
    /**
     * Replace original passwd file with new.
     */
    if (rename(fname_tmp, fname))
    {
        int err = errno;
        MXS_ERROR("Unable to rename new passwd file %s : errno "
                  "%d.\n"
                  "Rename it to %s manually.",
                  fname_tmp,
                  err,
                  fname);
        unlink(fname_tmp);
        fclose(fp_tmp);
        return ADMIN_ERR_PWDFILEACCESS;
    }
    fclose(fp_tmp);
    return ADMIN_SUCCESS;
}



/**
 * Check for existance of the user
 *
 * @param user  The user name to test
 * @return      Non-zero if the user exists
 */
int
admin_search_user(char *user)
{
    initialise();
    if (users == NULL)
    {
        return 0;
    }
    return users_fetch(users, user) != NULL;
}

/**
 * Print the statistics and user names of the administration users
 *
 * @param dcb   A DCB to send the output to
 */
void
dcb_PrintAdminUsers(DCB *dcb)
{
    if (users)
    {
        dcb_usersPrint(dcb, users);
    }
    else
    {
        dcb_printf(dcb, "No administration users have been defined.\n");
    }
}<|MERGE_RESOLUTION|>--- conflicted
+++ resolved
@@ -104,13 +104,9 @@
         {
             return 0;
         }
-<<<<<<< HEAD
-        if (strcmp(pw, crypt(password, ADMIN_SALT)) == 0)
-=======
         struct crypt_data cdata;
         cdata.initialized = 0;
         if (strcmp(pw, crypt_r(password, ADMIN_SALT, &cdata)) == 0)
->>>>>>> 38b452d1
         {
             return 1;
         }
@@ -197,13 +193,9 @@
     {
         return ADMIN_ERR_DUPLICATE;
     }
-<<<<<<< HEAD
-    cpasswd = crypt(passwd, ADMIN_SALT);
-=======
     struct crypt_data cdata;
     cdata.initialized = 0;
     cpasswd = crypt_r(passwd, ADMIN_SALT, &cdata);
->>>>>>> 38b452d1
     users_add(users, uname, cpasswd);
     if ((fp = fopen(fname, "a")) == NULL)
     {
