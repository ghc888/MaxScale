--- conflicted
+++ resolved
@@ -61,11 +61,8 @@
 
 static MONITOR  *allMonitors = NULL;
 static SPINLOCK monLock = SPINLOCK_INIT;
-<<<<<<< HEAD
-=======
 
 static void monitor_servers_free(MONITOR_SERVERS *servers);
->>>>>>> 38b452d1
 
 /**
  * Allocate a new monitor, load the associated module for the monitor
@@ -144,10 +141,7 @@
     }
     spinlock_release(&monLock);
     free_config_parameter(mon->parameters);
-<<<<<<< HEAD
-=======
     monitor_servers_free(mon->databases);
->>>>>>> 38b452d1
     free(mon->name);
     free(mon);
 }
@@ -192,17 +186,12 @@
 void
 monitorStop(MONITOR *monitor)
 {
-<<<<<<< HEAD
-=======
     spinlock_acquire(&monitor->lock);
->>>>>>> 38b452d1
     if (monitor->state != MONITOR_STATE_STOPPED)
     {
         monitor->state = MONITOR_STATE_STOPPING;
         monitor->module->stopMonitor(monitor);
         monitor->state = MONITOR_STATE_STOPPED;
-<<<<<<< HEAD
-=======
 
         MONITOR_SERVERS* db = monitor->databases;
         while (db)
@@ -211,7 +200,6 @@
             db->con = NULL;
             db = db->next;
         }
->>>>>>> 38b452d1
     }
     spinlock_release(&monitor->lock);
 }
@@ -276,8 +264,6 @@
         ptr->next = db;
     }
     spinlock_release(&mon->lock);
-<<<<<<< HEAD
-=======
 }
 
 /**
@@ -296,7 +282,6 @@
         }
         free(tofree);
     }
->>>>>>> 38b452d1
 }
 
 /**
@@ -426,61 +411,6 @@
  * @param type          The timeout handling type
  * @param value         The timeout to set
  */
-<<<<<<< HEAD
-void
-monitorSetNetworkTimeout(MONITOR *mon, int type, int value) {
-
-    int max_timeout = (int)(mon->interval/1000);
-    int new_timeout = max_timeout -1;
-
-    if (new_timeout <= 0)
-    {
-        new_timeout = DEFAULT_CONNECT_TIMEOUT;
-    }
-
-    switch(type) {
-    case MONITOR_CONNECT_TIMEOUT:
-        if (value < max_timeout)
-        {
-            memcpy(&mon->connect_timeout, &value, sizeof(int));
-        }
-        else
-        {
-            memcpy(&mon->connect_timeout, &new_timeout, sizeof(int));
-            MXS_WARNING("Monitor Connect Timeout %i is greater than monitor interval ~%i seconds"
-                        ", lowering to %i seconds", value, max_timeout, new_timeout);
-        }
-        break;
-
-    case MONITOR_READ_TIMEOUT:
-        if (value < max_timeout)
-        {
-            memcpy(&mon->read_timeout, &value, sizeof(int));
-        }
-        else
-        {
-            memcpy(&mon->read_timeout, &new_timeout, sizeof(int));
-            MXS_WARNING("Monitor Read Timeout %i is greater than monitor interval ~%i seconds"
-                        ", lowering to %i seconds", value, max_timeout, new_timeout);
-        }
-        break;
-
-    case MONITOR_WRITE_TIMEOUT:
-        if (value < max_timeout)
-        {
-            memcpy(&mon->write_timeout, &value, sizeof(int));
-        }
-        else
-        {
-            memcpy(&mon->write_timeout, &new_timeout, sizeof(int));
-            MXS_WARNING("Monitor Write Timeout %i is greater than monitor interval ~%i seconds"
-                        ", lowering to %i seconds", value, max_timeout, new_timeout);
-        }
-        break;
-    default:
-        MXS_ERROR("Monitor setNetworkTimeout received an unsupported action type %i", type);
-        break;
-=======
 bool
 monitorSetNetworkTimeout(MONITOR *mon, int type, int value)
 {
@@ -512,7 +442,6 @@
     {
         MXS_ERROR("Negative value for monitor timeout.");
         rval = false;
->>>>>>> 38b452d1
     }
     return rval;
 }
@@ -597,19 +526,9 @@
     SERVER* server;
     bool rval = true;
 
-<<<<<<< HEAD
-    user = monitor->user;
-    dpasswd = decryptPassword(monitor->password);
-
     if ((mysql = mysql_init(NULL)) == NULL)
     {
         MXS_ERROR("[%s] Error: MySQL connection initialization failed.", __FUNCTION__);
-        free(dpasswd);
-=======
-    if ((mysql = mysql_init(NULL)) == NULL)
-    {
-        MXS_ERROR("[%s] Error: MySQL connection initialization failed.", __FUNCTION__);
->>>>>>> 38b452d1
         return false;
     }
 
@@ -638,11 +557,7 @@
         return false;
     }
 
-<<<<<<< HEAD
-    if (mysql_query(mysql,"show slave status") != 0)
-=======
     if (mysql_query(mysql, "show slave status") != 0)
->>>>>>> 38b452d1
     {
         if (mysql_errno(mysql) == ER_SPECIFIC_ACCESS_DENIED_ERROR)
         {
@@ -992,52 +907,10 @@
         return rval;
     }
 
-<<<<<<< HEAD
-    int connect_timeout = mon->connect_timeout;
-    int read_timeout = mon->read_timeout;
-    int write_timeout = mon->write_timeout;
-    char *uname = database->server->monuser ? database->server->monuser : mon->user;
-    char *passwd = database->server->monpw ? database->server->monpw : mon->password;
-    char *dpwd = decryptPassword(passwd);
-
-=======
->>>>>>> 38b452d1
     if (database->con)
     {
         mysql_close(database->con);
     }
-<<<<<<< HEAD
-    database->con = mysql_init(NULL);
-
-    mysql_options(database->con, MYSQL_OPT_CONNECT_TIMEOUT, (void *) &connect_timeout);
-    mysql_options(database->con, MYSQL_OPT_READ_TIMEOUT, (void *) &read_timeout);
-    mysql_options(database->con, MYSQL_OPT_WRITE_TIMEOUT, (void *) &write_timeout);
-
-    time_t start = time(NULL);
-    bool result = (mysql_real_connect(database->con,
-                                      database->server->name,
-                                      uname,
-                                      dpwd,
-                                      NULL,
-                                      database->server->port,
-                                      NULL,
-                                      0) != NULL);
-    time_t end = time(NULL);
-
-    if (!result)
-    {
-        if ((int) difftime(end, start) >= connect_timeout)
-        {
-            rval = MONITOR_CONN_TIMEOUT;
-        }
-        else
-        {
-            rval = MONITOR_CONN_REFUSED;
-        }
-    }
-
-    free(dpwd);
-=======
 
     if ((database->con = mysql_init(NULL)))
     {
@@ -1074,7 +947,6 @@
         rval = MONITOR_CONN_REFUSED;
     }
 
->>>>>>> 38b452d1
     return rval;
 }
 
