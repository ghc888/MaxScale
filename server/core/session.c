/*
 * This file is distributed as part of the MariaDB Corporation MaxScale.  It is free
 * software: you can redistribute it and/or modify it under the terms of the
 * GNU General Public License as published by the Free Software Foundation,
 * version 2.
 *
 * This program is distributed in the hope that it will be useful, but WITHOUT
 * ANY WARRANTY; without even the implied warranty of MERCHANTABILITY or FITNESS
 * FOR A PARTICULAR PURPOSE.  See the GNU General Public License for more
 * details.
 *
 * You should have received a copy of the GNU General Public License along with
 * this program; if not, write to the Free Software Foundation, Inc., 51
 * Franklin Street, Fifth Floor, Boston, MA 02110-1301 USA.
 *
 * Copyright MariaDB Corporation Ab 2013-2014
 */

/**
 * @file session.c  - A representation of the session within the gateway.
 *
 * @verbatim
 * Revision History
 *
 * Date         Who                     Description
 * 17/06/13     Mark Riddoch            Initial implementation
 * 02/09/13     Massimiliano Pinto      Added session refcounter
 * 29/05/14     Mark Riddoch            Addition of filter mechanism
 * 23/08/15     Martin Brampton         Tidying; slight improvement in safety
 * 17/09/15     Martin Brampton         Keep failed session in existence - leave DCBs to close
 *
 * @endverbatim
 */
#include <stdio.h>
#include <stdlib.h>
#include <unistd.h>
#include <string.h>
#include <errno.h>
#include <session.h>
#include <service.h>
#include <router.h>
#include <dcb.h>
#include <spinlock.h>
#include <atomic.h>
#include <skygw_utils.h>
#include <log_manager.h>
#include <housekeeper.h>

/** Global session id; updated safely by holding session_spin */
static size_t session_id;

static SPINLOCK session_spin = SPINLOCK_INIT;
static SESSION *allSessions = NULL;

static struct session session_dummy_struct;

/**
 * These two are declared in session.h
 */
bool check_timeouts = false;
long next_timeout_check = 0;

static SPINLOCK timeout_lock = SPINLOCK_INIT;

static int session_setup_filters(SESSION *session);
static void session_simple_free(SESSION *session, DCB *dcb);

static void mysql_auth_free_client_data(DCB *dcb);

/**
 * Allocate a new session for a new client of the specified service.
 *
 * Create the link to the router session by calling the newSession
 * entry point of the router using the router instance of the
 * service this session is part of.
 *
 * @param service       The service this connection was established by
 * @param client_dcb    The client side DCB
 * @return              The newly created session or NULL if an error occured
 */
SESSION *
session_alloc(SERVICE *service, DCB *client_dcb)
{
    SESSION *session;

    session = (SESSION *)calloc(1, sizeof(SESSION));
    ss_info_dassert(session != NULL, "Allocating memory for session failed.");

    if (session == NULL)
    {
        char errbuf[STRERROR_BUFLEN];
        MXS_ERROR("Failed to allocate memory for "
                  "session object due error %d, %s.",
                  errno,
                  strerror_r(errno, errbuf, sizeof(errbuf)));
        return NULL;
    }
#if defined(SS_DEBUG)
    session->ses_chk_top = CHK_NUM_SESSION;
    session->ses_chk_tail = CHK_NUM_SESSION;
#endif
    session->ses_is_child = (bool) DCB_IS_CLONE(client_dcb);
    spinlock_init(&session->ses_lock);
    session->service = service;
    session->client_dcb = client_dcb;
    session->n_filters = 0;
    memset(&session->stats, 0, sizeof(SESSION_STATS));
    session->stats.connect = time(0);
    session->state = SESSION_STATE_ALLOC;
    /*<
     * Associate the session to the client DCB and set the reference count on
     * the session to indicate that there is a single reference to the
     * session. There is no need to protect this or use atomic add as the
     * session has not been made available to the other threads at this
     * point.
     */
    session->refcount = 1;
    /*<
     * This indicates that session is ready to be shared with backend
     * DCBs. Note that this doesn't mean that router is initialized yet!
     */
    session->state = SESSION_STATE_READY;

    /*
     * Only create a router session if we are not the listening
     * DCB or an internal DCB. Creating a router session may create a connection to a
     * backend server, depending upon the router module implementation
     * and should be avoided for the listener session
     *
     * Router session creation may create other DCBs that link to the
     * session, therefore it is important that the session lock is
     * relinquished before the router call.
     */
    if (client_dcb->state != DCB_STATE_LISTENING &&
        client_dcb->dcb_role != DCB_ROLE_INTERNAL)
    {
        session->router_session = service->router->newSession(service->router_instance, session);
        if (session->router_session == NULL)
        {
            session->state = SESSION_STATE_TO_BE_FREED;
            MXS_ERROR("Failed to create new router session for service '%s'. "
                      "See previous errors for more details.", service->name);
        }
        /*
         * Pending filter chain being setup set the head of the chain to
         * be the router. As filters are inserted the current head will
         * be pushed to the filter and the head updated.
         *
         * NB This dictates that filters are created starting at the end
         * of the chain nearest the router working back to the client
         * protocol end of the chain.
         */
        session->head.instance = service->router_instance;
        session->head.session = session->router_session;

        session->head.routeQuery = (void *)(service->router->routeQuery);

        session->tail.instance = session;
        session->tail.session = session;
        session->tail.clientReply = session_reply;

        if (SESSION_STATE_TO_BE_FREED != session->state
            && service->n_filters > 0
            && !session_setup_filters(session))
        {
            session->state = SESSION_STATE_TO_BE_FREED;
            MXS_ERROR("Setting up filters failed. "
                      "Terminating session %s.",
                      service->name);
        }
    }

    if (SESSION_STATE_TO_BE_FREED != session->state)
    {
        session->state = SESSION_STATE_ROUTER_READY;

        if (session->client_dcb->user == NULL)
        {
            MXS_INFO("Started session [%lu] for %s service ",
                     session->ses_id,
                     service->name);
        }
        else
        {
            MXS_INFO("Started %s client session [%lu] for '%s' from %s",
                     service->name,
                     session->ses_id,
                     session->client_dcb->user,
                     session->client_dcb->remote);
        }
    }
    else
    {
        MXS_INFO("Start %s client session [%lu] for '%s' from %s failed, will be "
                 "closed as soon as all related DCBs have been closed.",
                 service->name,
                 session->ses_id,
                 session->client_dcb->user,
                 session->client_dcb->remote);
    }
    spinlock_acquire(&session_spin);
    /** Assign a session id and increase, insert session into list */
    session->ses_id = ++session_id;
    session->next = allSessions;
    allSessions = session;
    spinlock_release(&session_spin);
    atomic_add(&service->stats.n_sessions, 1);
    atomic_add(&service->stats.n_current, 1);
    CHK_SESSION(session);

    client_dcb->session = session;
    return SESSION_STATE_TO_BE_FREED == session->state ? NULL : session;
}

/**
 * Allocate a dummy session so that DCBs can always have sessions.
 *
 * Only one dummy session exists, it is statically declared
 *
 * @param client_dcb    The client side DCB
 * @return              The dummy created session
 */
SESSION *
session_set_dummy(DCB *client_dcb)
{
    SESSION *session;

    session = &session_dummy_struct;
#if defined(SS_DEBUG)
    session->ses_chk_top = CHK_NUM_SESSION;
    session->ses_chk_tail = CHK_NUM_SESSION;
#endif
    session->ses_is_child = false;
    spinlock_init(&session->ses_lock);
    session->service = NULL;
    session->client_dcb = NULL;
    session->n_filters = 0;
    memset(&session->stats, 0, sizeof(SESSION_STATS));
    session->stats.connect = 0;
    session->state = SESSION_STATE_DUMMY;
    session->refcount = 1;
    session->ses_id = 0;
    session->next = NULL;

    client_dcb->session = session;
    return session;
}

/**
 * Enable specified log priority for the current session and increase logger
 * counter.
 * Generic logging setting has precedence over session-specific setting.
 *
 * @param session      session
 * @param priority syslog priority
 */
void session_enable_log_priority(SESSION* session, int priority)
{
    session->enabled_log_priorities |= (1 << priority);
    atomic_add((int *)&mxs_log_session_count[priority], 1);
}

/**
 * Disable specified log priority for the current session and decrease logger
 * counter.
 * Generic logging setting has precedence over session-specific setting.
 *
 * @param session   session
 * @param priority syslog priority
 */
void session_disable_log_priority(SESSION* session, int priority)
{
    if (session->enabled_log_priorities & (1 << priority))
    {
        session->enabled_log_priorities &= ~(1 << priority);
        atomic_add((int *)&mxs_log_session_count[priority], -1);
    }
}

/**
 * Link a session to a DCB.
 *
 * @param session       The session to link with the dcb
 * @param dcb           The DCB to be linked
 * @return              True if the session was sucessfully linked to the DCB
 */
bool
session_link_dcb(SESSION *session, DCB *dcb)
{
    spinlock_acquire(&session->ses_lock);
    ss_info_dassert(session->state != SESSION_STATE_FREE,
                    "If session->state is SESSION_STATE_FREE then this attempt to "
                    "access freed memory block.");
    if (session->state == SESSION_STATE_FREE)
    {
        spinlock_release(&session->ses_lock);
        return false;
    }
    atomic_add(&session->refcount, 1);
    dcb->session = session;
    spinlock_release(&session->ses_lock);
    return true;
}

<<<<<<< HEAD
=======
int session_unlink_dcb(SESSION* session,
                       DCB*     dcb)
{
    int nlink;

    CHK_SESSION(session);

    spinlock_acquire(&session->ses_lock);
    ss_dassert(session->refcount > 0);
    /*<
     * Remove dcb from session's router_client_session.
     */
    nlink = atomic_add(&session->refcount, -1);
    nlink -= 1;

    if (nlink == 0)
    {
        session->state = SESSION_STATE_TO_BE_FREED;
    }

    if (dcb != NULL)
    {
        if (session->client_dcb == dcb)
        {
            session->client_dcb = NULL;
        }
        dcb->session = NULL;
    }
    spinlock_release(&session->ses_lock);

    return nlink;
}

>>>>>>> cea5f243
/**
 * Deallocate the specified session, minimal actions during session_alloc
 * Since changes to keep new session in existence until all related DCBs
 * have been destroyed, this function is redundant.  Just left until we are
 * sure of the direction taken.
 *
 * @param session       The session to deallocate
 */
static void
session_simple_free(SESSION *session, DCB *dcb)
{
    /* Does this possibly need a lock? */
    if (dcb->data && !DCB_IS_CLONE(dcb))
    {
        void * clientdata = dcb->data;
        dcb->data = NULL;
        free(clientdata);
    }
    if (session)
    {
        if (SESSION_STATE_DUMMY == session->state)
        {
            return;
        }
        if (session && session->router_session)
        {
            session->service->router->freeSession(
                session->service->router_instance,
                session->router_session);
        }
        session->state = SESSION_STATE_STOPPING;
    }

    free(session);
}

/**
 * Deallocate the specified session
 *
 * @param session       The session to deallocate
 */
bool
session_free(SESSION *session)
{
    if (NULL == session || SESSION_STATE_DUMMY == session->state)
    {
        return true;
    }
    CHK_SESSION(session);

    /*
     * Remove one reference. If there are no references left,
     * free session.
     */
    if (atomic_add(&session->refcount, -1) > 1)
    {
        /* Must be one or more references left */
        return false;
    }
    session->state = SESSION_STATE_TO_BE_FREED;

    /* First of all remove from the linked list */
    spinlock_acquire(&session_spin);
    if (allSessions == session)
    {
        allSessions = session->next;
    }
    else
    {
        SESSION *chksession;
        chksession = allSessions;
        while (chksession && chksession->next != session)
        {
            chksession = chksession->next;
        }
        if (chksession)
        {
            chksession->next = session->next;
        }
    }
    spinlock_release(&session_spin);
    atomic_add(&session->service->stats.n_current, -1);

    /***
     *
     */
    if (session->client_dcb)
    {
        if (!DCB_IS_CLONE(session->client_dcb))
        {
<<<<<<< HEAD
            session->client_dcb->authfunc.free(session->client_dcb);
=======
            mysql_auth_free_client_data(session->client_dcb);
>>>>>>> cea5f243
        }
        dcb_free_all_memory(session->client_dcb);
    }
    /**
     * If session is not child of some other session, free router_session.
     * Otherwise let the parent free it.
     */
    if (!session->ses_is_child && session->router_session)
    {
        session->service->router->freeSession(session->service->router_instance,
                                              session->router_session);
    }
    if (session->n_filters)
    {
        int i;
        for (i = 0; i < session->n_filters; i++)
        {
            if (session->filters[i].filter)
            {
                session->filters[i].filter->obj->closeSession(session->filters[i].instance,
                                                              session->filters[i].session);
            }
        }
        for (i = 0; i < session->n_filters; i++)
        {
            if (session->filters[i].filter)
            {
                session->filters[i].filter->obj->freeSession(session->filters[i].instance,
                                                             session->filters[i].session);
            }
        }
        free(session->filters);
    }

    MXS_INFO("Stopped %s client session [%lu]",
             session->service->name,
             session->ses_id);

    /** Disable trace and decrease trace logger counter */
    session_disable_log_priority(session, LOG_INFO);

    /** If session doesn't have parent referencing to it, it can be freed */
    if (!session->ses_is_child)
    {
        session->state = SESSION_STATE_FREE;
        free(session);
    }
    return true;
}

/**
 * Check to see if a session is valid, i.e. in the list of all sessions
 *
 * @param session       Session to check
 * @return              1 if the session is valid otherwise 0
 */
int
session_isvalid(SESSION *session)
{
    SESSION *list_session;
    int rval = 0;

    spinlock_acquire(&session_spin);
    list_session = allSessions;
    while (list_session)
    {
        if (list_session == session)
        {
            rval = 1;
            break;
        }
        list_session = list_session->next;
    }
    spinlock_release(&session_spin);

    return rval;
}

/**
 * Print details of an individual session
 *
 * @param session       Session to print
 */
void
printSession(SESSION *session)
{
    struct tm result;
    char timebuf[40];

    printf("Session %p\n", session);
    printf("\tState:        %s\n", session_state(session->state));
    printf("\tService:      %s (%p)\n", session->service->name, session->service);
    printf("\tClient DCB:   %p\n", session->client_dcb);
    printf("\tConnected:    %s",
           asctime_r(localtime_r(&session->stats.connect, &result), timebuf));
}

/**
 * Print all sessions
 *
 * Designed to be called within a debugger session in order
 * to display all active sessions within the gateway
 */
void
printAllSessions()
{
    SESSION *list_session;

    spinlock_acquire(&session_spin);
    list_session = allSessions;
    while (list_session)
    {
        printSession(list_session);
        list_session = list_session->next;
    }
    spinlock_release(&session_spin);
}


/**
 * Check sessions
 *
 * Designed to be called within a debugger session in order
 * to display information regarding "interesting" sessions
 */
void
CheckSessions()
{
    SESSION *list_session;
    int noclients = 0;
    int norouter = 0;

    spinlock_acquire(&session_spin);
    list_session = allSessions;
    while (list_session)
    {
        if (list_session->state != SESSION_STATE_LISTENER ||
            list_session->state != SESSION_STATE_LISTENER_STOPPED)
        {
            if (list_session->client_dcb == NULL && list_session->refcount)
            {
                if (noclients == 0)
                {
                    printf("Sessions without a client DCB.\n");
                    printf("==============================\n");
                }
                printSession(list_session);
                noclients++;
            }
        }
        list_session = list_session->next;
    }
    spinlock_release(&session_spin);
    if (noclients)
    {
        printf("%d Sessions have no clients\n", noclients);
    }
    spinlock_acquire(&session_spin);
    list_session = allSessions;
    while (list_session)
    {
        if (list_session->state != SESSION_STATE_LISTENER ||
            list_session->state != SESSION_STATE_LISTENER_STOPPED)
        {
            if (list_session->router_session == NULL && list_session->refcount)
            {
                if (norouter == 0)
                {
                    printf("Sessions without a router session.\n");
                    printf("==================================\n");
                }
                printSession(list_session);
                norouter++;
            }
        }
        list_session = list_session->next;
    }
    spinlock_release(&session_spin);
    if (norouter)
    {
        printf("%d Sessions have no router session\n", norouter);
    }
}

/**
 * Print all sessions to a DCB
 *
 * Designed to be called within a debugger session in order
 * to display all active sessions within the gateway
 *
 * @param dcb   The DCB to print to
 */
void
dprintAllSessions(DCB *dcb)
{
    struct tm result;
    char timebuf[40];
    SESSION *list_session;

    spinlock_acquire(&session_spin);
    list_session = allSessions;
    while (list_session)
    {
        dcb_printf(dcb, "Session %d (%p)\n",list_session->ses_id, list_session);
        dcb_printf(dcb, "\tState:               %s\n", session_state(list_session->state));
        dcb_printf(dcb, "\tService:             %s (%p)\n", list_session->service->name, list_session->service);
        dcb_printf(dcb, "\tClient DCB:          %p\n", list_session->client_dcb);

        if (list_session->client_dcb && list_session->client_dcb->remote)
        {
            dcb_printf(dcb, "\tClient Address:              %s%s%s\n",
                       list_session->client_dcb->user?list_session->client_dcb->user:"",
                       list_session->client_dcb->user?"@":"",
                       list_session->client_dcb->remote);
        }

        dcb_printf(dcb, "\tConnected:           %s",
                   asctime_r(localtime_r(&list_session->stats.connect, &result), timebuf));

        if (list_session->client_dcb && list_session->client_dcb->state == DCB_STATE_POLLING)
        {
            double idle = (hkheartbeat - list_session->client_dcb->last_read);
            idle = idle > 0 ? idle/10.0:0;
            dcb_printf(dcb, "\tIdle:                            %.0f seconds\n",idle);
        }

        list_session = list_session->next;
    }
    spinlock_release(&session_spin);
}

/**
 * Print a particular session to a DCB
 *
 * Designed to be called within a debugger session in order
 * to display all active sessions within the gateway
 *
 * @param dcb   The DCB to print to
 * @param print_session   The session to print
 */
void
dprintSession(DCB *dcb, SESSION *print_session)
{
    struct tm result;
    char buf[30];
    int i;

    dcb_printf(dcb, "Session %d (%p)\n",print_session->ses_id, print_session);
    dcb_printf(dcb, "\tState:               %s\n", session_state(print_session->state));
    dcb_printf(dcb, "\tService:             %s (%p)\n", print_session->service->name, print_session->service);
    dcb_printf(dcb, "\tClient DCB:          %p\n", print_session->client_dcb);
    if (print_session->client_dcb && print_session->client_dcb->remote)
    {
        double idle = (hkheartbeat - print_session->client_dcb->last_read);
        idle = idle > 0 ? idle/10.f : 0;
        dcb_printf(dcb, "\tClient Address:          %s%s%s\n",
                   print_session->client_dcb->user?print_session->client_dcb->user:"",
                   print_session->client_dcb->user?"@":"",
                   print_session->client_dcb->remote);
        dcb_printf(dcb, "\tConnected:               %s\n",
                   asctime_r(localtime_r(&print_session->stats.connect, &result), buf));
        if (print_session->client_dcb->state == DCB_STATE_POLLING)
        {
            dcb_printf(dcb, "\tIdle:                %.0f seconds\n",idle);
        }

    }
    if (print_session->n_filters)
    {
        for (i = 0; i < print_session->n_filters; i++)
        {
            dcb_printf(dcb, "\tFilter: %s\n",
                       print_session->filters[i].filter->name);
            print_session->filters[i].filter->obj->diagnostics(print_session->filters[i].instance,
                                                     print_session->filters[i].session,
                                                     dcb);
        }
    }
}

/**
 * List all sessions in tabular form to a DCB
 *
 * Designed to be called within a debugger session in order
 * to display all active sessions within the gateway
 *
 * @param dcb   The DCB to print to
 */
void
dListSessions(DCB *dcb)
{
    SESSION *list_session;

    spinlock_acquire(&session_spin);
    list_session = allSessions;
    if (list_session)
    {
        dcb_printf(dcb, "Sessions.\n");
        dcb_printf(dcb, "-----------------+-----------------+----------------+--------------------------\n");
        dcb_printf(dcb, "Session          | Client          | Service        | State\n");
        dcb_printf(dcb, "-----------------+-----------------+----------------+--------------------------\n");
    }
    while (list_session)
    {
        dcb_printf(dcb, "%-16p | %-15s | %-14s | %s\n", list_session,
                   ((list_session->client_dcb && list_session->client_dcb->remote)
                    ? list_session->client_dcb->remote : ""),
                   (list_session->service && list_session->service->name ? list_session->service->name
                    : ""),
                   session_state(list_session->state));
        list_session = list_session->next;
    }
    if (allSessions)
    {
        dcb_printf(dcb,
                   "-----------------+-----------------+----------------+--------------------------\n\n");
    }
    spinlock_release(&session_spin);
}

/**
 * Convert a session state to a string representation
 *
 * @param state         The session state
 * @return A string representation of the session state
 */
char *
session_state(session_state_t state)
{
    switch (state)
    {
    case SESSION_STATE_ALLOC:
        return "Session Allocated";
    case SESSION_STATE_DUMMY:
        return "Dummy Session";
    case SESSION_STATE_READY:
        return "Session Ready";
    case SESSION_STATE_ROUTER_READY:
        return "Session ready for routing";
    case SESSION_STATE_LISTENER:
        return "Listener Session";
    case SESSION_STATE_LISTENER_STOPPED:
        return "Stopped Listener Session";
#ifdef SS_DEBUG
    case SESSION_STATE_STOPPING:
        return "Stopping session";
    case SESSION_STATE_TO_BE_FREED:
        return "Session to be freed";
    case SESSION_STATE_FREE:
        return "Freed session";
#endif
    default:
        return "Invalid State";
    }
}

SESSION* get_session_by_router_ses(void* rses)
{
    SESSION* ses = allSessions;

    while (ses->router_session != rses && ses->next != NULL)
    {
        ses = ses->next;
    }

    if (ses->router_session != rses)
    {
        ses = NULL;
    }
    return ses;
}


/**
 * Create the filter chain for this session.
 *
 * Filters must be setup in reverse order, starting with the last
 * filter in the chain and working back towards the client connection
 * Each filter is passed the current session head of the filter chain
 * this head becomes the destination for the filter. The newly created
 * filter becomes the new head of the filter chain.
 *
 * @param       session         The session that requires the chain
 * @return      0 if filter creation fails
 */
static int
session_setup_filters(SESSION *session)
{
    SERVICE *service = session->service;
    DOWNSTREAM *head;
    UPSTREAM *tail;
    int i;

    if ((session->filters = calloc(service->n_filters,
                                   sizeof(SESSION_FILTER))) == NULL)
    {
        MXS_ERROR("Insufficient memory to allocate session filter "
                  "tracking.\n");
        return 0;
    }
    session->n_filters = service->n_filters;
    for (i = service->n_filters - 1; i >= 0; i--)
    {
        if (service->filters[i] == NULL)
        {
            MXS_ERROR("Service '%s' contians an unresolved filter.", service->name);
            return 0;
        }
        if ((head = filterApply(service->filters[i], session,
                                &session->head)) == NULL)
        {
            MXS_ERROR("Failed to create filter '%s' for "
                      "service '%s'.\n",
                      service->filters[i]->name,
                      service->name);
            return 0;
        }
        session->filters[i].filter = service->filters[i];
        session->filters[i].session = head->session;
        session->filters[i].instance = head->instance;
        session->head = *head;
        free(head);
    }

    for (i = 0; i < service->n_filters; i++)
    {
        if ((tail = filterUpstream(service->filters[i],
                                   session->filters[i].session,
                                   &session->tail)) == NULL)
        {
            MXS_ERROR("Failed to create filter '%s' for service '%s'.",
                      service->filters[i]->name,
                      service->name);
            return 0;
        }

        /*
         * filterUpstream may simply return the 3 parameter if
         * the filter has no upstream entry point. So no need
         * to copy the contents or free tail in this case.
         */
        if (tail != &session->tail)
        {
            session->tail = *tail;
            free(tail);
        }
    }

    return 1;
}

/**
 * Entry point for the final element int he upstream filter, i.e. the writing
 * of the data to the client.
 *
 * @param       instance        The "instance" data
 * @param       session         The session
 * @param       data            The buffer chain to write
 */
int
session_reply(void *instance, void *session, GWBUF *data)
{
    SESSION *the_session = (SESSION *)session;

    return the_session->client_dcb->func.write(the_session->client_dcb, data);
}

/**
 * Return the client connection address or name
 *
 * @param session       The session whose client address to return
 */
char *
session_get_remote(SESSION *session)
{
    if (session && session->client_dcb)
    {
        return session->client_dcb->remote;
    }
    return NULL;
}

bool session_route_query(SESSION* ses, GWBUF* buf)
{
    bool succp;

    if (ses->head.routeQuery == NULL ||
        ses->head.instance == NULL ||
        ses->head.session == NULL)
    {
        succp = false;
        goto return_succp;
    }

    if (ses->head.routeQuery(ses->head.instance, ses->head.session, buf) == 1)
    {
        succp = true;
    }
    else
    {
        succp = false;
    }
return_succp:
    return succp;
}


/**
 * Return the username of the user connected to the client side of the
 * session.
 *
 * @param session               The session pointer.
 * @return      The user name or NULL if it can not be determined.
 */
char *
session_getUser(SESSION *session)
{
    return (session && session->client_dcb) ? session->client_dcb->user : NULL;
}
/**
 * Return the pointer to the list of all sessions.
 * @return Pointer to the list of all sessions.
 */
SESSION *get_all_sessions()
{
    return allSessions;
}

/**
 * Enable the timing out of idle connections.
 *
 * This will prevent unnecessary acquisitions of the session spinlock if no
 * service is configured with a session idle timeout.
 */
void enable_session_timeouts()
{
    check_timeouts = true;
}

/**
 * Close sessions that have been idle for too long.
 *
 * If the time since a session last sent data is greater than the set value in the
 * service, it is disconnected. The connection timeout is disabled by default.
 */
void process_idle_sessions()
{
    if (spinlock_acquire_nowait(&timeout_lock))
    {
        if (hkheartbeat >= next_timeout_check)
        {
            /** Because the resolution of the timeout is one second, we only need to
             * check for it once per second. One heartbeat is 100 milliseconds. */
            next_timeout_check = hkheartbeat + 10;
            spinlock_acquire(&session_spin);
            SESSION *all_session = get_all_sessions();

            while (all_session)
            {
                if (all_session->service && all_session->client_dcb && all_session->client_dcb->state == DCB_STATE_POLLING &&
                    hkheartbeat - all_session->client_dcb->last_read > all_session->service->conn_idle_timeout * 10)
                {
                    dcb_close(all_session->client_dcb);
                }

                all_session = all_session->next;
            }
            spinlock_release(&session_spin);
        }
        spinlock_release(&timeout_lock);
    }
}

/**
 * Callback structure for the session list extraction
 */
typedef struct
{
    int index;
    SESSIONLISTFILTER filter;
} SESSIONFILTER;

/**
 * Provide a row to the result set that defines the set of sessions
 *
 * @param set   The result set
 * @param data  The index of the row to send
 * @return The next row or NULL
 */
static RESULT_ROW *
sessionRowCallback(RESULTSET *set, void *data)
{
    SESSIONFILTER *cbdata = (SESSIONFILTER *)data;
    int i = 0;
    char buf[20];
    RESULT_ROW *row;
    SESSION *list_session;

    spinlock_acquire(&session_spin);
    list_session = allSessions;
    /* Skip to the first non-listener if not showing listeners */
    while (list_session && cbdata->filter == SESSION_LIST_CONNECTION &&
           list_session->state == SESSION_STATE_LISTENER)
    {
        list_session = list_session->next;
    }
    while (i < cbdata->index && list_session)
    {
        if (cbdata->filter == SESSION_LIST_CONNECTION &&
            list_session->state !=  SESSION_STATE_LISTENER)
        {
            i++;
        }
        else if (cbdata->filter == SESSION_LIST_ALL)
        {
            i++;
        }
        list_session = list_session->next;
    }
    /* Skip to the next non-listener if not showing listeners */
    while (list_session && cbdata->filter == SESSION_LIST_CONNECTION &&
           list_session->state == SESSION_STATE_LISTENER)
    {
        list_session = list_session->next;
    }
    if (list_session == NULL)
    {
        spinlock_release(&session_spin);
        free(data);
        return NULL;
    }
    cbdata->index++;
    row = resultset_make_row(set);
    snprintf(buf,19, "%p", list_session);
    buf[19] = '\0';
    resultset_row_set(row, 0, buf);
    resultset_row_set(row, 1, ((list_session->client_dcb && list_session->client_dcb->remote)
                               ? list_session->client_dcb->remote : ""));
    resultset_row_set(row, 2, (list_session->service && list_session->service->name
                               ? list_session->service->name : ""));
    resultset_row_set(row, 3, session_state(list_session->state));
    spinlock_release(&session_spin);
    return row;
}

/**
 * Return a resultset that has the current set of sessions in it
 *
 * @return A Result set
 */
/* Lint is not convinced that the new memory for data is always tracked
 * because it does not see what happens within the resultset_create function,
 * so we suppress the warning. In fact, the function call results in return
 * of the set structure which includes a pointer to data
 */
/*lint -e429 */
RESULTSET *
sessionGetList(SESSIONLISTFILTER filter)
{
    RESULTSET *set;
    SESSIONFILTER *data;

    if ((data = (SESSIONFILTER *)malloc(sizeof(SESSIONFILTER))) == NULL)
    {
        return NULL;
    }
    data->index = 0;
    data->filter = filter;
    if ((set = resultset_create(sessionRowCallback, data)) == NULL)
    {
        free(data);
        return NULL;
    }
    resultset_add_column(set, "Session", 16, COL_TYPE_VARCHAR);
    resultset_add_column(set, "Client", 15, COL_TYPE_VARCHAR);
    resultset_add_column(set, "Service", 15, COL_TYPE_VARCHAR);
    resultset_add_column(set, "State", 15, COL_TYPE_VARCHAR);

    return set;
}
<<<<<<< HEAD
/*lint +e429 */
=======

/**
 * @brief Free the client data pointed to by the passed DCB.
 *
 * Currently all that is required is to free the storage pointed to by
 * dcb->data.  But this is intended to be implemented as part of the
 * authentication API at which time this code will be moved into the
 * MySQL authenticator.  If the data structure were to become more complex
 * the mechanism would still work and be the responsibility of the authenticator.
 * The DCB should not know authenticator implementation details.
 *
 * @param dcb Request handler DCB connected to the client
 */
static void
mysql_auth_free_client_data(DCB *dcb)
{
    free(dcb->data);
}
>>>>>>> cea5f243
<|MERGE_RESOLUTION|>--- conflicted
+++ resolved
@@ -64,8 +64,6 @@
 
 static int session_setup_filters(SESSION *session);
 static void session_simple_free(SESSION *session, DCB *dcb);
-
-static void mysql_auth_free_client_data(DCB *dcb);
 
 /**
  * Allocate a new session for a new client of the specified service.
@@ -302,42 +300,6 @@
     return true;
 }
 
-<<<<<<< HEAD
-=======
-int session_unlink_dcb(SESSION* session,
-                       DCB*     dcb)
-{
-    int nlink;
-
-    CHK_SESSION(session);
-
-    spinlock_acquire(&session->ses_lock);
-    ss_dassert(session->refcount > 0);
-    /*<
-     * Remove dcb from session's router_client_session.
-     */
-    nlink = atomic_add(&session->refcount, -1);
-    nlink -= 1;
-
-    if (nlink == 0)
-    {
-        session->state = SESSION_STATE_TO_BE_FREED;
-    }
-
-    if (dcb != NULL)
-    {
-        if (session->client_dcb == dcb)
-        {
-            session->client_dcb = NULL;
-        }
-        dcb->session = NULL;
-    }
-    spinlock_release(&session->ses_lock);
-
-    return nlink;
-}
-
->>>>>>> cea5f243
 /**
  * Deallocate the specified session, minimal actions during session_alloc
  * Since changes to keep new session in existence until all related DCBs
@@ -428,11 +390,7 @@
     {
         if (!DCB_IS_CLONE(session->client_dcb))
         {
-<<<<<<< HEAD
             session->client_dcb->authfunc.free(session->client_dcb);
-=======
-            mysql_auth_free_client_data(session->client_dcb);
->>>>>>> cea5f243
         }
         dcb_free_all_memory(session->client_dcb);
     }
@@ -1113,9 +1071,7 @@
 
     return set;
 }
-<<<<<<< HEAD
 /*lint +e429 */
-=======
 
 /**
  * @brief Free the client data pointed to by the passed DCB.
@@ -1133,5 +1089,4 @@
 mysql_auth_free_client_data(DCB *dcb)
 {
     free(dcb->data);
-}
->>>>>>> cea5f243
+}