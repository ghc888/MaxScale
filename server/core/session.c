--- conflicted
+++ resolved
@@ -64,8 +64,6 @@
 
 static int session_setup_filters(SESSION *session);
 static void session_simple_free(SESSION *session, DCB *dcb);
-
-static void mysql_auth_free_client_data(DCB *dcb);
 
 /**
  * Allocate a new session for a new client of the specified service.
@@ -302,42 +300,6 @@
     return true;
 }
 
-<<<<<<< HEAD
-int session_unlink_dcb(SESSION* session,
-                       DCB*     dcb)
-{
-    int nlink;
-
-    CHK_SESSION(session);
-
-    spinlock_acquire(&session->ses_lock);
-    ss_dassert(session->refcount > 0);
-    /*<
-     * Remove dcb from session's router_client_session.
-     */
-    nlink = atomic_add(&session->refcount, -1);
-    nlink -= 1;
-
-    if (nlink == 0)
-    {
-        session->state = SESSION_STATE_TO_BE_FREED;
-    }
-
-    if (dcb != NULL)
-    {
-        if (session->client_dcb == dcb)
-        {
-            session->client_dcb = NULL;
-        }
-        dcb->session = NULL;
-    }
-    spinlock_release(&session->ses_lock);
-
-    return nlink;
-}
-
-=======
->>>>>>> 80bc935e
 /**
  * Deallocate the specified session, minimal actions during session_alloc
  * Since changes to keep new session in existence until all related DCBs
@@ -428,11 +390,7 @@
     {
         if (!DCB_IS_CLONE(session->client_dcb))
         {
-<<<<<<< HEAD
-            mysql_auth_free_client_data(session->client_dcb);
-=======
             session->client_dcb->authfunc.free(session->client_dcb);
->>>>>>> 80bc935e
         }
         dcb_free_all_memory(session->client_dcb);
     }
@@ -1113,25 +1071,4 @@
 
     return set;
 }
-<<<<<<< HEAD
-
-/**
- * @brief Free the client data pointed to by the passed DCB.
- *
- * Currently all that is required is to free the storage pointed to by
- * dcb->data.  But this is intended to be implemented as part of the
- * authentication API at which time this code will be moved into the
- * MySQL authenticator.  If the data structure were to become more complex
- * the mechanism would still work and be the responsibility of the authenticator.
- * The DCB should not know authenticator implementation details.
- *
- * @param dcb Request handler DCB connected to the client
- */
-static void
-mysql_auth_free_client_data(DCB *dcb)
-{
-    free(dcb->data);
-}
-=======
 /*lint +e429 */
->>>>>>> 80bc935e
