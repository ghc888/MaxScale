/*
 * This file is distributed as part of the MariaDB Corporation MaxScale.  It is free
 * software: you can redistribute it and/or modify it under the terms of the
 * GNU General Public License as published by the Free Software Foundation,
 * version 2.
 *
 * This program is distributed in the hope that it will be useful, but WITHOUT
 * ANY WARRANTY; without even the implied warranty of MERCHANTABILITY or FITNESS
 * FOR A PARTICULAR PURPOSE.  See the GNU General Public License for more
 * details.
 *
 * You should have received a copy of the GNU General Public License along with
 * this program; if not, write to the Free Software Foundation, Inc., 51
 * Franklin Street, Fifth Floor, Boston, MA 02110-1301 USA.
 *
 * Copyright MariaDB Corporation Ab 2013-2014
 */
#include <thread.h>

/**
 * @file thread.c  - Implementation of thread related operations
 *
 * @verbatim
 * Revision History
 *
 * Date         Who             Description
 * 25/06/13     Mark Riddoch    Initial implementation
 *
 * @endverbatim
 */


/**
 * Start a polling thread
 *
<<<<<<< HEAD
 * @param entry         The entry point to call
 * @param arg           The argument to pass the thread entry point
 * @return      The thread handle
=======
 * @param thd       Pointer to the THREAD object 
 * @param entry     The entry point to call
 * @param arg       The argument to pass the thread entry point
 * @return          The thread handle or NULL if an error occurred
>>>>>>> 38b452d1
 */
THREAD *thread_start(THREAD *thd, void (*entry)(void *), void *arg)
{
<<<<<<< HEAD
    pthread_t thd;

    if (pthread_create(&thd, NULL, (void *(*)(void *))entry, arg) != 0)
    {
        return NULL;
    }
    return (void *)thd;
=======
    if (pthread_create(thd, NULL, (void *(*)(void *))entry, arg) != 0)
    {
        return NULL;
    }
    return thd;
>>>>>>> 38b452d1
}

/**
 * Wait for a running threads to complete.
 *
 * @param thd   The thread handle
 */
void
thread_wait(THREAD thd)
{
    void *rval;

    pthread_join((pthread_t)thd, &rval);
}

/**
 * Put the thread to sleep for a number of milliseconds
 *
 * @param ms    Number of milliseconds to sleep
 */
void
thread_millisleep(int ms)
{
    struct timespec req;
<<<<<<< HEAD

=======
>>>>>>> 38b452d1
    req.tv_sec = ms / 1000;
    req.tv_nsec = (ms % 1000) * 1000000;
    nanosleep(&req, NULL);
}<|MERGE_RESOLUTION|>--- conflicted
+++ resolved
@@ -33,34 +33,18 @@
 /**
  * Start a polling thread
  *
-<<<<<<< HEAD
- * @param entry         The entry point to call
- * @param arg           The argument to pass the thread entry point
- * @return      The thread handle
-=======
  * @param thd       Pointer to the THREAD object 
  * @param entry     The entry point to call
  * @param arg       The argument to pass the thread entry point
  * @return          The thread handle or NULL if an error occurred
->>>>>>> 38b452d1
  */
 THREAD *thread_start(THREAD *thd, void (*entry)(void *), void *arg)
 {
-<<<<<<< HEAD
-    pthread_t thd;
-
-    if (pthread_create(&thd, NULL, (void *(*)(void *))entry, arg) != 0)
-    {
-        return NULL;
-    }
-    return (void *)thd;
-=======
     if (pthread_create(thd, NULL, (void *(*)(void *))entry, arg) != 0)
     {
         return NULL;
     }
     return thd;
->>>>>>> 38b452d1
 }
 
 /**
@@ -85,10 +69,6 @@
 thread_millisleep(int ms)
 {
     struct timespec req;
-<<<<<<< HEAD
-
-=======
->>>>>>> 38b452d1
     req.tv_sec = ms / 1000;
     req.tv_nsec = (ms % 1000) * 1000000;
     nanosleep(&req, NULL);
