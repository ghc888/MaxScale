/*
 * This file is distributed as part of the MariaDB Corporation MaxScale.  It is free
 * software: you can redistribute it and/or modify it under the terms of the
 * GNU General Public License as published by the Free Software Foundation,
 * version 2.
 *
 * This program is distributed in the hope that it will be useful, but WITHOUT
 * ANY WARRANTY; without even the implied warranty of MERCHANTABILITY or FITNESS
 * FOR A PARTICULAR PURPOSE.  See the GNU General Public License for more
 * details.
 *
 * You should have received a copy of the GNU General Public License along with
 * this program; if not, write to the Free Software Foundation, Inc., 51
 * Franklin Street, Fifth Floor, Boston, MA 02110-1301 USA.
 *
 * Copyright MariaDB Corporation Ab 2013-2014
 */

/**
 * @file service.c  - A representation of the service within the gateway.
 *
 * @verbatim
 * Revision History
 *
 * Date         Who                     Description
 * 18/06/13     Mark Riddoch            Initial implementation
 * 24/06/13     Massimiliano Pinto      Added: Loading users from mysql backend in serviceStart
 * 06/02/14     Massimiliano Pinto      Added: serviceEnableRootUser routine
 * 25/02/14     Massimiliano Pinto      Added: service refresh limit feature
 * 28/02/14     Massimiliano Pinto      users_alloc moved from service_alloc to
 *                                      serviceStartPort (generic hashable for services)
 * 07/05/14     Massimiliano Pinto      Added: version_string initialized to NULL
 * 23/05/14     Mark Riddoch            Addition of service validation call
 * 29/05/14     Mark Riddoch            Filter API implementation
 * 09/09/14     Massimiliano Pinto      Added service option for localhost authentication
 * 13/10/14     Massimiliano Pinto      Added hashtable for resources (i.e database names for MySQL services)
 * 06/02/15     Mark Riddoch            Added caching of authentication data
 * 18/02/15     Mark Riddoch            Added result set management
 * 03/03/15     Massimiliano Pinto      Added config_enable_feedback_task() call in serviceStartAll
 * 19/06/15     Martin Brampton         More meaningful names for temp variables

 * @endverbatim
 */
#include <stdio.h>
#include <stdlib.h>
#include <string.h>
#include <ctype.h>
#include <errno.h>
#include <session.h>
#include <service.h>
#include <gw_protocol.h>
#include <listener.h>
#include <server.h>
#include <router.h>
#include <spinlock.h>
#include <modules.h>
#include <dcb.h>
#include <users.h>
#include <filter.h>
#include <dbusers.h>
#include <maxscale/poll.h>
#include <skygw_utils.h>
#include <log_manager.h>
#include <sys/stat.h>
#include <sys/types.h>
#include <housekeeper.h>
#include <resultset.h>
#include <gw.h>
#include <gwdirs.h>
#include <math.h>
#include <version.h>

/** To be used with configuration type checks */
typedef struct typelib_st
{
    int          tl_nelems;
    const char*  tl_name;
    const char** tl_p_elems;
} typelib_t;

/** Set of subsequent false,true pairs */
static const char* bool_strings[11]  = {"FALSE", "TRUE", "OFF", "ON", "N", "Y", "0", "1", "NO", "YES", 0};
typelib_t bool_type  = {array_nelems(bool_strings)-1, "bool_type", bool_strings};

/** List of valid values */
static const char* sqlvar_target_strings[4] = {"MASTER", "ALL", 0};
typelib_t sqlvar_target_type =
{
    array_nelems(sqlvar_target_strings) - 1,
    "sqlvar_target_type",
    sqlvar_target_strings
};

static SPINLOCK service_spin = SPINLOCK_INIT;
static SERVICE  *allServices = NULL;

static int find_type(typelib_t* tl, const char* needle, int maxlen);

static void service_add_qualified_param(SERVICE*          svc,
                                        CONFIG_PARAMETER* param);
static void service_internal_restart(void *data);

/**
 * Allocate a new service for the gateway to support
 *
 *
 * @param servname      The service name
 * @param router        Name of the router module this service uses
 *
 * @return              The newly created service or NULL if an error occurred
 */
SERVICE *
service_alloc(const char *servname, const char *router)
{
    SERVICE *service;

    if ((service = (SERVICE *)calloc(1, sizeof(SERVICE))) == NULL)
    {
        return NULL;
    }
    if ((service->router = load_module(router, MODULE_ROUTER)) == NULL)
    {
        char* home = get_libdir();
        char* ldpath = getenv("LD_LIBRARY_PATH");

        MXS_ERROR("Unable to load %s module \"%s\".\n\t\t\t"
                  "      Ensure that lib%s.so exists in one of the "
                  "following directories :\n\t\t\t      "
                  "- %s\n%s%s",
                  MODULE_ROUTER,
                  router,
                  router,
                  home,
                  ldpath?"\t\t\t      - ":"",
                  ldpath?ldpath:"");
        free(service);
        return NULL;
    }
    service->name = strdup(servname);
    service->routerModule = strdup(router);
    service->users_from_all = false;
    service->resources = NULL;
    service->localhost_match_wildcard_host = SERVICE_PARAM_UNINIT;
    service->retry_start = true;
    service->conn_idle_timeout = SERVICE_NO_SESSION_TIMEOUT;
    service->weightby = NULL;
    service->credentials.authdata = NULL;
    service->credentials.name = NULL;
    service->version_string = NULL;
    service->svc_config_param = NULL;
    service->users = NULL;
    service->routerOptions = NULL;
    service->log_auth_warnings = true;
    if (service->name == NULL || service->routerModule == NULL)
    {
        if (service->name)
        {
            free(service->name);
        }
        free(service);
        return NULL;
    }
    service->stats.started = time(0);
    service->stats.n_failed_starts = 0;
    service->state = SERVICE_STATE_ALLOC;
    spinlock_init(&service->spin);
    spinlock_init(&service->users_table_spin);

    spinlock_acquire(&service_spin);
    service->next = allServices;
    allServices = service;
    spinlock_release(&service_spin);

    return service;
}

/**
 * Check to see if a service pointer is valid
 *
 * @param service       The pointer to check
 * @return 1 if the service is in the list of all services
 */
int
service_isvalid(SERVICE *service)
{
    SERVICE *checkservice;
    int rval = 0;

    spinlock_acquire(&service_spin);
    checkservice = allServices;
    while (checkservice)
    {
        if (checkservice == service)
        {
            rval = 1;
            break;
        }
        checkservice = checkservice->next;
    }
    spinlock_release(&service_spin);
    return rval;
}

/**
 * Start an individual port/protocol pair
 *
 * @param service       The service
 * @param port          The port to start
 * @return              The number of listeners started
 */
static int
serviceStartPort(SERVICE *service, SERV_LISTENER *port)
{
    int listeners = 0;
    char config_bind[40];
    GWPROTOCOL *funcs;

    if (service == NULL || service->router == NULL || service->router_instance == NULL)
    {
        /* Should never happen, this guarantees it can't */
        MXS_ERROR("Attempt to start port with null or incomplete service");
        goto retblock;
    }

    port->listener = dcb_alloc(DCB_ROLE_SERVICE_LISTENER, port);

    if (port->listener == NULL)
    {
        MXS_ERROR("Failed to create listener for service %s.", service->name);
        goto retblock;
    }

<<<<<<< HEAD
    port->listener->listen_ssl = port->ssl;

=======
>>>>>>> 80bc935e
    if (port->ssl)
    {
        listener_init_SSL(port->ssl);
    }

    if (strcmp(port->protocol, "MySQLClient") == 0)
    {
        int loaded;

        if (service->users == NULL)
        {
            /*
             * Allocate specific data for MySQL users
             * including hosts and db names
             */
            service->users = mysql_users_alloc();

            if ((loaded = load_mysql_users(service)) < 0)
            {
                MXS_ERROR("Unable to load users for "
                          "service %s listening at %s:%d.",
                          service->name,
                          (port->address == NULL ? "0.0.0.0" : port->address),
                          port->port);

                {
                    /* Try loading authentication data from file cache */
                    char *ptr, path[PATH_MAX + 1];
                    strncpy(path, get_cachedir(), sizeof(path) - 1);
                    strncat(path, "/", sizeof(path) - 1);
                    strncat(path, service->name, sizeof(path) - 1);
                    strncat(path, "/.cache/dbusers", sizeof(path) - 1);
                    loaded = dbusers_load(service->users, path);
                    if (loaded != -1)
                    {
                        MXS_ERROR("Using cached credential information.");
                    }
                }
                if (loaded == -1)
                {
                    users_free(service->users);
                    service->users = NULL;
                    dcb_close(port->listener);
                    port->listener = NULL;
                    goto retblock;
                }
            }
            else
            {
                /* Save authentication data to file cache */
                char *ptr, path[PATH_MAX + 1];
                int mkdir_rval = 0;
                strncpy(path, get_cachedir(), PATH_MAX);
                strncat(path, "/", 4096);
                strncat(path, service->name, PATH_MAX);
                if (access(path, R_OK) == -1)
                {
                    mkdir_rval = mkdir(path, 0777);
                }

                if (mkdir_rval)
                {
                    if (errno != EEXIST)
                    {
                        char errbuf[STRERROR_BUFLEN];
                        MXS_ERROR("Failed to create directory '%s': [%d] %s",
                                  path,
                                  errno,
                                  strerror_r(errno, errbuf, sizeof(errbuf)));
                    }
                    mkdir_rval = 0;
                }

                strncat(path, "/.cache", PATH_MAX);
                if (access(path, R_OK) == -1)
                {
                    mkdir_rval = mkdir(path, 0777);
                }

                if (mkdir_rval)
                {
                    if (errno != EEXIST)
                    {
                        char errbuf[STRERROR_BUFLEN];
                        MXS_ERROR("Failed to create directory '%s': [%d] %s",
                                  path,
                                  errno,
                                  strerror_r(errno, errbuf, sizeof(errbuf)));
                    }
                    mkdir_rval = 0;
                }
                strncat(path, "/dbusers", PATH_MAX);
                dbusers_save(service->users, path);
            }
            if (loaded == 0)
            {
                MXS_ERROR("Service %s: failed to load any user "
                          "information. Authentication will "
                          "probably fail as a result.",
                          service->name);
            }

            /* At service start last update is set to USERS_REFRESH_TIME seconds earlier.
             * This way MaxScale could try reloading users' just after startup
             */
            service->rate_limit.last=time(NULL) - USERS_REFRESH_TIME;
            service->rate_limit.nloads=1;

            MXS_NOTICE("Loaded %d MySQL Users for service [%s].",
                       loaded, service->name);
        }
    }
    else
    {
        if (service->users == NULL)
        {
            /* Generic users table */
            service->users = users_alloc();
        }
    }

    if ((funcs=(GWPROTOCOL *)load_module(port->protocol, MODULE_PROTOCOL)) == NULL)
    {
        users_free(service->users);
        service->users = NULL;
        dcb_close(port->listener);
        service->users = NULL;
        port->listener = NULL;
        MXS_ERROR("Unable to load protocol module %s. Listener "
                  "for service %s not started.",
                  port->protocol,
                  service->name);
        goto retblock;
    }
    memcpy(&(port->listener->func), funcs, sizeof(GWPROTOCOL));

    if (port->address)
    {
        sprintf(config_bind, "%s:%d", port->address, port->port);
    }
    else
    {
        sprintf(config_bind, "0.0.0.0:%d", port->port);
    }

    if (port->listener->func.listen(port->listener, config_bind))
    {
        port->listener->session = session_alloc(service, port->listener);

        if (port->listener->session != NULL)
        {
            port->listener->session->state = SESSION_STATE_LISTENER;
            listeners += 1;
        }
        else
        {
            MXS_ERROR("Failed to create session to service %s.",
                      service->name);

            users_free(service->users);
            service->users = NULL;
            dcb_close(port->listener);
            port->listener = NULL;
            service->users = NULL;
            goto retblock;
        }
    }
    else
    {
        MXS_ERROR("Unable to start to listen port %d for %s %s.",
                  port->port,
                  port->protocol,
                  service->name);
        users_free(service->users);
        service->users = NULL;
        dcb_close(port->listener);
        port->listener = NULL;
    }

retblock:
    return listeners;
}

/**
 * Start all ports for a service.
 * serviceStartAllPorts will try to start all listeners associated with the service.
 * If no listeners are started, the starting of ports will be retried after a period of time.
 * @param service Service to start
 * @return Number of started listeners. This is equal to the number of ports the service
 * is listening to.
 */
int serviceStartAllPorts(SERVICE* service)
{
    SERV_LISTENER *port = service->ports;
    int listeners = 0;

    if (port)
    {
        while (!service->svc_do_shutdown && port)
        {
            listeners += serviceStartPort(service, port);
            port = port->next;
        }

        if (listeners)
        {
            service->state = SERVICE_STATE_STARTED;
            service->stats.started = time(0);
        }
        else if (service->retry_start)
        {
            /** Service failed to start any ports. Try again later. */
            service->stats.n_failed_starts++;
            char taskname[strlen(service->name) + strlen("_start_retry_") +
                (int) ceil(log10(INT_MAX)) + 1];
            int retry_after = MIN(service->stats.n_failed_starts * 10, SERVICE_MAX_RETRY_INTERVAL);
            snprintf(taskname, sizeof(taskname), "%s_start_retry_%d",
                     service->name, service->stats.n_failed_starts);
            hktask_oneshot(taskname, service_internal_restart,
                           (void*) service, retry_after);
            MXS_NOTICE("Failed to start service %s, retrying in %d seconds.",
                       service->name, retry_after);
        }
    }
    else
    {
        MXS_WARNING("Service '%s' has no listeners defined.", service->name);
        listeners = 1; /** Set this to one to suppress errors */
    }

    return listeners;
}

/**
 * Start a service
 *
 * This function loads the protocol modules for each port on which the
 * service listens and starts the listener on that port
 *
 * Also create the router_instance for the service.
 *
 * @param service       The Service that should be started
 * @return      Returns the number of listeners created
 */
int
serviceStart(SERVICE *service)
{
    int listeners = 0;

    if (check_service_permissions(service))
    {
        if ((service->router_instance = service->router->createInstance(
                 service,service->routerOptions)))
        {
            listeners += serviceStartAllPorts(service);
        }
        else
        {
            MXS_ERROR("%s: Failed to create router instance for service. Service not started.",
                      service->name);
            service->state = SERVICE_STATE_FAILED;
        }
    }
    else
    {
        MXS_ERROR("%s: Inadequate user permissions for service. Service not started.",
                  service->name);
        service->state = SERVICE_STATE_FAILED;
    }
    return listeners;
}

/**
 * Start an individual listener
 *
 * @param service       The service to start the listener for
 * @param protocol      The name of the protocol
 * @param port          The port number
 */
void
serviceStartProtocol(SERVICE *service, char *protocol, int port)
{
    SERV_LISTENER *ptr;

    ptr = service->ports;
    while (ptr)
    {
        if (strcmp(ptr->protocol, protocol) == 0 && ptr->port == port)
        {
            serviceStartPort(service, ptr);
        }
        ptr = ptr->next;
    }
}


/**
 * Start all the services
 *
 * @return Return the number of services started
 */
int
serviceStartAll()
{
    SERVICE *ptr;
    int n = 0,i;

    config_enable_feedback_task();

    ptr = allServices;
    while (ptr && !ptr->svc_do_shutdown)
    {
        n += (i = serviceStart(ptr));

        if (i == 0)
        {
            MXS_ERROR("Failed to start service '%s'.", ptr->name);
        }

        ptr = ptr->next;
    }
    return n;
}

/**
 * Stop a service
 *
 * This function stops the listener for the service
 *
 * @param service       The Service that should be stopped
 * @return      Returns the number of listeners restarted
 */
int
serviceStop(SERVICE *service)
{
    SERV_LISTENER *port;
    int listeners = 0;

    port = service->ports;
    while (port)
    {
        if (port->listener && port->listener->session->state == SESSION_STATE_LISTENER)
        {
            if (poll_remove_dcb(port->listener) == 0)
            {
                port->listener->session->state = SESSION_STATE_LISTENER_STOPPED;
                listeners++;
            }
        }
        port = port->next;
    }
    service->state = SERVICE_STATE_STOPPED;

    return listeners;
}

/**
 * Restart a service
 *
 * This function stops the listener for the service
 *
 * @param service       The Service that should be restarted
 * @return      Returns the number of listeners restarted
 */
int
serviceRestart(SERVICE *service)
{
    SERV_LISTENER *port;
    int listeners = 0;

    port = service->ports;
    while (port)
    {
        if (port->listener && port->listener->session->state == SESSION_STATE_LISTENER_STOPPED)
        {
            if (poll_add_dcb(port->listener) == 0)
            {
                port->listener->session->state = SESSION_STATE_LISTENER;
                listeners++;
            }
        }
        port = port->next;
    }
    service->state = SERVICE_STATE_STARTED;
    return listeners;
}


/**
 * Deallocate the specified service
 *
 * @param service       The service to deallocate
 * @return      Returns true if the service was freed
 */
int
service_free(SERVICE *service)
{
    SERVICE *ptr;
    SERVER_REF *srv;
    if (service->stats.n_current)
    {
        return 0;
    }
    /* First of all remove from the linked list */
    spinlock_acquire(&service_spin);
    if (allServices == service)
    {
        allServices = service->next;
    }
    else
    {
        ptr = allServices;
        while (ptr && ptr->next != service)
        {
            ptr = ptr->next;
        }
        if (ptr)
        {
            ptr->next = service->next;
        }
    }
    spinlock_release(&service_spin);

    /* Clean up session and free the memory */
    while (service->dbref)
    {
        srv = service->dbref;
        service->dbref = service->dbref->next;
        free(srv);
    }

    free(service->name);
    free(service->routerModule);
    free(service->weightby);
    free(service->version_string);
    free(service->credentials.name);
    free(service->credentials.authdata);

    free_config_parameter(service->svc_config_param);
    users_free(service->users);
    hashtable_free(service->resources);
    serviceClearRouterOptions(service);

    free(service);
    return 1;
}

/**
 * Add a protocol/port pair to the service
 *
 * @param service       The service
 * @param protocol      The name of the protocol module
 * @param address       The address to listen with
 * @param port          The port to listen on
 * @param authenticator Name of the authenticator to be used
 * @param ssl           SSL configuration
 * @return      TRUE if the protocol/port could be added
 */
int
serviceAddProtocol(SERVICE *service, char *protocol, char *address, unsigned short port, char *authenticator, SSL_LISTENER *ssl)
{
    SERV_LISTENER   *proto;

    if ((proto = listener_alloc(protocol, address, port, authenticator, ssl)) != NULL)
    {
        spinlock_acquire(&service->spin);
        proto->next = service->ports;
        service->ports = proto;
        spinlock_release(&service->spin);
        return 1;
    }

    return 0;
}

/**
 * Check if a protocol/port pair is part of the service
 *
 * @param service       The service
 * @param protocol      The name of the protocol module
 * @param port          The port to listen on
 * @return      TRUE if the protocol/port is already part of the service
 */
int
serviceHasProtocol(SERVICE *service, char *protocol, unsigned short port)
{
    SERV_LISTENER *proto;

    spinlock_acquire(&service->spin);
    proto = service->ports;
    while (proto)
    {
        if (strcmp(proto->protocol, protocol) == 0 && proto->port == port)
        {
            break;
        }
        proto = proto->next;
    }
    spinlock_release(&service->spin);

    return proto != NULL;
}

/**
 * Add a backend database server to a service
 *
 * @param service       The service to add the server to
 * @param server        The server to add
 */
void
serviceAddBackend(SERVICE *service, SERVER *server)
{
    spinlock_acquire(&service->spin);
    SERVER_REF *sref;
    if ((sref = calloc(1,sizeof(SERVER_REF))) != NULL)
    {
        sref->next = service->dbref;
        sref->server = server;
        service->dbref = sref;
    }
    spinlock_release(&service->spin);
}

/**
 * Test if a server is part of a service
 *
 * @param service       The service to add the server to
 * @param server        The server to add
 * @return              Non-zero if the server is already part of the service
 */
int
serviceHasBackend(SERVICE *service, SERVER *server)
{
    SERVER_REF *ptr;

    spinlock_acquire(&service->spin);
    ptr = service->dbref;
    while (ptr && ptr->server != server)
    {
        ptr = ptr->next;
    }
    spinlock_release(&service->spin);

    return ptr != NULL;
}

/**
 * Add a router option to a service
 *
 * @param service       The service to add the router option to
 * @param option        The option string
 */
void
serviceAddRouterOption(SERVICE *service, char *option)
{
    int i;

    spinlock_acquire(&service->spin);
    if (service->routerOptions == NULL)
    {
        service->routerOptions = (char **)calloc(2, sizeof(char *));
        service->routerOptions[0] = strdup(option);
        service->routerOptions[1] = NULL;
    }
    else
    {
        for (i = 0; service->routerOptions[i]; i++)
        {
            ;
        }
        service->routerOptions = (char **)realloc(service->routerOptions,
                                                  (i + 2) * sizeof(char *));
        service->routerOptions[i] = strdup(option);
        service->routerOptions[i+1] = NULL;
    }
    spinlock_release(&service->spin);
}

/**
 * Remove the router options for the service
 *
 * @param       service The service to remove the options from
 */
void
serviceClearRouterOptions(SERVICE *service)
{
    int i;

    spinlock_acquire(&service->spin);
    if (service->routerOptions != NULL)
    {
        for (i = 0; service->routerOptions[i]; i++)
        {
            free(service->routerOptions[i]);
        }
        free(service->routerOptions);
        service->routerOptions = NULL;
    }
    spinlock_release(&service->spin);
}
/**
 * Set the service user that is used to log in to the backebd servers
 * associated with this service.
 *
 * @param service       The service we are setting the data for
 * @param user          The user name to use for connections
 * @param auth          The authentication data we need, e.g. MySQL SHA1 password
 * @return      0 on failure
 */
int
serviceSetUser(SERVICE *service, char *user, char *auth)
{
    if (service->credentials.name)
    {
        free(service->credentials.name);
    }
    if (service->credentials.authdata)
    {
        free(service->credentials.authdata);
    }
    service->credentials.name = strdup(user);
    service->credentials.authdata = strdup(auth);

    if (service->credentials.name == NULL || service->credentials.authdata == NULL)
    {
        return 0;
    }
    return 1;
}


/**
 * Get the service user that is used to log in to the backebd servers
 * associated with this service.
 *
 * @param service       The service we are setting the data for
 * @param user          The user name to use for connections
 * @param auth          The authentication data we need, e.g. MySQL SHA1 password
 * @return              0 on failure
 */
int
serviceGetUser(SERVICE *service, char **user, char **auth)
{
    if (service->credentials.name == NULL || service->credentials.authdata == NULL)
    {
        return 0;
    }
    *user = service->credentials.name;
    *auth = service->credentials.authdata;
    return 1;
}

/**
 * Enable/Disable root user for this service
 * associated with this service.
 *
 * @param service       The service we are setting the data for
 * @param action        1 for root enable, 0 for disable access
 * @return              0 on failure
 */

int
serviceEnableRootUser(SERVICE *service, int action)
{
    if (action != 0 && action != 1)
    {
        return 0;
    }

    service->enable_root = action;

    return 1;
}

/**
 * Enable/Disable loading the user data from only one server or all of them
 *
 * @param service       The service we are setting the data for
 * @param action        1 for all servers, 0 for single server
 * @return              0 on failure
 */

int
serviceAuthAllServers(SERVICE *service, int action)
{
    if (action != 0 && action != 1)
    {
        return 0;
    }

    service->users_from_all = action;

    return 1;
}

/**
 * Enable/Disable optimization of wildcard database grats
 *
 * @param service       The service we are setting the data for
 * @param action        1 for optimized, 0 for normal grants
 * @return              0 on failure
 */

int
serviceOptimizeWildcard(SERVICE *service, int action)
{
    if (action != 0 && action != 1)
    {
        return 0;
    }

    service->optimize_wildcard = action;
    if (action)
    {
        MXS_NOTICE("[%s] Optimizing wildcard database grants.",service->name);
    }
    return 1;
}

/**
 * Whether to strip escape characters from the name of the database the client
 * is connecting to.
 * @param service Service to configure
 * @param action 0 for disabled, 1 for enabled
 * @return 1 if successful, 0 on error
 */
int serviceStripDbEsc(SERVICE* service, int action)
{
    if (action != 0 && action != 1)
    {
        return 0;
    }

    service->strip_db_esc = action;

    return 1;
}


/**
 * Sets the session timeout for the service.
 * @param service Service to configure
 * @param val Timeout in seconds
 * @return 1 on success, 0 when the value is invalid
 */
int
serviceSetTimeout(SERVICE *service, int val)
{

    if (val < 0)
    {
        return 0;
    }

    /** Enable the session timeout checks if and only if at least one service is
     * configured with a idle timeout. */
    if ((service->conn_idle_timeout = val))
    {
       enable_session_timeouts();
    }

    return 1;
}

/**
 * Enable or disable the restarting of the service on failure.
 * @param service Service to configure
 * @param value A string representation of a boolean value
 */
void serviceSetRetryOnFailure(SERVICE *service, char* value)
{
    if (value)
    {
        service->retry_start = config_truth_value(value);
    }
}

/**
 * Trim whitespace from the from an rear of a string
 *
 * @param str           String to trim
 * @return      Trimmed string, chanesg are done in situ
 */
static char *
trim(char *str)
{
    char *ptr;

    while (isspace(*str))
    {
        str++;
    }

    /* Point to last character of the string */
    ptr = str + strlen(str) - 1;
    while (ptr > str && isspace(*ptr))
    {
        *ptr-- = 0;
    }

    return str;
}

/**
 * Set the filters used by the service
 *
 * @param service       The service itself
 * @param filters       ASCII string of filters to use
 * @return True if loading and creating all filters was successful. False if a
 * filter module was not found or the instance creation failed.
 */
bool
serviceSetFilters(SERVICE *service, char *filters)
{
    FILTER_DEF **flist;
    char *ptr, *brkt;
    int n = 0;
    bool rval = true;

    if ((flist = (FILTER_DEF **) malloc(sizeof(FILTER_DEF *))) == NULL)
    {
        MXS_ERROR("Out of memory adding filters to service.\n");
        return false;
    }
    ptr = strtok_r(filters, "|", &brkt);
    while (ptr)
    {
        n++;
        FILTER_DEF **tmp;
        if ((tmp = (FILTER_DEF **) realloc(flist,
                                           (n + 1) * sizeof(FILTER_DEF *))) == NULL)
        {
            MXS_ERROR("Out of memory adding filters to service.");
            rval = false;
            break;
        }

        flist = tmp;
        char *filter_name = trim(ptr);

        if ((flist[n - 1] = filter_find(filter_name)))
        {
            if (!filter_load(flist[n - 1]))
            {
                MXS_ERROR("Failed to load filter '%s' for service '%s'.",
                          filter_name, service->name);
                rval = false;
                break;
            }
        }
        else
        {
            MXS_ERROR("Unable to find filter '%s' for service '%s'\n",
                      filter_name, service->name);
            rval = false;
            break;
        }

        flist[n] = NULL;
        ptr = strtok_r(NULL, "|", &brkt);
    }

    if (rval)
    {
        service->filters = flist;
        service->n_filters = n;
    }
    else
    {
        free(flist);
    }

    return rval;
}

/**
 * Return a named service
 *
 * @param servname      The name of the service to find
 * @return The service or NULL if not found
 */
SERVICE *
service_find(char *servname)
{
    SERVICE *service;

    spinlock_acquire(&service_spin);
    service = allServices;
    while (service && strcmp(service->name, servname) != 0)
    {
        service = service->next;
    }
    spinlock_release(&service_spin);

    return service;
}


/**
 * Print details of an individual service
 *
 * @param service       Service to print
 */
void
printService(SERVICE *service)
{
    SERVER_REF  *ptr = service->dbref;
    struct tm result;
    char time_buf[30];
    int i;

    printf("Service %p\n", (void *)service);
    printf("\tService:                              %s\n", service->name);
    printf("\tRouter:                               %s (%p)\n",
           service->routerModule, (void *)service->router);
    printf("\tStarted:              %s",
           asctime_r(localtime_r(&service->stats.started, &result), time_buf));
    printf("\tBackend databases\n");
    while (ptr)
    {
        printf("\t\t%s:%d  Protocol: %s\n", ptr->server->name, ptr->server->port, ptr->server->protocol);
        ptr = ptr->next;
    }
    if (service->n_filters)
    {
        printf("\tFilter chain:         ");
        for (i = 0; i < service->n_filters; i++)
        {
            printf("%s %s ", service->filters[i]->name,
                   i + 1 < service->n_filters ? "|" : "");
        }
        printf("\n");
    }
    printf("\tUsers data:           %p\n", (void *)service->users);
    printf("\tTotal connections:    %d\n", service->stats.n_sessions);
    printf("\tCurrently connected:  %d\n", service->stats.n_current);
}

/**
 * Print all services
 *
 * Designed to be called within a debugger session in order
 * to display all active services within the gateway
 */
void
printAllServices()
{
    SERVICE *ptr;

    spinlock_acquire(&service_spin);
    ptr = allServices;
    while (ptr)
    {
        printService(ptr);
        ptr = ptr->next;
    }
    spinlock_release(&service_spin);
}

/**
 * Print all services to a DCB
 *
 * Designed to be called within a CLI command in order
 * to display all active services within the gateway
 */
void
dprintAllServices(DCB *dcb)
{
    SERVICE *ptr;

    spinlock_acquire(&service_spin);
    ptr = allServices;
    while (ptr)
    {
        dprintService(dcb, ptr);
        ptr = ptr->next;
    }
    spinlock_release(&service_spin);
}

/**
 * Print details of a single service.
 *
 * @param dcb           DCB to print data to
 * @param service       The service to print
 */
void dprintService(DCB *dcb, SERVICE *service)
{
    SERVER_REF *server = service->dbref;
    struct tm result;
    char timebuf[30];
    int i;

    dcb_printf(dcb, "Service %p\n", service);
    dcb_printf(dcb, "\tService:                             %s\n",
               service->name);
    dcb_printf(dcb, "\tRouter:                              %s (%p)\n",
               service->routerModule, service->router);
    switch (service->state)
    {
    case SERVICE_STATE_STARTED:
        dcb_printf(dcb, "\tState:                                       Started\n");
        break;
    case SERVICE_STATE_STOPPED:
        dcb_printf(dcb, "\tState:                                       Stopped\n");
        break;
    case SERVICE_STATE_FAILED:
        dcb_printf(dcb, "\tState:                                       Failed\n");
        break;
    case SERVICE_STATE_ALLOC:
        dcb_printf(dcb, "\tState:                                       Allocated\n");
        break;
    }
    if (service->router && service->router_instance)
        service->router->diagnostics(service->router_instance, dcb);
    dcb_printf(dcb, "\tStarted:                             %s",
               asctime_r(localtime_r(&service->stats.started, &result), timebuf));
    dcb_printf(dcb, "\tRoot user access:                    %s\n",
               service->enable_root ? "Enabled" : "Disabled");
    if (service->n_filters)
    {
        dcb_printf(dcb, "\tFilter chain:                ");
        for (i = 0; i < service->n_filters; i++)
        {
            dcb_printf(dcb, "%s %s ", service->filters[i]->name,
                       i + 1 < service->n_filters ? "|" : "");
        }
        dcb_printf(dcb, "\n");
    }
    dcb_printf(dcb, "\tBackend databases\n");
    while (server)
    {
        dcb_printf(dcb, "\t\t%s:%d  Protocol: %s\n", server->server->name, server->server->port,
                   server->server->protocol);
        server = server->next;
    }
    if (service->weightby)
    {
        dcb_printf(dcb, "\tRouting weight parameter:            %s\n",
                   service->weightby);
    }
    dcb_printf(dcb, "\tUsers data:                          %p\n",
               service->users);
    dcb_printf(dcb, "\tTotal connections:                   %d\n",
               service->stats.n_sessions);
    dcb_printf(dcb, "\tCurrently connected:                 %d\n",
               service->stats.n_current);
}

/**
 * List the defined services in a tabular format.
 *
 * @param dcb           DCB to print the service list to.
 */
void
dListServices(DCB *dcb)
{
    SERVICE *service;

    spinlock_acquire(&service_spin);
    service = allServices;
    if (service)
    {
        dcb_printf(dcb, "Services.\n");
        dcb_printf(dcb, "--------------------------+----------------------+--------+---------------\n");
        dcb_printf(dcb, "%-25s | %-20s | #Users | Total Sessions\n",
                   "Service Name", "Router Module");
        dcb_printf(dcb, "--------------------------+----------------------+--------+---------------\n");
    }
    while (service)
    {
        ss_dassert(service->stats.n_current >= 0);
        dcb_printf(dcb, "%-25s | %-20s | %6d | %5d\n",
                   service->name, service->routerModule,
                   service->stats.n_current, service->stats.n_sessions);
        service = service->next;
    }
    if (allServices)
    {
        dcb_printf(dcb, "--------------------------+----------------------+--------+---------------\n\n");
    }
    spinlock_release(&service_spin);
}

/**
 * List the defined listeners in a tabular format.
 *
 * @param dcb           DCB to print the service list to.
 */
void
dListListeners(DCB *dcb)
{
    SERVICE *service;
    SERV_LISTENER *lptr;

    spinlock_acquire(&service_spin);
    service = allServices;
    if (service)
    {
        dcb_printf(dcb, "Listeners.\n");
        dcb_printf(dcb, "---------------------+--------------------+-----------------+-------+--------\n");
        dcb_printf(dcb, "%-20s | %-18s | %-15s | Port  | State\n",
                   "Service Name", "Protocol Module", "Address");
        dcb_printf(dcb, "---------------------+--------------------+-----------------+-------+--------\n");
    }
    while (service)
    {
        lptr = service->ports;
        while (lptr)
        {
            dcb_printf(dcb, "%-20s | %-18s | %-15s | %5d | %s\n",
                       service->name, lptr->protocol,
                       (lptr && lptr->address) ? lptr->address : "*",
                       lptr->port,
                       (!lptr->listener ||
                        !lptr->listener->session ||
                        lptr->listener->session->state == SESSION_STATE_LISTENER_STOPPED) ?
                       "Stopped" : "Running");

            lptr = lptr->next;
        }
        service = service->next;
    }
    if (allServices)
    {
        dcb_printf(dcb, "---------------------+--------------------+-----------------+-------+--------\n\n");
    }
    spinlock_release(&service_spin);
}

/**
 * Update the definition of a service
 *
 * @param service       The service to update
 * @param router        The router module to use
 * @param user          The user to use to extract information from the database
 * @param auth          The password for the user above
 */
void
service_update(SERVICE *service, char *router, char *user, char *auth)
{
    void *router_obj;

    if (!strcmp(service->routerModule, router))
    {
        if ((router_obj = load_module(router, MODULE_ROUTER)) == NULL)
        {
            MXS_ERROR("Failed to update router "
                      "for service %s to %s.",
                      service->name,
                      router);
        }
        else
        {
            MXS_NOTICE("Update router for service %s to %s.",
                       service->name,
                       router);
            free(service->routerModule);
            service->routerModule = strdup(router);
            service->router = router_obj;
        }
    }
    if (user &&
        (strcmp(service->credentials.name, user) != 0 ||
         strcmp(service->credentials.authdata, auth) != 0))
    {
        MXS_NOTICE("Update credentials for service %s.", service->name);
        serviceSetUser(service, user, auth);
    }
}

/**
 * Refresh the database users for the service
 * This function replaces the MySQL users used by the service with the latest
 * version found on the backend servers. There is a limit on how often the users
 * can be reloaded and if this limit is exceeded, the reload will fail.
 * @param service Service to reload
 * @return 0 on success and 1 on error
 */
int service_refresh_users(SERVICE *service)
{
    int ret = 1;
    /* check for another running getUsers request */
    if (!spinlock_acquire_nowait(&service->users_table_spin))
    {
        MXS_DEBUG("%s: [service_refresh_users] failed to get get lock for "
                  "loading new users' table: another thread is loading users",
                  service->name);

        return 1;
    }

    /* check if refresh rate limit has exceeded */
    if ((time(NULL) < (service->rate_limit.last + USERS_REFRESH_TIME)) ||
        (service->rate_limit.nloads > USERS_REFRESH_MAX_PER_TIME))
    {
        spinlock_release(&service->users_table_spin);
        MXS_ERROR("%s: Refresh rate limit exceeded for load of users' table.",
                  service->name);

        return 1;
    }

    service->rate_limit.nloads++;

    /* update time and counter */
    if (service->rate_limit.nloads > USERS_REFRESH_MAX_PER_TIME)
    {
        service->rate_limit.nloads = 1;
        service->rate_limit.last = time(NULL);
    }

    ret = replace_mysql_users(service);

    /* remove lock */
    spinlock_release(&service->users_table_spin);

    if (ret >= 0)
    {
        return 0;
    }
    else
    {
        return 1;
    }
}

bool service_set_param_value(SERVICE*            service,
                             CONFIG_PARAMETER*   param,
                             char*               valstr,
                             count_spec_t        count_spec,
                             config_param_type_t type)
{
    char* p;
    int valint;
    bool valbool;
    target_t valtarget;
    bool succp = true;

    if (PARAM_IS_TYPE(type,PERCENT_TYPE) ||PARAM_IS_TYPE(type,COUNT_TYPE))
    {
        /**
         * Find out whether the value is numeric and ends with '%' or '\0'
         */
        p = valstr;

        while (isdigit(*p))
        {
            p++;
        }

        errno = 0;

        if (p == valstr || (*p != '%' && *p != '\0'))
        {
            succp = false;
        }
        else if (*p == '%')
        {
            if (*(p + 1) == '\0')
            {
                *p = '\0';
                valint = (int) strtol(valstr, (char **)NULL, 10);

                if (valint == 0 && errno != 0)
                {
                    succp = false;
                }
                else if (PARAM_IS_TYPE(type,PERCENT_TYPE))
                {
                    succp = true;
                    config_set_qualified_param(param, (void *)&valint, PERCENT_TYPE);
                }
                else
                {
                    /** Log error */
                }
            }
            else
            {
                succp = false;
            }
        }
        else if (*p == '\0')
        {
            valint = (int) strtol(valstr, (char **)NULL, 10);

            if (valint == 0 && errno != 0)
            {
                succp = false;
            }
            else if (PARAM_IS_TYPE(type,COUNT_TYPE))
            {
                succp = true;
                config_set_qualified_param(param, (void *)&valint, COUNT_TYPE);
            }
            else
            {
                /** Log error */
            }
        }
    }
    else if (type == BOOL_TYPE)
    {
        unsigned int rc;

        rc = find_type(&bool_type, valstr, strlen(valstr)+1);

        if (rc > 0)
        {
            succp = true;
            if (rc % 2 == 1)
            {
                valbool = false;
            }
            else if (rc % 2 == 0)
            {
                valbool = true;
            }
            /** add param to config */
            config_set_qualified_param(param, (void *)&valbool, BOOL_TYPE);
        }
        else
        {
            succp = false;
        }
    }
    else if (type == SQLVAR_TARGET_TYPE)
    {
        unsigned int rc;

        rc = find_type(&sqlvar_target_type, valstr, strlen(valstr)+1);

        if (rc > 0 && rc < 3)
        {
            succp = true;
            if (rc == 1)
            {
                valtarget = TYPE_MASTER;
            }
            else if (rc == 2)
            {
                valtarget = TYPE_ALL;
            }
            /** add param to config */
            config_set_qualified_param(param, (void *)&valtarget, SQLVAR_TARGET_TYPE);
        }
        else
        {
            succp = false;
        }
    }

    if (succp)
    {
        service_add_qualified_param(service, param); /*< add param to svc */
    }
    return succp;
}
/*
 * Function to find a string in typelib_t
 * (similar to find_type() of mysys/typelib.c)
 *
 *       SYNOPSIS
 *       find_type()
 *       lib                  typelib_t
 *       find                 String to find
 *       length               Length of string to find
 *       part_match           Allow part matching of value
 *
 *       RETURN
 *       0 error
 *       > 0 position in TYPELIB->type_names +1
 */
static int find_type(typelib_t*  tl,
                     const char* needle,
                     int         maxlen)
{
    int i;

    if (tl == NULL || needle == NULL || maxlen <= 0)
    {
        return -1;
    }

    for (i = 0; i < tl->tl_nelems; i++)
    {
        if (strncasecmp(tl->tl_p_elems[i], needle, maxlen) == 0)
        {
            return i+1;
        }
    }
    return 0;
}

/**
 * Add qualified config parameter to SERVICE struct.
 */
static void service_add_qualified_param(SERVICE*          svc,
                                        CONFIG_PARAMETER* param)
{
    spinlock_acquire(&svc->spin);

    if (svc->svc_config_param == NULL)
    {
        svc->svc_config_param = config_clone_param(param);
        svc->svc_config_param->next = NULL;
    }
    else
    {
        CONFIG_PARAMETER* p = svc->svc_config_param;
        CONFIG_PARAMETER* prev = NULL;

        while (true)
        {
            CONFIG_PARAMETER* old;

            /** Replace existing parameter in the list, free old */
            if (strncasecmp(param->name,
                            p->name,
                            strlen(param->name)) == 0)
            {
                old = p;
                p = config_clone_param(param);
                p->next = old->next;

                if (prev != NULL)
                {
                    prev->next = p;
                }
                else
                {
                    svc->svc_config_param = p;
                }
                free(old);
                break;
            }
            prev = p;
            p = p->next;

            /** Hit end of the list, add new parameter */
            if (p == NULL)
            {
                p = config_clone_param(param);
                prev->next = p;
                p->next = NULL;
                break;
            }
        }
    }
    /** Increment service's configuration version */
    atomic_add(&svc->svc_config_version, 1);
    spinlock_release(&svc->spin);
}

/**
 * Return the name of the service
 *
 * @param svc           The service
 */
char *
service_get_name(SERVICE *svc)
{
    return svc->name;
}

/**
 * Set the weighting parameter for the service
 *
 * @param       service         The service pointer
 * @param       weightby        The parameter name to weight the routing by
 */
void
serviceWeightBy(SERVICE *service, char *weightby)
{
    if (service->weightby)
    {
        free(service->weightby);
    }
    service->weightby = strdup(weightby);
}

/**
 * Return the parameter the wervice shoudl use to weight connections
 * by
 * @param service               The Service pointer
 */
char *
serviceGetWeightingParameter(SERVICE *service)
{
    return service->weightby;
}

/**
 * Enable/Disable localhost authentication match criteria
 * associated with this service.
 *
 * @param service       The service we are setting the data for
 * @param action        1 for enable, 0 for disable access
 * @return              0 on failure
 */

int
serviceEnableLocalhostMatchWildcardHost(SERVICE *service, int action)
{
    if (action != 0 && action != 1)
    {
        return 0;
    }

    service->localhost_match_wildcard_host = action;

    return 1;
}

void service_shutdown()
{
    SERVICE* svc;
    spinlock_acquire(&service_spin);
    svc = allServices;
    while (svc != NULL)
    {
        svc->svc_do_shutdown = true;
        svc = svc->next;
    }
    spinlock_release(&service_spin);
}

/**
 * Return the count of all sessions active for all services
 *
 * @return Count of all active sessions
 */
int
serviceSessionCountAll()
{
    SERVICE *service;
    int rval = 0;

    spinlock_acquire(&service_spin);
    service = allServices;
    while (service)
    {
        rval += service->stats.n_current;
        service = service->next;
    }
    spinlock_release(&service_spin);
    return rval;
}

/**
 * Provide a row to the result set that defines the set of service
 * listeners
 *
 * @param set   The result set
 * @param data  The index of the row to send
 * @return The next row or NULL
 */
static RESULT_ROW *
serviceListenerRowCallback(RESULTSET *set, void *data)
{
    int *rowno = (int *)data;
    int i = 0;;
    char buf[20];
    RESULT_ROW *row;
    SERVICE *service;
    SERV_LISTENER *lptr = NULL;

    spinlock_acquire(&service_spin);
    service = allServices;
    if (service)
    {
        lptr = service->ports;
    }
    while (i < *rowno && service)
    {
        lptr = service->ports;
        while (i < *rowno && lptr)
        {
            if ((lptr = lptr->next) != NULL)
            {
                i++;
            }
        }
        if (i < *rowno)
        {
            service = service->next;
            if (service && (lptr = service->ports) != NULL)
            {
                i++;
            }
        }
    }
    if (lptr == NULL)
    {
        spinlock_release(&service_spin);
        free(data);
        return NULL;
    }
    (*rowno)++;
    row = resultset_make_row(set);
    resultset_row_set(row, 0, service->name);
    resultset_row_set(row, 1, lptr->protocol);
    resultset_row_set(row, 2, (lptr && lptr->address) ? lptr->address : "*");
    sprintf(buf, "%d", lptr->port);
    resultset_row_set(row, 3, buf);
    resultset_row_set(row, 4,
                      (!lptr->listener || !lptr->listener->session ||
                       lptr->listener->session->state == SESSION_STATE_LISTENER_STOPPED) ?
                      "Stopped" : "Running");
    spinlock_release(&service_spin);
    return row;
}

/**
 * Return a resultset that has the current set of services in it
 *
 * @return A Result set
 */
RESULTSET *
serviceGetListenerList()
{
    RESULTSET *set;
    int *data;

    if ((data = (int *)malloc(sizeof(int))) == NULL)
    {
        return NULL;
    }
    *data = 0;
    if ((set = resultset_create(serviceListenerRowCallback, data)) == NULL)
    {
        free(data);
        return NULL;
    }
    resultset_add_column(set, "Service Name", 25, COL_TYPE_VARCHAR);
    resultset_add_column(set, "Protocol Module", 20, COL_TYPE_VARCHAR);
    resultset_add_column(set, "Address", 15, COL_TYPE_VARCHAR);
    resultset_add_column(set, "Port", 5, COL_TYPE_VARCHAR);
    resultset_add_column(set, "State", 8, COL_TYPE_VARCHAR);

    return set;
}

/**
 * Provide a row to the result set that defines the set of services
 *
 * @param set   The result set
 * @param data  The index of the row to send
 * @return The next row or NULL
 */
static RESULT_ROW *
serviceRowCallback(RESULTSET *set, void *data)
{
    int *rowno = (int *)data;
    int i = 0;
    char buf[20];
    RESULT_ROW *row;
    SERVICE *service;

    spinlock_acquire(&service_spin);
    service = allServices;
    while (i < *rowno && service)
    {
        i++;
        service = service->next;
    }
    if (service == NULL)
    {
        spinlock_release(&service_spin);
        free(data);
        return NULL;
    }
    (*rowno)++;
    row = resultset_make_row(set);
    resultset_row_set(row, 0, service->name);
    resultset_row_set(row, 1, service->routerModule);
    sprintf(buf, "%d", service->stats.n_current);
    resultset_row_set(row, 2, buf);
    sprintf(buf, "%d", service->stats.n_sessions);
    resultset_row_set(row, 3, buf);
    spinlock_release(&service_spin);
    return row;
}

/**
 * Return a result set that has the current set of services in it
 *
 * @return A Result set
 */
RESULTSET *
serviceGetList()
{
    RESULTSET *set;
    int *data;

    if ((data = (int *)malloc(sizeof(int))) == NULL)
    {
        return NULL;
    }
    *data = 0;
    if ((set = resultset_create(serviceRowCallback, data)) == NULL)
    {
        free(data);
        return NULL;
    }
    resultset_add_column(set, "Service Name", 25, COL_TYPE_VARCHAR);
    resultset_add_column(set, "Router Module", 20, COL_TYPE_VARCHAR);
    resultset_add_column(set, "No. Sessions", 10, COL_TYPE_VARCHAR);
    resultset_add_column(set, "Total Sessions", 10, COL_TYPE_VARCHAR);

    return set;
}

/**
 * Function called by the housekeeper thread to retry starting of a service
 * @param data Service to restart
 */
static void service_internal_restart(void *data)
{
    SERVICE* service = (SERVICE*)data;
    serviceStartAllPorts(service);
}

/**
 * Check that all services have listeners
 * @return True if all services have listeners
 */
bool service_all_services_have_listeners()
{
    bool rval = true;
    spinlock_acquire(&service_spin);

    SERVICE* service = allServices;

    while (service)
    {
        if (service->ports == NULL)
        {
            MXS_ERROR("Service '%s' has no listeners.", service->name);
            rval = false;
        }
        service = service->next;
    }

    spinlock_release(&service_spin);
    return rval;
}<|MERGE_RESOLUTION|>--- conflicted
+++ resolved
@@ -230,11 +230,6 @@
         goto retblock;
     }
 
-<<<<<<< HEAD
-    port->listener->listen_ssl = port->ssl;
-
-=======
->>>>>>> 80bc935e
     if (port->ssl)
     {
         listener_init_SSL(port->ssl);
