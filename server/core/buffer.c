/*
 * This file is distributed as part of the MariaDB Corporation MaxScale.  It is free
 * software: you can redistribute it and/or modify it under the terms of the
 * GNU General Public License as published by the Free Software Foundation,
 * version 2.
 *
 * This program is distributed in the hope that it will be useful, but WITHOUT
 * ANY WARRANTY; without even the implied warranty of MERCHANTABILITY or FITNESS
 * FOR A PARTICULAR PURPOSE.  See the GNU General Public License for more
 * details.
 *
 * You should have received a copy of the GNU General Public License along with
 * this program; if not, write to the Free Software Foundation, Inc., 51
 * Franklin Street, Fifth Floor, Boston, MA 02110-1301 USA.
 *
 * Copyright MariaDB Corporation Ab 2014
 */

/**
 * @file buffer.h  - The MaxScale buffer management functions
 *
 * The buffer management is based on the principle of a linked list
 * of variable size buffer, the intention being to allow longer
 * content to be buffered in a list and minimise any need to copy
 * data between buffers.
 *
 * @verbatim
 * Revision History
 *
 * Date         Who                     Description
 * 10/06/13     Mark Riddoch            Initial implementation
 * 11/07/13     Mark Riddoch            Add reference count mechanism
 * 16/07/2013   Massimiliano Pinto      Added command type to gwbuf struct
 * 24/06/2014   Mark Riddoch            Addition of gwbuf_trim
 * 15/07/2014   Mark Riddoch            Addition of properties
 * 28/08/2014   Mark Riddoch            Adition of tail pointer to speed
 *                                      the gwbuf_append process
 * 09/11/2015   Martin Brampton         Add buffer tracing (conditional compilation),
 *                                      accessed by "show buffers" maxadmin command
<<<<<<< HEAD
=======
 * 20/12/2015   Martin Brampton         Change gwbuf_free to free the whole list; add the
 *                                      gwbuf_count and gwbuf_alloc_and_load functions.
>>>>>>> 38b452d1
 *
 * @endverbatim
 */
#include <stdlib.h>
#include <buffer.h>
#include <atomic.h>
#include <skygw_debug.h>
#include <spinlock.h>
#include <hint.h>
#include <log_manager.h>
#include <errno.h>

#if defined(BUFFER_TRACE)
#include <hashtable.h>
#include <execinfo.h>

static HASHTABLE *buffer_hashtable = NULL;
#endif

<<<<<<< HEAD
=======
static void gwbuf_free_one(GWBUF *buf);
>>>>>>> 38b452d1
static buffer_object_t* gwbuf_remove_buffer_object(GWBUF*           buf,
                                                   buffer_object_t* bufobj);

#if defined(BUFFER_TRACE)
static void gwbuf_add_to_hashtable(GWBUF *buf);
static int bhashfn (void *key);
static int bcmpfn (void *key1, void *key2);
static void gwbuf_remove_from_hashtable(GWBUF *buf);
#endif

/**
 * Allocate a new gateway buffer structure of size bytes.
 *
 * For now we allocate memory directly from malloc for buffer the management
 * structure and the actual data buffer itself. We may swap at a future date
 * to a more efficient mechanism.
 *
 * @param       size The size in bytes of the data area required
 * @return      Pointer to the buffer structure or NULL if memory could not
 *              be allocated.
 */
GWBUF *
gwbuf_alloc(unsigned int size)
{
    GWBUF      *rval;
    SHARED_BUF *sbuf;

    /* Allocate the buffer header */
    if ((rval = (GWBUF *)malloc(sizeof(GWBUF))) == NULL)
    {
        goto retblock;
    }

    /* Allocate the shared data buffer */
    if ((sbuf = (SHARED_BUF *)malloc(sizeof(SHARED_BUF))) == NULL)
    {
        free(rval);
        rval = NULL;
        goto retblock;
    }

    /* Allocate the space for the actual data */
    if ((sbuf->data = (unsigned char *)malloc(size)) == NULL)
    {
        ss_dassert(sbuf->data != NULL);
        free(rval);
        free(sbuf);
        rval = NULL;
        goto retblock;
    }
    spinlock_init(&rval->gwbuf_lock);
    rval->start = sbuf->data;
    rval->end = (void *)((char *)rval->start+size);
    sbuf->refcount = 1;
    rval->sbuf = sbuf;
    rval->next = NULL;
    rval->tail = rval;
    rval->hint = NULL;
    rval->properties = NULL;
    rval->gwbuf_type = GWBUF_TYPE_UNDEFINED;
    rval->gwbuf_info = GWBUF_INFO_NONE;
    rval->gwbuf_bufobj = NULL;
    CHK_GWBUF(rval);
retblock:
    if (rval == NULL)
    {
        char errbuf[STRERROR_BUFLEN];
        MXS_ERROR("Memory allocation failed due to %s.",
                  strerror_r(errno, errbuf, sizeof(errbuf)));
    }
#if defined(BUFFER_TRACE)
    else
    {
        gwbuf_add_to_hashtable(rval);
    }
#endif
    return rval;
<<<<<<< HEAD
=======
}

/**
 * Allocate a new gateway buffer structure of size bytes and load with data.
 *
 * @param       size    The size in bytes of the data area required
 * @param       data    Pointer to the data (size bytes) to be loaded
 * @return      Pointer to the buffer structure or NULL if memory could not
 *              be allocated.
 */
GWBUF *
gwbuf_alloc_and_load(unsigned int size, void *data)
{
    GWBUF      *rval;
    if ((rval = gwbuf_alloc(size)) != NULL)
    {
        memcpy(GWBUF_DATA(rval), data, size);
    }
    return rval;
>>>>>>> 38b452d1
}

#if defined(BUFFER_TRACE)
/**
 * Store a trace of buffer creation
 *
 * @param buf The buffer to record
 */
static void
gwbuf_add_to_hashtable(GWBUF *buf)
{
    void *array[16];
    size_t size, i, total;
    char **strings;
    char *tracetext;

    size = backtrace(array, 16);
    strings = backtrace_symbols(array, size);
    total = (2 * size) + 1;
    for (i = 0; i < size; i++)
    {
        total += strlen(strings[i]);
    }
    tracetext = (char *)malloc(total);
    if (tracetext)
    {
        char *ptr = tracetext;
        for (i = 0; i < size; i++)
        {
            sprintf(ptr, "\t%s\n", strings[i]);
            ptr += (strlen(strings[i]) + 2);
        }
        free (strings);

        if (NULL == buffer_hashtable)
        {
            buffer_hashtable = hashtable_alloc(10000, bhashfn, bcmpfn);
            hashtable_memory_fns(buffer_hashtable, NULL, NULL, NULL, (HASHMEMORYFN)free);
        }
        hashtable_add(buffer_hashtable, buf, (void *)tracetext);
    }
}

/**
 * Hash a buffer (address) to an integer
 *
 * @param key The pointer to the buffer
 */
static int
bhashfn(void *key)
{
    return (int)((uintptr_t) key % INT_MAX);
}

/**
 * Compare two buffer keys (pointers)
 *
 * @param key1 The pointer to the first buffer
 * @param key2 The pointer to the second buffer
 */
static int
bcmpfn(void *key1, void *key2)
{
    return key1 == key2 ? 0 : 1;
}

/**
 * Remove a buffer from the store of buffer traces
 *
 * @param buf The buffer to be removed
 */
static void
gwbuf_remove_from_hashtable(GWBUF *buf)
{
    hashtable_delete(buffer_hashtable, buf);
}

/**
 * Print all buffer traces via a given print DCB
 *
 * @param pdcb  Print DCB for output
 */
void
dprintAllBuffers(void *pdcb)
{
    void *buf;
    char *backtrace;
    HASHITERATOR *buffers = hashtable_iterator(buffer_hashtable);
    while (NULL != (buf = hashtable_next(buffers)))
    {
        dcb_printf((DCB *)pdcb, "Buffer: %p\n", (void *)buf);
        backtrace = hashtable_fetch(buffer_hashtable, buf);
        dcb_printf((DCB *)pdcb, "%s", backtrace);
    }
    hashtable_iterator_free(buffers);
}
#endif

/**
 * Free a list of gateway buffers
 *
 * @param buf The head of the list of buffers to free
 */
void
gwbuf_free(GWBUF *buf)
{
<<<<<<< HEAD
    BUF_PROPERTY    *prop;
    buffer_object_t *bo;

    CHK_GWBUF(buf);
=======
    GWBUF *nextbuf;
    BUF_PROPERTY    *prop;
    buffer_object_t *bo;

    while (buf)
    {
        CHK_GWBUF(buf);
        nextbuf = buf->next;
        gwbuf_free_one(buf);
        buf = nextbuf;
    }
}

/**
 * Free a single gateway buffer
 *
 * @param buf The buffer to free
 */
static void
gwbuf_free_one(GWBUF *buf)
{
    BUF_PROPERTY    *prop;
    buffer_object_t *bo;

>>>>>>> 38b452d1
    if (atomic_add(&buf->sbuf->refcount, -1) == 1)
    {
        free(buf->sbuf->data);
        free(buf->sbuf);
        bo = buf->gwbuf_bufobj;

        while (bo != NULL)
        {
            bo = gwbuf_remove_buffer_object(buf, bo);
        }

    }
    while (buf->properties)
    {
        prop = buf->properties;
        buf->properties = prop->next;
        free(prop->name);
        free(prop->value);
        free(prop);
    }
    /** Release the hint */
    while (buf->hint)
    {
        HINT* h = buf->hint;
        buf->hint = buf->hint->next;
        hint_free(h);
    }
#if defined(BUFFER_TRACE)
    gwbuf_remove_from_hashtable(buf);
#endif
    free(buf);
}

/**
 * Increment the usage count of a gateway buffer. This gets a new
 * GWBUF structure that shares the actual data with the existing
 * GWBUF structure but allows for the data copy to be avoided and
 * also for each GWBUF to point to different portions of the same
 * SHARED_BUF.
 *
 * @param buf The buffer to use
 * @return A new GWBUF structure
 */
GWBUF *
gwbuf_clone(GWBUF *buf)
{
    GWBUF *rval;

    if ((rval = (GWBUF *)calloc(1,sizeof(GWBUF))) == NULL)
    {
        ss_dassert(rval != NULL);
        char errbuf[STRERROR_BUFLEN];
        MXS_ERROR("Memory allocation failed due to %s.",
                  strerror_r(errno, errbuf, sizeof(errbuf)));
        return NULL;
    }

    atomic_add(&buf->sbuf->refcount, 1);
    rval->sbuf = buf->sbuf;
    rval->start = buf->start;
    rval->end = buf->end;
    rval->gwbuf_type = buf->gwbuf_type;
    rval->gwbuf_info = buf->gwbuf_info;
    rval->gwbuf_bufobj = buf->gwbuf_bufobj;
    rval->tail = rval;
    rval->next = NULL;
    CHK_GWBUF(rval);
#if defined(BUFFER_TRACE)
    gwbuf_add_to_hashtable(rval);
#endif
    return rval;
}

/**
 * Clone whole GWBUF list instead of single buffer.
 *
 * @param buf   head of the list to be cloned till the tail of it
 *
 * @return head of the cloned list or NULL if the list was empty.
 */
GWBUF* gwbuf_clone_all(GWBUF* buf)
{
    GWBUF* rval;
    GWBUF* clonebuf;

    if (buf == NULL)
    {
        return NULL;
    }
    /** Store the head of the list to rval. */
    clonebuf = gwbuf_clone(buf);
    rval = clonebuf;

    while (buf->next)
    {
        buf = buf->next;
        clonebuf->next = gwbuf_clone(buf);
        clonebuf = clonebuf->next;
    }
    return rval;
}


GWBUF *gwbuf_clone_portion(GWBUF *buf,
                           size_t start_offset,
                           size_t length)
{
    GWBUF* clonebuf;

    CHK_GWBUF(buf);
    ss_dassert(start_offset+length <= GWBUF_LENGTH(buf));

    if ((clonebuf = (GWBUF *)malloc(sizeof(GWBUF))) == NULL)
    {
        ss_dassert(clonebuf != NULL);
        char errbuf[STRERROR_BUFLEN];
        MXS_ERROR("Memory allocation failed due to %s.",
                  strerror_r(errno, errbuf, sizeof(errbuf)));
        return NULL;
    }
    atomic_add(&buf->sbuf->refcount, 1);
    clonebuf->sbuf = buf->sbuf;
    clonebuf->gwbuf_type = buf->gwbuf_type; /*< clone info bits too */
    clonebuf->start = (void *)((char*)buf->start+start_offset);
    clonebuf->end = (void *)((char *)clonebuf->start+length);
    clonebuf->gwbuf_type = buf->gwbuf_type; /*< clone the type for now */
    clonebuf->properties = NULL;
    clonebuf->hint = NULL;
    clonebuf->gwbuf_info = buf->gwbuf_info;
    clonebuf->gwbuf_bufobj = buf->gwbuf_bufobj;
    clonebuf->next = NULL;
    clonebuf->tail = clonebuf;
    CHK_GWBUF(clonebuf);
#if defined(BUFFER_TRACE)
    gwbuf_add_to_hashtable(clonebuf);
#endif
    return clonebuf;
}

/**
 * Returns pointer to GWBUF of a requested type.
 * As of 10.3.14 only MySQL to plain text conversion is supported.
 * Return NULL if conversion between types is not supported or due lacking
 * type information.
 */
GWBUF *gwbuf_clone_transform(GWBUF *head, gwbuf_type_t targettype)
{
    gwbuf_type_t src_type;
    GWBUF*       clonebuf;
<<<<<<< HEAD

    CHK_GWBUF(head);
    src_type = head->gwbuf_type;

    if (targettype == GWBUF_TYPE_UNDEFINED ||
        src_type == GWBUF_TYPE_UNDEFINED ||
        src_type == GWBUF_TYPE_PLAINSQL ||
        targettype == src_type)
    {
        clonebuf = NULL;
        goto return_clonebuf;
    }

=======

    CHK_GWBUF(head);
    src_type = head->gwbuf_type;

    if (targettype == GWBUF_TYPE_UNDEFINED ||
        src_type == GWBUF_TYPE_UNDEFINED ||
        src_type == GWBUF_TYPE_PLAINSQL ||
        targettype == src_type)
    {
        clonebuf = NULL;
        goto return_clonebuf;
    }

>>>>>>> 38b452d1
    if (GWBUF_IS_TYPE_MYSQL(head))
    {
        if (GWBUF_TYPE_PLAINSQL == targettype)
        {
            /** Crete reference to string part of buffer */
            clonebuf = gwbuf_clone_portion(head,
                                           5,
                                           GWBUF_LENGTH(head) - 5);
            ss_dassert(clonebuf != NULL);
            /** Overwrite the type with new format */
            gwbuf_set_type(clonebuf, targettype);
        }
        else
        {
            clonebuf = NULL;
        }
    }
    else
    {
        clonebuf = NULL;
    }

return_clonebuf:
    return clonebuf;
}


/**
 * Append a buffer onto a linked list of buffer structures.
 *
 * This call should be made with the caller holding the lock for the linked
 * list.
 *
 * @param head  The current head of the linked list
 * @param tail  The new buffer to make the tail of the linked list
 * @return      The new head of the linked list
 */
GWBUF *
gwbuf_append(GWBUF *head, GWBUF *tail)
{
    if (!head)
    {
        return tail;
    }
    if (!tail)
    {
        return head;
    }
    CHK_GWBUF(head);
    head->tail->next = tail;
    head->tail = tail->tail;

    return head;
}

/**
 * Consume data from a buffer in the linked list. The assumption is to consume
 * n bytes from the buffer chain.
 *
 * If after consuming the bytes from the first buffer that buffer becomes
 * empty it will be freed and the linked list updated.
 *
 * The return value is the new head of the linked list.
 *
 * This call should be made with the caller holding the lock for the linked
 * list.
 *
 * @param head          The head of the linked list
 * @param length        The amount of data to consume
 * @return The head of the linked list
 */
GWBUF *
gwbuf_consume(GWBUF *head, unsigned int length)
{
    GWBUF *rval = head;

    CHK_GWBUF(head);
    GWBUF_CONSUME(head, length);
    CHK_GWBUF(head);

    if (GWBUF_EMPTY(head))
    {
        rval = head->next;
        if (head->next)
        {
            head->next->tail = head->tail;
        }

<<<<<<< HEAD
        gwbuf_free(head);
=======
        gwbuf_free_one(head);
>>>>>>> 38b452d1
    }

    ss_dassert(rval == NULL || (rval->end > rval->start));
    return rval;
}

/**
 * Return the number of bytes of data in the linked list.
 *
 * @param head  The current head of the linked list
 * @return The number of bytes of data in the linked list
 */
unsigned int
gwbuf_length(GWBUF *head)
{
    int rval = 0;

    if (head)
    {
        CHK_GWBUF(head);
    }
    while (head)
    {
        rval += GWBUF_LENGTH(head);
        head = head->next;
    }
    return rval;
<<<<<<< HEAD
=======
}

/**
 * Return the number of individual buffers in the linked list.
 *
 * Currently not used, provided mainly for use during debugging sessions.
 *
 * @param head  The current head of the linked list
 * @return The number of bytes of data in the linked list
 */
int
gwbuf_count(GWBUF *head)
{
    int result = 0;
    while (head)
    {
        result++;
        head = head->next;
    }
    return result;
>>>>>>> 38b452d1
}

/**
 * Trim bytes form the end of a GWBUF structure. If the
 * buffer has n_bytes or less then it will be freed and
 * NULL will be returned.
 *
 * This routine assumes the buffer is not part of a chain
 *
 * @param buf           The buffer to trim
 * @param n_bytes       The number of bytes to trim off
 * @return              The buffer chain or NULL if buffer has <= n_bytes
 */
GWBUF *
gwbuf_trim(GWBUF *buf, unsigned int n_bytes)
{
    ss_dassert(buf->next == NULL);

    if (GWBUF_LENGTH(buf) <= n_bytes)
    {
        gwbuf_consume(buf, GWBUF_LENGTH(buf));
        return NULL;
    }
    buf->end = (void *)((char *)buf->end - n_bytes);

    return buf;
}

/**
 * Trim bytes from the end of a GWBUF structure that may be the first
 * in a list. If the buffer has n_bytes or less then it will be freed and
 * the next buffer in the list will be returned, or if none, NULL.
 *
 * @param head          The buffer to trim
 * @param n_bytes       The number of bytes to trim off
 * @return              The buffer chain or NULL if buffer chain now empty
 */
GWBUF *
gwbuf_rtrim(GWBUF *head, unsigned int n_bytes)
{
    GWBUF *rval = head;
    CHK_GWBUF(head);
    GWBUF_RTRIM(head, n_bytes);
    CHK_GWBUF(head);

    if (GWBUF_EMPTY(head))
    {
        rval = head->next;
        gwbuf_free(head);
    }
    return rval;
}

/**
 * Set given type to all buffers on the list.
 * *
 * @param buf           The shared buffer
 * @param type          Type to be added
 */
void gwbuf_set_type(
    GWBUF*       buf,
    gwbuf_type_t type)
{
    /** Set type consistenly to all buffers on the list */
    while (buf != NULL)
    {
        CHK_GWBUF(buf);
        buf->gwbuf_type |= type;
        buf=buf->next;
    }
}

/**
 * Add a buffer object to GWBUF buffer.
 *
 * @param buf           GWBUF where object is added
 * @param id            Type identifier for object
 * @param data          Object data
 * @param donefun_fp    Clean-up function to be executed before buffer is freed.
 */
void gwbuf_add_buffer_object(GWBUF* buf,
                             bufobj_id_t id,
                             void*  data,
                             void (*donefun_fp)(void *))
{
    buffer_object_t** p_b;
    buffer_object_t*  newb;

    CHK_GWBUF(buf);
    newb = (buffer_object_t *)malloc(sizeof(buffer_object_t));
    ss_dassert(newb != NULL);

    if (newb == NULL)
    {
        char errbuf[STRERROR_BUFLEN];
        MXS_ERROR("Memory allocation failed due to %s.",
                  strerror_r(errno, errbuf, sizeof(errbuf)));
        return;
    }
    newb->bo_id = id;
    newb->bo_data = data;
    newb->bo_donefun_fp = donefun_fp;
    newb->bo_next = NULL;
    /** Lock */
    spinlock_acquire(&buf->gwbuf_lock);
    p_b = &buf->gwbuf_bufobj;
    /** Search the end of the list and add there */
    while (*p_b != NULL)
    {
        p_b = &(*p_b)->bo_next;
    }
    *p_b = newb;
    /** Set flag */
    buf->gwbuf_info |= GWBUF_INFO_PARSED;
    /** Unlock */
    spinlock_release(&buf->gwbuf_lock);
}

/**
 * Search buffer object which matches with the id.
 *
 * @param buf   GWBUF to be searched
 * @param id    Identifier for the object
 *
 * @return Searched buffer object or NULL if not found
 */
void* gwbuf_get_buffer_object_data(GWBUF* buf, bufobj_id_t id)
{
    buffer_object_t* bo;

    CHK_GWBUF(buf);
    /** Lock */
    spinlock_acquire(&buf->gwbuf_lock);
    bo = buf->gwbuf_bufobj;

    while (bo != NULL && bo->bo_id != id)
    {
        bo = bo->bo_next;
    }
    /** Unlock */
    spinlock_release(&buf->gwbuf_lock);
    if(bo){
        return bo->bo_data;
    }
    return NULL;
}

/**
 * @return pointer to next buffer object or NULL
 */
static buffer_object_t* gwbuf_remove_buffer_object(GWBUF* buf, buffer_object_t* bufobj)
{
    buffer_object_t* next;

    next = bufobj->bo_next;
    /** Call corresponding clean-up function to clean buffer object's data */
    bufobj->bo_donefun_fp(bufobj->bo_data);
    free(bufobj);
    return next;
}

/**
 * Add a property to a buffer.
 *
 * @param buf   The buffer to add the property to
 * @param name  The property name
 * @param value The property value
 * @return      Non-zero on success
 */
int
gwbuf_add_property(GWBUF *buf, char *name, char *value)
{
    BUF_PROPERTY *prop;

    if ((prop = malloc(sizeof(BUF_PROPERTY))) == NULL)
    {
        ss_dassert(prop != NULL);
        char errbuf[STRERROR_BUFLEN];
        MXS_ERROR("Memory allocation failed due to %s.",
                  strerror_r(errno, errbuf, sizeof(errbuf)));
        return 0;
    }
    prop->name = strdup(name);
    prop->value = strdup(value);
    spinlock_acquire(&buf->gwbuf_lock);
    prop->next = buf->properties;
    buf->properties = prop;
    spinlock_release(&buf->gwbuf_lock);
    return 1;
}

/**
 * Return the value of a buffer property
 * @param buf   The buffer itself
 * @param name  The name of the property to return
 * @return The property value or NULL if the property was not found.
 */
char *
gwbuf_get_property(GWBUF *buf, char *name)
{
    BUF_PROPERTY *prop;

    spinlock_acquire(&buf->gwbuf_lock);
    prop = buf->properties;
    while (prop && strcmp(prop->name, name) != 0)
    {
        prop = prop->next;
    }
    spinlock_release(&buf->gwbuf_lock);
    if (prop)
    {
        return prop->value;
    }
    return NULL;
}


/**
 * Convert a chain of GWBUF structures into a single GWBUF structure
 *
 * @param orig          The chain to convert
 * @return              The contiguous buffer
 */
GWBUF *
gwbuf_make_contiguous(GWBUF *orig)
{
    GWBUF *newbuf;
    char  *ptr;
    int   len;

    if (orig == NULL)
    {
        return NULL;
    }
    if (orig->next == NULL)
    {
        return orig;
    }

    if ((newbuf = gwbuf_alloc(gwbuf_length(orig))) != NULL)
    {
        newbuf->gwbuf_type = orig->gwbuf_type;
        newbuf->hint = hint_dup(orig->hint);
        ptr = GWBUF_DATA(newbuf);

        while (orig)
        {
            len = GWBUF_LENGTH(orig);
            memcpy(ptr, GWBUF_DATA(orig), len);
            ptr += len;
            orig = gwbuf_consume(orig, len);
        }
    }
    return newbuf;
}

/**
 * Add hint to a buffer.
 *
 * @param buf   The buffer to add the hint to
 * @param hint  The hint itself
 * @return      Non-zero on success
 */
int
gwbuf_add_hint(GWBUF *buf, HINT *hint)
{
    HINT *ptr;

    spinlock_acquire(&buf->gwbuf_lock);
    if (buf->hint)
    {
        ptr = buf->hint;
        while (ptr->next)
        {
            ptr = ptr->next;
        }
        ptr->next = hint;
    }
    else
    {
        buf->hint = hint;
    }
    spinlock_release(&buf->gwbuf_lock);
    return 1;
}<|MERGE_RESOLUTION|>--- conflicted
+++ resolved
@@ -37,11 +37,8 @@
  *                                      the gwbuf_append process
  * 09/11/2015   Martin Brampton         Add buffer tracing (conditional compilation),
  *                                      accessed by "show buffers" maxadmin command
-<<<<<<< HEAD
-=======
  * 20/12/2015   Martin Brampton         Change gwbuf_free to free the whole list; add the
  *                                      gwbuf_count and gwbuf_alloc_and_load functions.
->>>>>>> 38b452d1
  *
  * @endverbatim
  */
@@ -61,10 +58,7 @@
 static HASHTABLE *buffer_hashtable = NULL;
 #endif
 
-<<<<<<< HEAD
-=======
 static void gwbuf_free_one(GWBUF *buf);
->>>>>>> 38b452d1
 static buffer_object_t* gwbuf_remove_buffer_object(GWBUF*           buf,
                                                    buffer_object_t* bufobj);
 
@@ -142,8 +136,6 @@
     }
 #endif
     return rval;
-<<<<<<< HEAD
-=======
 }
 
 /**
@@ -163,7 +155,6 @@
         memcpy(GWBUF_DATA(rval), data, size);
     }
     return rval;
->>>>>>> 38b452d1
 }
 
 #if defined(BUFFER_TRACE)
@@ -270,12 +261,6 @@
 void
 gwbuf_free(GWBUF *buf)
 {
-<<<<<<< HEAD
-    BUF_PROPERTY    *prop;
-    buffer_object_t *bo;
-
-    CHK_GWBUF(buf);
-=======
     GWBUF *nextbuf;
     BUF_PROPERTY    *prop;
     buffer_object_t *bo;
@@ -300,7 +285,6 @@
     BUF_PROPERTY    *prop;
     buffer_object_t *bo;
 
->>>>>>> 38b452d1
     if (atomic_add(&buf->sbuf->refcount, -1) == 1)
     {
         free(buf->sbuf->data);
@@ -450,7 +434,6 @@
 {
     gwbuf_type_t src_type;
     GWBUF*       clonebuf;
-<<<<<<< HEAD
 
     CHK_GWBUF(head);
     src_type = head->gwbuf_type;
@@ -464,21 +447,6 @@
         goto return_clonebuf;
     }
 
-=======
-
-    CHK_GWBUF(head);
-    src_type = head->gwbuf_type;
-
-    if (targettype == GWBUF_TYPE_UNDEFINED ||
-        src_type == GWBUF_TYPE_UNDEFINED ||
-        src_type == GWBUF_TYPE_PLAINSQL ||
-        targettype == src_type)
-    {
-        clonebuf = NULL;
-        goto return_clonebuf;
-    }
-
->>>>>>> 38b452d1
     if (GWBUF_IS_TYPE_MYSQL(head))
     {
         if (GWBUF_TYPE_PLAINSQL == targettype)
@@ -567,11 +535,7 @@
             head->next->tail = head->tail;
         }
 
-<<<<<<< HEAD
-        gwbuf_free(head);
-=======
         gwbuf_free_one(head);
->>>>>>> 38b452d1
     }
 
     ss_dassert(rval == NULL || (rval->end > rval->start));
@@ -599,8 +563,6 @@
         head = head->next;
     }
     return rval;
-<<<<<<< HEAD
-=======
 }
 
 /**
@@ -621,7 +583,6 @@
         head = head->next;
     }
     return result;
->>>>>>> 38b452d1
 }
 
 /**
