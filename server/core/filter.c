/*
 * This file is distributed as part of MaxScale from MariaDB Corporation.  It is free
 * software: you can redistribute it and/or modify it under the terms of the
 * GNU General Public License as published by the Free Software Foundation,
 * version 2.
 *
 * This program is distributed in the hope that it will be useful, but WITHOUT
 * ANY WARRANTY; without even the implied warranty of MERCHANTABILITY or FITNESS
 * FOR A PARTICULAR PURPOSE.  See the GNU General Public License for more
 * details.
 *
 * You should have received a copy of the GNU General Public License along with
 * this program; if not, write to the Free Software Foundation, Inc., 51
 * Franklin Street, Fifth Floor, Boston, MA 02110-1301 USA.
 *
 * Copyright MariaDB Corporation Ab 2014
 */

/**
 * @file filter.c  - A representation of a filter within MaxScale.
 *
 * @verbatim
 * Revision History
 *
 * Date         Who                     Description
 * 29/05/14     Mark Riddoch            Initial implementation
 *
 * @endverbatim
 */
#include <stdio.h>
#include <stdlib.h>
#include <string.h>
#include <errno.h>
#include <filter.h>
#include <session.h>
#include <modules.h>
#include <spinlock.h>
#include <skygw_utils.h>
#include <log_manager.h>

static SPINLOCK filter_spin = SPINLOCK_INIT;    /**< Protects the list of all filters */
static FILTER_DEF *allFilters = NULL;           /**< The list of all filters */
<<<<<<< HEAD
=======

static void filter_free_parameters(FILTER_DEF *filter);
>>>>>>> 38b452d1

/**
 * Allocate a new filter within MaxScale
 *
 *
 * @param name          The filter name
 * @param module        The module to load
 *
 * @return              The newly created filter or NULL if an error occured
 */
FILTER_DEF *
filter_alloc(char *name, char *module)
{
    FILTER_DEF *filter;

    if ((filter = (FILTER_DEF *)malloc(sizeof(FILTER_DEF))) == NULL)
    {
        return NULL;
    }
    filter->name = strdup(name);
    filter->module = strdup(module);
    filter->filter = NULL;
    filter->options = NULL;
    filter->obj = NULL;
    filter->parameters = NULL;

    spinlock_init(&filter->spin);

    spinlock_acquire(&filter_spin);
    filter->next = allFilters;
    allFilters = filter;
    spinlock_release(&filter_spin);

    return filter;
}


/**
 * Deallocate the specified filter
 *
 * @param filter        The filter to deallocate
 * @return      Returns true if the server was freed
 */
void
filter_free(FILTER_DEF *filter)
{
    FILTER_DEF *ptr;

    if (filter)
    {
        /* First of all remove from the linked list */
        spinlock_acquire(&filter_spin);
        if (allFilters == filter)
        {
            allFilters = filter->next;
        }
        else
        {
            ptr = allFilters;
            while (ptr && ptr->next != filter)
            {
                ptr = ptr->next;
            }
            if (ptr)
            {
                ptr->next = filter->next;
            }
        }
        spinlock_release(&filter_spin);

        /* Clean up session and free the memory */
        free(filter->name);
        free(filter->module);
<<<<<<< HEAD
=======

        if (filter->options)
        {
            for (int i = 0; filter->options[i]; i++)
            {
                free(filter->options[i]);
            }
            free(filter->options);
        }

        filter_free_parameters(filter);

>>>>>>> 38b452d1
        free(filter);
    }
}

/**
 * Find an existing filter using the unique section name in
 * configuration file
 *
 * @param       name            The filter name
 * @return      The server or NULL if not found
 */
FILTER_DEF *
filter_find(char *name)
{
    FILTER_DEF *filter;

    spinlock_acquire(&filter_spin);
    filter = allFilters;
    while (filter)
    {
        if (strcmp(filter->name, name) == 0)
        {
            break;
        }
        filter = filter->next;
    }
    spinlock_release(&filter_spin);
    return filter;
}

/**
 * Check a parameter to see if it is a standard filter parameter
 *
 * @param name  Parameter name to check
 */
int
filter_standard_parameter(char *name)
{
    if (strcmp(name, "type") == 0 || strcmp(name, "module") == 0)
    {
        return 1;
    }
    return 0;
}

/**
 * Print all filters to a DCB
 *
 * Designed to be called within a debugger session in order
 * to display all active filters within MaxScale
 */
void
dprintAllFilters(DCB *dcb)
{
    FILTER_DEF *ptr;
    int        i;

    spinlock_acquire(&filter_spin);
    ptr = allFilters;
    while (ptr)
    {
        dcb_printf(dcb, "Filter %p (%s)\n", ptr, ptr->name);
        dcb_printf(dcb, "\tModule:      %s\n", ptr->module);
        if (ptr->options)
        {
            dcb_printf(dcb, "\tOptions:     ");
            for (i = 0; ptr->options && ptr->options[i]; i++)
            {
                dcb_printf(dcb, "%s ", ptr->options[i]);
            }
            dcb_printf(dcb, "\n");
        }
        if (ptr->obj && ptr->filter)
        {
            ptr->obj->diagnostics(ptr->filter, NULL, dcb);
        }
        else
        {
            dcb_printf(dcb, "\tModule not loaded.\n");
        }
        ptr = ptr->next;
    }
    spinlock_release(&filter_spin);
}

/**
 * Print filter details to a DCB
 *
 * Designed to be called within a debug CLI in order
 * to display all active filters in MaxScale
 */
void
dprintFilter(DCB *dcb, FILTER_DEF *filter)
{
    int i;

    dcb_printf(dcb, "Filter %p (%s)\n", filter, filter->name);
    dcb_printf(dcb, "\tModule:      %s\n", filter->module);
    if (filter->options)
    {
        dcb_printf(dcb, "\tOptions:     ");
        for (i = 0; filter->options && filter->options[i]; i++)
        {
            dcb_printf(dcb, "%s ", filter->options[i]);
        }
        dcb_printf(dcb, "\n");
    }
    if (filter->obj && filter->filter)
    {
        filter->obj->diagnostics(filter->filter, NULL, dcb);
    }
}

/**
 * List all filters in a tabular form to a DCB
 *
 */
void
dListFilters(DCB *dcb)
{
    FILTER_DEF      *ptr;
    int     i;

    spinlock_acquire(&filter_spin);
    ptr = allFilters;
    if (ptr)
    {
        dcb_printf(dcb, "Filters\n");
        dcb_printf(dcb, "--------------------+-----------------+----------------------------------------\n");
        dcb_printf(dcb, "%-19s | %-15s | Options\n",
                   "Filter", "Module");
        dcb_printf(dcb, "--------------------+-----------------+----------------------------------------\n");
    }
    while (ptr)
    {
        dcb_printf(dcb, "%-19s | %-15s | ",
                   ptr->name, ptr->module);
        for (i = 0; ptr->options && ptr->options[i]; i++)
        {
            dcb_printf(dcb, "%s ", ptr->options[i]);
        }
        dcb_printf(dcb, "\n");
        ptr = ptr->next;
    }
    if (allFilters)
    {
        dcb_printf(dcb,
                   "--------------------+-----------------+----------------------------------------\n\n");
    }
    spinlock_release(&filter_spin);
}

/**
 * Add a router option to a service
 *
 * @param filter        The filter to add the option to
 * @param option        The option string
 */
void
filterAddOption(FILTER_DEF *filter, char *option)
{
    int i;

    spinlock_acquire(&filter->spin);
    if (filter->options == NULL)
    {
        filter->options = (char **)calloc(2, sizeof(char *));
        filter->options[0] = strdup(option);
        filter->options[1] = NULL;
    }
    else
    {
        for (i = 0; filter->options[i]; i++)
        {
            ;
        }
        filter->options = (char **)realloc(filter->options, (i + 2) * sizeof(char *));
        filter->options[i] = strdup(option);
        filter->options[i+1] = NULL;
    }
    spinlock_release(&filter->spin);
}

/**
 * Add a router parameter to a service
 *
 * @param filter        The filter to add the parameter to
 * @param name          The parameter name
 * @param value         The parameter value
 */
void
filterAddParameter(FILTER_DEF *filter, char *name, char *value)
{
    int i;

    spinlock_acquire(&filter->spin);
    if (filter->parameters == NULL)
    {
        filter->parameters = (FILTER_PARAMETER **)calloc(2, sizeof(FILTER_PARAMETER *));
        i = 0;
    }
    else
    {
        for (i = 0; filter->parameters[i]; i++)
<<<<<<< HEAD
        {
            ;
        }
        filter->parameters = (FILTER_PARAMETER **)realloc(filter->parameters,
                                                          (i + 2) * sizeof(FILTER_PARAMETER *));
    }
    filter->parameters[i] = (FILTER_PARAMETER *)calloc(1, sizeof(FILTER_PARAMETER));
    filter->parameters[i]->name = strdup(name);
    filter->parameters[i]->value = strdup(value);
    filter->parameters[i+1] = NULL;
    spinlock_release(&filter->spin);
=======
        {
            ;
        }
        filter->parameters = (FILTER_PARAMETER **)realloc(filter->parameters,
                                                          (i + 2) * sizeof(FILTER_PARAMETER *));
    }
    filter->parameters[i] = (FILTER_PARAMETER *)calloc(1, sizeof(FILTER_PARAMETER));
    filter->parameters[i]->name = strdup(name);
    filter->parameters[i]->value = strdup(value);
    filter->parameters[i+1] = NULL;
    spinlock_release(&filter->spin);
}

/**
 * Free filter parameters
 * @param filter Filter whose parameters are to be freed
 */
static void filter_free_parameters(FILTER_DEF *filter)
{
    if (filter->parameters)
    {
        for (int i = 0; filter->parameters[i]; i++)
        {
            free(filter->parameters[i]->name);
            free(filter->parameters[i]->value);
        }
        free(filter->parameters);
    }
>>>>>>> 38b452d1
}

/**
 * Load a filter module for use and create an instance of it for a service.
 * @param filter Filter definition
 * @return True if module was successfully loaded, false if an error occurred
 */
bool filter_load(FILTER_DEF* filter)
{
    bool rval = false;
    if (filter)
    {
        if (filter->obj == NULL)
        {
            /* Filter not yet loaded */
            if ((filter->obj = load_module(filter->module, MODULE_FILTER)) == NULL)
            {
                MXS_ERROR("Failed to load filter module '%s'.", filter->module);
                return false;
            }
        }

        if ((filter->filter = (filter->obj->createInstance)(filter->options,
                                                            filter->parameters)))
        {
            rval = true;
        }
        else
        {
            MXS_ERROR("Failed to create filter '%s' instance.", filter->name);
        }

    }
    return rval;
}

/**
 * Connect the downstream filter chain for a filter.
 *
 * This will create the filter instance, loading the filter module, and
 * conenct the fitler into the downstream chain.
 *
 * @param filter        The filter to add into the chain
 * @param session       The client session
 * @param downstream    The filter downstream of this filter
 * @return              The downstream component for the next filter or NULL
 *                      if the filter could not be created
 */
DOWNSTREAM *
filterApply(FILTER_DEF *filter, SESSION *session, DOWNSTREAM *downstream)
{
    DOWNSTREAM *me;

    if ((me = (DOWNSTREAM *)calloc(1, sizeof(DOWNSTREAM))) == NULL)
    {
        char errbuf[STRERROR_BUFLEN];
        MXS_ERROR("Memory allocation for filter session failed "
                  "due to %d,%s.",
                  errno,
                  strerror_r(errno, errbuf, sizeof(errbuf)));

        return NULL;
    }
    me->instance = filter->filter;
    me->routeQuery = (void *)(filter->obj->routeQuery);

    if ((me->session=filter->obj->newSession(me->instance, session)) == NULL)
    {
        free(me);
        return NULL;
    }
    filter->obj->setDownstream(me->instance, me->session, downstream);

    return me;
}

/**
 * Connect a filter in the up stream filter chain for a session
 *
 * Note, the filter will have been created when the downstream chian was
 * previously setup.
 * Note all filters require to be in the upstream chain, so this routine
 * may skip a filter if it does not provide an upstream interface.
 *
 * @param filter        The fitler to add to the chain
 * @param fsession      The filter session
 * @param upstream      The filter that should be upstream of this filter
 * @return              The upstream component for the next filter
 */
UPSTREAM *
filterUpstream(FILTER_DEF *filter, void *fsession, UPSTREAM *upstream)
{
    UPSTREAM *me = NULL;

    /*
     * The the filter has no setUpstream entry point then is does
     * not require to see results and can be left out of the chain.
     */
    if (filter->obj->setUpstream == NULL)
    {
        return upstream;
    }

    if (filter->obj->clientReply != NULL)
    {
        if ((me = (UPSTREAM *)calloc(1, sizeof(UPSTREAM))) == NULL)
        {
            return NULL;
        }
        me->instance = filter->filter;
        me->session = fsession;
        me->clientReply = (void *)(filter->obj->clientReply);
        filter->obj->setUpstream(me->instance, me->session, upstream);
    }
    return me;
}<|MERGE_RESOLUTION|>--- conflicted
+++ resolved
@@ -40,11 +40,8 @@
 
 static SPINLOCK filter_spin = SPINLOCK_INIT;    /**< Protects the list of all filters */
 static FILTER_DEF *allFilters = NULL;           /**< The list of all filters */
-<<<<<<< HEAD
-=======
 
 static void filter_free_parameters(FILTER_DEF *filter);
->>>>>>> 38b452d1
 
 /**
  * Allocate a new filter within MaxScale
@@ -118,8 +115,6 @@
         /* Clean up session and free the memory */
         free(filter->name);
         free(filter->module);
-<<<<<<< HEAD
-=======
 
         if (filter->options)
         {
@@ -132,7 +127,6 @@
 
         filter_free_parameters(filter);
 
->>>>>>> 38b452d1
         free(filter);
     }
 }
@@ -337,7 +331,6 @@
     else
     {
         for (i = 0; filter->parameters[i]; i++)
-<<<<<<< HEAD
         {
             ;
         }
@@ -349,18 +342,6 @@
     filter->parameters[i]->value = strdup(value);
     filter->parameters[i+1] = NULL;
     spinlock_release(&filter->spin);
-=======
-        {
-            ;
-        }
-        filter->parameters = (FILTER_PARAMETER **)realloc(filter->parameters,
-                                                          (i + 2) * sizeof(FILTER_PARAMETER *));
-    }
-    filter->parameters[i] = (FILTER_PARAMETER *)calloc(1, sizeof(FILTER_PARAMETER));
-    filter->parameters[i]->name = strdup(name);
-    filter->parameters[i]->value = strdup(value);
-    filter->parameters[i+1] = NULL;
-    spinlock_release(&filter->spin);
 }
 
 /**
@@ -378,7 +359,6 @@
         }
         free(filter->parameters);
     }
->>>>>>> 38b452d1
 }
 
 /**
