--- conflicted
+++ resolved
@@ -188,10 +188,7 @@
  * Function prototypes for the API to maniplate the buffers
  */
 extern GWBUF            *gwbuf_alloc(unsigned int size);
-<<<<<<< HEAD
-=======
 extern GWBUF            *gwbuf_alloc_and_load(unsigned int size, void *data);
->>>>>>> 38b452d1
 extern void             gwbuf_free(GWBUF *buf);
 extern GWBUF            *gwbuf_clone(GWBUF *buf);
 extern GWBUF            *gwbuf_append(GWBUF *head, GWBUF *tail);
@@ -199,10 +196,7 @@
 extern GWBUF            *gwbuf_trim(GWBUF *head, unsigned int length);
 extern GWBUF            *gwbuf_rtrim(GWBUF *head, unsigned int length);
 extern unsigned int     gwbuf_length(GWBUF *head);
-<<<<<<< HEAD
-=======
 extern int              gwbuf_count(GWBUF *head);
->>>>>>> 38b452d1
 extern GWBUF            *gwbuf_clone_portion(GWBUF *head, size_t offset, size_t len);
 extern GWBUF            *gwbuf_clone_transform(GWBUF *head, gwbuf_type_t type);
 extern GWBUF            *gwbuf_clone_all(GWBUF* head);
