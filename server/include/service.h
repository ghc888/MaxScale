--- conflicted
+++ resolved
@@ -60,24 +60,6 @@
 struct router;
 struct router_object;
 struct users;
-<<<<<<< HEAD
-
-/**
- * The servprotocol structure is used to link a service to the protocols that
- * are used to support that service. It defines the name of the protocol module
- * that should be loaded to support the client connection and the port that the
- * protocol should use to listen for incoming client connections.
- */
-typedef struct servprotocol
-{
-    char *protocol;             /**< Protocol module to load */
-    unsigned short port;        /**< Port to listen on */
-    char *address;              /**< Address to listen with */
-    DCB *listener;              /**< The DCB for the listener */
-    struct  servprotocol *next; /**< Next service protocol */
-} SERV_PROTOCOL;
-=======
->>>>>>> 38b452d1
 
 /**
  * The service statistics structure
@@ -125,22 +107,6 @@
     SSL_REQUIRED
 } ssl_mode_t;
 
-<<<<<<< HEAD
-enum
-{
-    SERVICE_SSLV3,
-    SERVICE_TLS10,
-#ifdef OPENSSL_1_0
-    SERVICE_TLS11,
-    SERVICE_TLS12,
-#endif
-    SERVICE_SSL_MAX,
-    SERVICE_TLS_MAX,
-    SERVICE_SSL_TLS_MAX
-};
-
-=======
->>>>>>> 38b452d1
 #define DEFAULT_SSL_CERT_VERIFY_DEPTH 100 /*< The default certificate verification depth */
 #define SERVICE_MAX_RETRY_INTERVAL 3600 /*< The maximum interval between service start retries */
 
@@ -164,11 +130,7 @@
 {
     char *name;                        /**< The service name */
     int state;                         /**< The service state */
-<<<<<<< HEAD
-    SERV_PROTOCOL *ports;              /**< Linked list of ports and protocols
-=======
     SERV_LISTENER *ports;              /**< Linked list of ports and protocols
->>>>>>> 38b452d1
                                         * that this service will listen on.
                                         */
     char *routerModule;                /**< Name of router module to use */
@@ -196,11 +158,7 @@
     SERVICE_REFRESH_RATE rate_limit;   /**< The refresh rate limit for users table */
     FILTER_DEF **filters;              /**< Ordered list of filters */
     int n_filters;                     /**< Number of filters */
-<<<<<<< HEAD
-    int conn_timeout;                  /*< Session timeout in seconds */
-=======
     long conn_idle_timeout;            /**< Session timeout in seconds */
->>>>>>> 38b452d1
     ssl_mode_t ssl_mode;               /*< one of DISABLED, ENABLED or REQUIRED */
     char *weightby;
     struct service *next;              /**< The next service in the linked list */
@@ -234,11 +192,7 @@
 extern int service_free(SERVICE *);
 extern SERVICE *service_find(char *);
 extern int service_isvalid(SERVICE *);
-<<<<<<< HEAD
-extern int serviceAddProtocol(SERVICE *, char *, char *, unsigned short);
-=======
 extern int serviceAddProtocol(SERVICE *, char *, char *, unsigned short, char *, SSL_LISTENER *);
->>>>>>> 38b452d1
 extern int serviceHasProtocol(SERVICE *, char *, unsigned short);
 extern void serviceAddBackend(SERVICE *, SERVER *);
 extern int serviceHasBackend(SERVICE *, SERVER *);
@@ -253,10 +207,6 @@
 extern int serviceGetUser(SERVICE *, char **, char **);
 extern bool serviceSetFilters(SERVICE *, char *);
 extern int serviceSetSSL(SERVICE *service, char* action);
-<<<<<<< HEAD
-extern int serviceInitSSL(SERVICE* service);
-=======
->>>>>>> 38b452d1
 extern int serviceSetSSLVersion(SERVICE *service, char* version);
 extern int serviceSetSSLVerifyDepth(SERVICE* service, int depth);
 extern void serviceSetCertificates(SERVICE *service, char* cert,char* key, char* ca_cert);
@@ -287,9 +237,6 @@
 extern int serviceSessionCountAll();
 extern RESULTSET *serviceGetList();
 extern RESULTSET *serviceGetListenerList();
-<<<<<<< HEAD
-=======
 extern bool service_all_services_have_listeners();
->>>>>>> 38b452d1
 
 #endif