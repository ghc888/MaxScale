--- conflicted
+++ resolved
@@ -100,17 +100,6 @@
     SERVER* server;
 }SERVER_REF;
 
-<<<<<<< HEAD
-typedef enum
-{
-    SSL_DISABLED,
-    SSL_ENABLED,
-    SSL_REQUIRED
-} ssl_mode_t;
-
-#define DEFAULT_SSL_CERT_VERIFY_DEPTH 100 /*< The default certificate verification depth */
-=======
->>>>>>> cea5f243
 #define SERVICE_MAX_RETRY_INTERVAL 3600 /*< The maximum interval between service start retries */
 
 /** Value of service timeout if timeout checks are disabled */
