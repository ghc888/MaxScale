#ifndef TEST_UTILS_H
#define TEST_UTILS_H
#include <maxscale/poll.h>
#include <dcb.h>
#include <housekeeper.h>
#include <maxscale_test.h>
#include <log_manager.h>
#include <statistics.h>

void init_test_env(char *path)
{
    int argc = 3;

    const char* logdir = path ? path : TEST_LOG_DIR;

<<<<<<< HEAD
=======
    ts_stats_init();
>>>>>>> 38b452d1
    mxs_log_init(NULL, logdir, MXS_LOG_TARGET_DEFAULT);
    poll_init();
    hkinit();
}

#endif<|MERGE_RESOLUTION|>--- conflicted
+++ resolved
@@ -13,10 +13,7 @@
 
     const char* logdir = path ? path : TEST_LOG_DIR;
 
-<<<<<<< HEAD
-=======
     ts_stats_init();
->>>>>>> 38b452d1
     mxs_log_init(NULL, logdir, MXS_LOG_TARGET_DEFAULT);
     poll_init();
     hkinit();
