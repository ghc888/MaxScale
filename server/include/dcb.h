--- conflicted
+++ resolved
@@ -60,58 +60,14 @@
  * 27/08/2014   Mark Riddoch            Addition of write event queuing
  * 23/09/2014   Mark Riddoch            New poll processing queue
  * 19/06/2015   Martin Brampton         Provision of persistent connections
-<<<<<<< HEAD
-=======
  * 20/01/2016   Martin Brampton         Moved GWPROTOCOL to gw_protocol.h
  * 01/02/2016   Martin Brampton         Added fields for SSL and authentication
->>>>>>> 38b452d1
  *
  * @endverbatim
  */
 
 struct dcb;
 
-<<<<<<< HEAD
-/**
- * @verbatim
- * The operations that can be performed on the descriptor
- *
- *      read            EPOLLIN handler for the socket
- *      write           MaxScale data write entry point
- *      write_ready     EPOLLOUT handler for the socket, indicates
- *                      that the socket is ready to send more data
- *      error           EPOLLERR handler for the socket
- *      hangup          EPOLLHUP handler for the socket
- *      accept          Accept handler for listener socket only
- *      connect         Create a connection to the specified server
- *                      for the session pased in
- *      close           MaxScale close entry point for the socket
- *      listen          Create a listener for the protocol
- *      auth            Authentication entry point
- *  session         Session handling entry point
- * @endverbatim
- *
- * This forms the "module object" for protocol modules within the gateway.
- *
- * @see load_module
- */
-typedef struct gw_protocol
-{
-    int (*read)(struct dcb *);
-    int (*write)(struct dcb *, GWBUF *);
-    int (*write_ready)(struct dcb *);
-    int (*error)(struct dcb *);
-    int (*hangup)(struct dcb *);
-    int (*accept)(struct dcb *);
-    int (*connect)(struct dcb *, struct server *, struct session *);
-    int (*close)(struct dcb *);
-    int (*listen)(struct dcb *, char *);
-    int (*auth)(struct dcb *, struct server *, struct session *, GWBUF *);
-    int (*session)(struct dcb *, void *);
-} GWPROTOCOL;
-
-=======
->>>>>>> 38b452d1
 /**
  * The event queue structure used in the polling loop to maintain a queue
  * of events that need to be processed for the DCB.
@@ -137,16 +93,6 @@
     unsigned long   started;
 } DCBEVENTQ;
 
-<<<<<<< HEAD
-/**
- * The GWPROTOCOL version data. The following should be updated whenever
- * the GWPROTOCOL structure is changed. See the rules defined in modinfo.h
- * that define how these numbers should change.
- */
-#define GWPROTOCOL_VERSION      {1, 0, 0}
-
-=======
->>>>>>> 38b452d1
 #define DCBFD_CLOSED -1
 
 /**
@@ -201,12 +147,8 @@
 typedef enum
 {
     DCB_ROLE_SERVICE_LISTENER,      /*< Receives initial connect requests from clients */
-<<<<<<< HEAD
-    DCB_ROLE_REQUEST_HANDLER,       /*< Serves dedicated client */
-=======
     DCB_ROLE_CLIENT_HANDLER,        /*< Serves dedicated client */
     DCB_ROLE_BACKEND_HANDLER,       /*< Serves back end connection */
->>>>>>> 38b452d1
     DCB_ROLE_INTERNAL               /*< Internal DCB not connected to the outside */
 } dcb_role_t;
 
@@ -268,10 +210,7 @@
     DCBEVENTQ       evq;            /**< The event queue for this DCB */
     int             fd;             /**< The descriptor */
     dcb_state_t     state;          /**< Current descriptor state */
-<<<<<<< HEAD
-=======
     SSL_STATE       ssl_state;      /**< Current state of SSL if in use */
->>>>>>> 38b452d1
     int             flags;          /**< DCB flags */
     char            *remote;        /**< Address of remote end */
     char            *user;          /**< User name for connection */
@@ -279,13 +218,9 @@
     char            *protoname;     /**< Name of the protocol */
     void            *protocol;      /**< The protocol specific state */
     struct session  *session;       /**< The owning session */
-<<<<<<< HEAD
-    GWPROTOCOL      func;           /**< The functions for this descriptor */
-=======
     struct servlistener *listener;  /**< For a client DCB, the listener data */
     GWPROTOCOL      func;           /**< The protocol functions for this descriptor */
     GWAUTHENTICATOR authfunc;       /**< The authenticator functions for this descriptor */
->>>>>>> 38b452d1
 
     int             writeqlen;      /**< Current number of byes in the write queue */
     SPINLOCK        writeqlock;     /**< Write Queue spinlock */
@@ -312,13 +247,6 @@
     SPINLOCK        polloutlock;
     int             polloutbusy;
     int             writecheck;
-<<<<<<< HEAD
-    unsigned long   last_read;      /*< Last time the DCB received data */
-    unsigned int    high_water;     /**< High water mark */
-    unsigned int    low_water;      /**< Low water mark */
-    struct server   *server;        /**< The associated backend server */
-    SSL* ssl; /*< SSL struct for connection */
-=======
     long            last_read;      /*< Last time the DCB received data */
     int             high_water;     /**< High water mark */
     int             low_water;      /**< Low water mark */
@@ -328,7 +256,6 @@
     bool            ssl_read_want_write;    /*< Flag */
     bool            ssl_write_want_read;    /*< Flag */
     bool            ssl_write_want_write;    /*< Flag */
->>>>>>> 38b452d1
     int             dcb_port;       /**< port of target server */
     skygw_chk_t     dcb_chk_tail;
 } DCB;
@@ -368,18 +295,11 @@
 #define DCB_POLL_BUSY(x)                ((x)->evq.next != NULL)
 
 DCB *dcb_get_zombies(void);
-<<<<<<< HEAD
-int gw_write(DCB *, const void *, size_t);
-int dcb_write(DCB *, GWBUF *);
-DCB *dcb_alloc(dcb_role_t);
-void dcb_free(DCB *);
-=======
 int dcb_write(DCB *, GWBUF *);
 DCB *dcb_accept(DCB *listener);
 DCB *dcb_alloc(dcb_role_t, struct servlistener *);
 void dcb_free(DCB *);
 void dcb_free_all_memory(DCB *dcb);
->>>>>>> 38b452d1
 DCB *dcb_connect(struct server *, struct session *, const char *);
 DCB *dcb_clone(DCB *);
 int dcb_read(DCB *, GWBUF **, int);
@@ -393,14 +313,8 @@
 void dprintDCB(DCB *, DCB *);                /* Debug to print a DCB in the system */
 void dListDCBs(DCB *);                       /* List all DCBs in the system */
 void dListClients(DCB *);                    /* List al the client DCBs */
-<<<<<<< HEAD
-const char *gw_dcb_state2string(int);              /* DCB state to string */
-void dcb_printf(DCB *, const char *, ...);   /* DCB version of printf */
-int dcb_isclient(DCB *);                    /* the DCB is the client of the session */
-=======
 const char *gw_dcb_state2string(dcb_state_t);              /* DCB state to string */
 void dcb_printf(DCB *, const char *, ...);   /* DCB version of printf */
->>>>>>> 38b452d1
 void dcb_hashtable_stats(DCB *, void *);     /**< Print statisitics */
 int dcb_add_callback(DCB *, DCB_REASON, int (*)(struct dcb *, DCB_REASON, void *), void *);
 int dcb_remove_callback(DCB *, DCB_REASON, int (*)(struct dcb *, DCB_REASON, void *), void *);
@@ -413,10 +327,6 @@
 size_t dcb_get_session_id(DCB* dcb);
 bool dcb_get_ses_log_info(DCB* dcb, size_t* sesid, int* enabled_logs);
 char *dcb_role_name(DCB *);                  /* Return the name of a role */
-<<<<<<< HEAD
-int dcb_create_SSL(DCB* dcb);
-=======
->>>>>>> 38b452d1
 int dcb_accept_SSL(DCB* dcb);
 int dcb_connect_SSL(DCB* dcb);
 int dcb_listen(DCB *listener, const char *config, const char *protocol_name);
