#ifndef _DCB_H
#define _DCB_H
/*
 * This file is distributed as part of the MariaDB Corporation MaxScale.  It is free
 * software: you can redistribute it and/or modify it under the terms of the
 * GNU General Public License as published by the Free Software Foundation,
 * version 2.
 *
 * This program is distributed in the hope that it will be useful, but WITHOUT
 * ANY WARRANTY; without even the implied warranty of MERCHANTABILITY or FITNESS
 * FOR A PARTICULAR PURPOSE.  See the GNU General Public License for more
 * details.
 *
 * You should have received a copy of the GNU General Public License along with
 * this program; if not, write to the Free Software Foundation, Inc., 51
 * Franklin Street, Fifth Floor, Boston, MA 02110-1301 USA.
 *
 * Copyright MariaDB Corporation Ab 2013-2014
 */
#include <spinlock.h>
#include <buffer.h>
#include <gw_protocol.h>
<<<<<<< HEAD
=======
#include <gw_authenticator.h>
>>>>>>> 80bc935e
#include <gw_ssl.h>
#include <modinfo.h>
#include <gwbitmask.h>
#include <skygw_utils.h>
#include <netinet/in.h>

#define ERRHANDLE

struct session;
struct server;
struct service;
struct servlistener;

/**
 * @file dcb.h  The Descriptor Control Block
 *
 * The function pointer table used by descriptors to call relevant functions
 * within the protocol specific code.
 *
 * @verbatim
 * Revision History
 *
 * Date         Who                     Description
 * 01/06/2013   Mark Riddoch            Initial implementation
 * 11/06/2013   Mark Riddoch            Updated GWPROTOCOL structure with new
 *                                      entry points
 * 18/06/2013   Mark Riddoch            Addition of the listener entry point
 * 02/07/2013   Massimiliano Pinto      Addition of delayqlock, delayq and authlock
 *                                      for handling backend asynchronous protocol connection
 *                                      and a generic lock for backend authentication
 * 12/07/2013   Massimiliano Pinto      Added auth entry point
 * 15/07/2013   Massimiliano Pinto      Added session entry point
 * 16/07/2013   Massimiliano Pinto      Added command type for dcb
 * 07/02/2014   Massimiliano Pinto      Added ipv4 data struct into for dcb
 * 07/05/2014   Mark Riddoch            Addition of callback mechanism
 * 08/05/2014   Mark Riddoch            Addition of writeq high and low watermarks
 * 27/08/2014   Mark Riddoch            Addition of write event queuing
 * 23/09/2014   Mark Riddoch            New poll processing queue
 * 19/06/2015   Martin Brampton         Provision of persistent connections
 * 20/01/2016   Martin Brampton         Moved GWPROTOCOL to gw_protocol.h
 * 01/02/2016   Martin Brampton         Added fields for SSL and authentication
 *
 * @endverbatim
 */

struct dcb;

/**
 * The event queue structure used in the polling loop to maintain a queue
 * of events that need to be processed for the DCB.
 *
 *      next                    The next DCB in the event queue
 *      prev                    The previous DCB in the event queue
 *      pending_events          The events that are pending processing
 *      processing_events       The evets currently being processed
 *      processing              Flag to indicate the processing status of the DCB
 *      eventqlock              Spinlock to protect this structure
 *      inserted                Insertion time for logging purposes
 *      started                 Time that the processign started
 */
typedef struct
{
    struct  dcb     *next;
    struct  dcb     *prev;
    uint32_t        pending_events;
    uint32_t        processing_events;
    int             processing;
    SPINLOCK        eventqlock;
    unsigned long   inserted;
    unsigned long   started;
} DCBEVENTQ;

#define DCBFD_CLOSED -1

/**
 * The statistics gathered on a descriptor control block
 */
typedef struct dcbstats
{
    int     n_reads;        /*< Number of reads on this descriptor */
    int     n_writes;       /*< Number of writes on this descriptor */
    int     n_accepts;      /*< Number of accepts on this descriptor */
    int     n_buffered;     /*< Number of buffered writes */
    int     n_high_water;   /*< Number of crosses of high water mark */
    int     n_low_water;    /*< Number of crosses of low water mark */
} DCBSTATS;

/**
 * The data structure that is embedded witin a DCB and manages the complex memory
 * management issues of a DCB.
 *
 * The DCB structures are used as the user data within the polling loop. This means that
 * polling threads may aschronously wake up and access these structures. It is not possible
 * to simple remove the DCB from the epoll system and then free the data, as every thread
 * that is currently running an epoll call must wake up and re-issue the epoll_wait system
 * call, the is the only way we can be sure that no polling thread is pending a wakeup or
 * processing an event that will access the DCB.
 *
 * We solve this issue by making the dcb_free routine merely mark a DCB as a zombie and
 * place it on a special zombie list. Before placing the DCB on the zombie list we create
 * a bitmask with a bit set in it for each active polling thread. Each thread will call
 * a routine to process the zombie list at the end of the polling loop. This routine
 * will clear the bit value that corresponds to the calling thread. Once the bitmask
 * is completely cleared the DCB can finally be freed and removed from the zombie list.
 */
typedef struct
{
    GWBITMASK       bitmask;        /*< The bitmask of threads */
    struct dcb      *next;          /*< Next pointer for the zombie list */
} DCBMM;

/* DCB states */
typedef enum
{
    DCB_STATE_UNDEFINED,    /*< State variable with no state */
    DCB_STATE_ALLOC,        /*< Memory allocated but not populated */
    DCB_STATE_POLLING,      /*< Waiting in the poll loop */
    DCB_STATE_LISTENING,    /*< The DCB is for a listening socket */
    DCB_STATE_DISCONNECTED, /*< The socket is now closed */
    DCB_STATE_NOPOLLING,    /*< Removed from poll mask */
    DCB_STATE_ZOMBIE,       /*< DCB is no longer active, waiting to free it */
} dcb_state_t;

typedef enum
{
    DCB_ROLE_SERVICE_LISTENER,      /*< Receives initial connect requests from clients */
    DCB_ROLE_CLIENT_HANDLER,        /*< Serves dedicated client */
    DCB_ROLE_BACKEND_HANDLER,       /*< Serves back end connection */
    DCB_ROLE_INTERNAL               /*< Internal DCB not connected to the outside */
} dcb_role_t;

/**
 * Callback reasons for the DCB callback mechanism.
 */
typedef enum
{
    DCB_REASON_CLOSE,               /*< The DCB is closing */
    DCB_REASON_DRAINED,             /*< The write delay queue has drained */
    DCB_REASON_HIGH_WATER,          /*< Cross high water mark */
    DCB_REASON_LOW_WATER,           /*< Cross low water mark */
    DCB_REASON_ERROR,               /*< An error was flagged on the connection */
    DCB_REASON_HUP,                 /*< A hangup was detected */
    DCB_REASON_NOT_RESPONDING       /*< Server connection was lost */
} DCB_REASON;

/**
 * Callback structure - used to track callbacks registered on a DCB
 */
typedef struct dcb_callback
{
    DCB_REASON           reason;         /*< The reason for the callback */
    int                 (*cb)(struct dcb *dcb, DCB_REASON reason, void *userdata);
    void                 *userdata;      /*< User data to be sent in the callback */
    struct dcb_callback  *next;          /*< Next callback for this DCB */
} DCB_CALLBACK;

/**
 * State of SSL connection
 */
typedef enum
{
    SSL_HANDSHAKE_UNKNOWN,          /*< The DCB has unknown SSL status */
    SSL_HANDSHAKE_REQUIRED,         /*< SSL handshake is needed */
    SSL_HANDSHAKE_DONE,             /*< The SSL handshake completed OK */
    SSL_ESTABLISHED,                /*< The SSL connection is in use */
    SSL_HANDSHAKE_FAILED            /*< The SSL handshake failed */
} SSL_STATE;

/**
 * Descriptor Control Block
 *
 * A wrapper for a network descriptor within the gateway, it contains all the
 * state information necessary to allow for the implementation of the asynchronous
 * operation of the potocol and gateway functions. It also provides links to the service
 * and session data that is required to route the information within the gateway.
 *
 * It is important to hold the state information here such that any thread within the
 * gateway may be selected to execute the required actions when a network event occurs.
 */
typedef struct dcb
{
    skygw_chk_t     dcb_chk_top;
    bool            dcb_errhandle_called; /*< this can be called only once */
    bool            dcb_is_zombie;  /**< Whether the DCB is in the zombie list */
    dcb_role_t      dcb_role;
    SPINLOCK        dcb_initlock;
    DCBEVENTQ       evq;            /**< The event queue for this DCB */
    int             fd;             /**< The descriptor */
    dcb_state_t     state;          /**< Current descriptor state */
    SSL_STATE       ssl_state;      /**< Current state of SSL if in use */
    int             flags;          /**< DCB flags */
    char            *remote;        /**< Address of remote end */
    char            *user;          /**< User name for connection */
    struct sockaddr_in ipv4;        /**< remote end IPv4 address */
    char            *protoname;     /**< Name of the protocol */
    void            *protocol;      /**< The protocol specific state */
    struct session  *session;       /**< The owning session */
<<<<<<< HEAD
    SSL_LISTENER    *listen_ssl;    /**< For a client DCB, the SSL descriptor, if any */
    GWPROTOCOL      func;           /**< The functions for this descriptor */
=======
    struct servlistener *listener;  /**< For a client DCB, the listener data */
    GWPROTOCOL      func;           /**< The protocol functions for this descriptor */
    GWAUTHENTICATOR authfunc;       /**< The authenticator functions for this descriptor */
>>>>>>> 80bc935e

    int             writeqlen;      /**< Current number of byes in the write queue */
    SPINLOCK        writeqlock;     /**< Write Queue spinlock */
    GWBUF           *writeq;        /**< Write Data Queue */
    SPINLOCK        delayqlock;     /**< Delay Backend Write Queue spinlock */
    GWBUF           *delayq;        /**< Delay Backend Write Data Queue */
    GWBUF           *dcb_readqueue; /**< read queue for storing incomplete reads */
    SPINLOCK        authlock;       /**< Generic Authorization spinlock */
    SPINLOCK        back_auth_lock1; /**< Spinlock for MySQL backend auth */
    SPINLOCK        back_auth_lock2; /**< Spinlock for MySQL backend auth */

    DCBSTATS        stats;          /**< DCB related statistics */
    unsigned int    dcb_server_status; /*< the server role indicator from SERVER */
    struct dcb      *next;          /**< Next DCB in the chain of allocated DCB's */
    struct dcb      *nextpersistent;   /**< Next DCB in the persistent pool for SERVER */
    time_t          persistentstart;   /**< Time when DCB placed in persistent pool */
    struct service  *service;       /**< The related service */
    void            *data;          /**< Specific client data */
    DCBMM           memdata;        /**< The data related to DCB memory management */
    SPINLOCK        cb_lock;        /**< The lock for the callbacks linked list */
    DCB_CALLBACK    *callbacks;     /**< The list of callbacks for the DCB */
    SPINLOCK        pollinlock;
    int             pollinbusy;
    int             readcheck;

    SPINLOCK        polloutlock;
    int             polloutbusy;
    int             writecheck;
    long            last_read;      /*< Last time the DCB received data */
    int             high_water;     /**< High water mark */
    int             low_water;      /**< Low water mark */
    struct server   *server;        /**< The associated backend server */
    SSL*            ssl;            /*< SSL struct for connection */
    bool            ssl_read_want_read;    /*< Flag */
    bool            ssl_read_want_write;    /*< Flag */
    bool            ssl_write_want_read;    /*< Flag */
    bool            ssl_write_want_write;    /*< Flag */
    int             dcb_port;       /**< port of target server */
    skygw_chk_t     dcb_chk_tail;
} DCB;

/**
 * The DCB usage filer used for returning DCB's in use for a certain reason
 */
typedef enum
{
    DCB_USAGE_CLIENT,
    DCB_USAGE_LISTENER,
    DCB_USAGE_BACKEND,
    DCB_USAGE_INTERNAL,
    DCB_USAGE_ZOMBIE,
    DCB_USAGE_ALL
} DCB_USAGE;

#if defined(FAKE_CODE)
unsigned char dcb_fake_write_errno[10240];
__int32_t     dcb_fake_write_ev[10240];
bool          fail_next_backend_fd;
bool          fail_next_client_fd;
int           fail_next_accept;
int           fail_accept_errno;
#endif /* FAKE_CODE */

/* A few useful macros */
#define DCB_SESSION(x)                  (x)->session
#define DCB_PROTOCOL(x, type)           (type *)((x)->protocol)
#define DCB_ISZOMBIE(x)                 ((x)->state == DCB_STATE_ZOMBIE)
#define DCB_WRITEQLEN(x)                (x)->writeqlen
#define DCB_SET_LOW_WATER(x, lo)        (x)->low_water = (lo);
#define DCB_SET_HIGH_WATER(x, hi)       (x)->low_water = (hi);
#define DCB_BELOW_LOW_WATER(x)          ((x)->low_water && (x)->writeqlen < (x)->low_water)
#define DCB_ABOVE_HIGH_WATER(x)         ((x)->high_water && (x)->writeqlen > (x)->high_water)

#define DCB_POLL_BUSY(x)                ((x)->evq.next != NULL)

DCB *dcb_get_zombies(void);
int dcb_write(DCB *, GWBUF *);
DCB *dcb_accept(DCB *listener, GWPROTOCOL *protocol_funcs);
DCB *dcb_alloc(dcb_role_t, struct servlistener *);
void dcb_free(DCB *);
void dcb_free_all_memory(DCB *dcb);
DCB *dcb_connect(struct server *, struct session *, const char *);
DCB *dcb_clone(DCB *);
int dcb_read(DCB *, GWBUF **, int);
int dcb_drain_writeq(DCB *);
void dcb_close(DCB *);
DCB *dcb_process_zombies(int);              /* Process Zombies except the one behind the pointer */
void printAllDCBs();                         /* Debug to print all DCB in the system */
void printDCB(DCB *);                        /* Debug print routine */
void dprintAllDCBs(DCB *);                   /* Debug to print all DCB in the system */
void dprintOneDCB(DCB *, DCB *);             /* Debug to print one DCB */
void dprintDCB(DCB *, DCB *);                /* Debug to print a DCB in the system */
void dListDCBs(DCB *);                       /* List all DCBs in the system */
void dListClients(DCB *);                    /* List al the client DCBs */
const char *gw_dcb_state2string(dcb_state_t);              /* DCB state to string */
void dcb_printf(DCB *, const char *, ...);   /* DCB version of printf */
void dcb_hashtable_stats(DCB *, void *);     /**< Print statisitics */
int dcb_add_callback(DCB *, DCB_REASON, int (*)(struct dcb *, DCB_REASON, void *), void *);
int dcb_remove_callback(DCB *, DCB_REASON, int (*)(struct dcb *, DCB_REASON, void *), void *);
int dcb_isvalid(DCB *);                     /* Check the DCB is in the linked list */
int dcb_count_by_usage(DCB_USAGE);          /* Return counts of DCBs */
int dcb_persistent_clean_count(DCB *, bool);      /* Clean persistent and return count */

void dcb_call_foreach (struct server* server, DCB_REASON reason);
void dcb_hangup_foreach (struct server* server);
size_t dcb_get_session_id(DCB* dcb);
bool dcb_get_ses_log_info(DCB* dcb, size_t* sesid, int* enabled_logs);
char *dcb_role_name(DCB *);                  /* Return the name of a role */
int dcb_accept_SSL(DCB* dcb);
int dcb_connect_SSL(DCB* dcb);
<<<<<<< HEAD
=======
int dcb_listen(DCB *listener, const char *config, const char *protocol_name);
>>>>>>> 80bc935e

/**
 * DCB flags values
 */
#define DCBF_CLONE              0x0001  /*< DCB is a clone */
#define DCBF_HUNG               0x0002  /*< Hangup has been dispatched */
#define DCBF_REPLIED    0x0004  /*< DCB was written to */

#define DCB_IS_CLONE(d) ((d)->flags & DCBF_CLONE)
#define DCB_REPLIED(d) ((d)->flags & DCBF_REPLIED)
#endif /*  _DCB_H */<|MERGE_RESOLUTION|>--- conflicted
+++ resolved
@@ -20,10 +20,7 @@
 #include <spinlock.h>
 #include <buffer.h>
 #include <gw_protocol.h>
-<<<<<<< HEAD
-=======
 #include <gw_authenticator.h>
->>>>>>> 80bc935e
 #include <gw_ssl.h>
 #include <modinfo.h>
 #include <gwbitmask.h>
@@ -221,14 +218,9 @@
     char            *protoname;     /**< Name of the protocol */
     void            *protocol;      /**< The protocol specific state */
     struct session  *session;       /**< The owning session */
-<<<<<<< HEAD
-    SSL_LISTENER    *listen_ssl;    /**< For a client DCB, the SSL descriptor, if any */
-    GWPROTOCOL      func;           /**< The functions for this descriptor */
-=======
     struct servlistener *listener;  /**< For a client DCB, the listener data */
     GWPROTOCOL      func;           /**< The protocol functions for this descriptor */
     GWAUTHENTICATOR authfunc;       /**< The authenticator functions for this descriptor */
->>>>>>> 80bc935e
 
     int             writeqlen;      /**< Current number of byes in the write queue */
     SPINLOCK        writeqlock;     /**< Write Queue spinlock */
@@ -339,10 +331,7 @@
 char *dcb_role_name(DCB *);                  /* Return the name of a role */
 int dcb_accept_SSL(DCB* dcb);
 int dcb_connect_SSL(DCB* dcb);
-<<<<<<< HEAD
-=======
 int dcb_listen(DCB *listener, const char *config, const char *protocol_name);
->>>>>>> 80bc935e
 
 /**
  * DCB flags values
