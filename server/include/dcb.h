--- conflicted
+++ resolved
@@ -217,11 +217,7 @@
     char            *protoname;     /**< Name of the protocol */
     void            *protocol;      /**< The protocol specific state */
     struct session  *session;       /**< The owning session */
-<<<<<<< HEAD
     struct servlistener *listener;  /**< For a client DCB, the listener data */
-=======
-    SSL_LISTENER    *listen_ssl;    /**< For a client DCB, the SSL descriptor, if any */
->>>>>>> 1ebb9980
     GWPROTOCOL      func;           /**< The functions for this descriptor */
 
     int             writeqlen;      /**< Current number of byes in the write queue */
@@ -331,10 +327,7 @@
 char *dcb_role_name(DCB *);                  /* Return the name of a role */
 int dcb_accept_SSL(DCB* dcb);
 int dcb_connect_SSL(DCB* dcb);
-<<<<<<< HEAD
 int dcb_listen(DCB *listener, char *config);
-=======
->>>>>>> 1ebb9980
 
 /**
  * DCB flags values
