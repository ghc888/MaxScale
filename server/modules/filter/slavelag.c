/*
 * This file is distributed as part of MaxScale by MariaDB Corporation.  It is free
 * software: you can redistribute it and/or modify it under the terms of the
 * GNU General Public License as published by the Free Software Foundation,
 * version 2.
 *
 * This program is distributed in the hope that it will be useful, but WITHOUT
 * ANY WARRANTY; without even the implied warranty of MERCHANTABILITY or FITNESS
 * FOR A PARTICULAR PURPOSE.  See the GNU General Public License for more
 * details.
 *
 * You should have received a copy of the GNU General Public License along with
 * this program; if not, write to the Free Software Foundation, Inc., 51
 * Franklin Street, Fifth Floor, Boston, MA 02110-1301 USA.
 *
 * Copyright MariaDB Corporation Ab 2014
 */
#include <stdio.h>
#include <filter.h>
#include <modinfo.h>
#include <modutil.h>
#include <skygw_utils.h>
#include <log_manager.h>
#include <string.h>
#include <hint.h>
#include <query_classifier.h>
#include <regex.h>

/**
 * @file slavelag.c - a very simple filter designed to send queries to the
 * master server after data modification has occurred. This is done to prevent
 * replication lag affecting the outcome of a select query.
 *
 * @verbatim
 *
 * Two optional parameters that define the behavior after a data modifying query
 * is executed:
 *
 *      count=<number of queries>   Queries to route to master after data modification.
 *      time=<time period>          Seconds to wait before queries are routed to slaves.
 *      match=<regex>               Regex for matching
 *      ignore=<regex>              Regex for ignoring
 *
 * The filter also has two options:
 *     @c case, which makes the regex case-sensitive, and
 *     @c ignorecase, which does the opposite.
 *
 * Date         Who             Description
 * 03/03/2015   Markus Mäkelä   Written for demonstrative purposes
 * @endverbatim
 */

MODULE_INFO info =
{
    MODULE_API_FILTER,
    MODULE_GA,
    FILTER_VERSION,
    "A routing hint filter that send queries to the master after data modification"
};

static char *version_str = "V1.1.0";

static  FILTER *createInstance(char **options, FILTER_PARAMETER **params);
static  void   *newSession(FILTER *instance, SESSION *session);
static  void   closeSession(FILTER *instance, void *session);
static  void   freeSession(FILTER *instance, void *session);
static  void   setDownstream(FILTER *instance, void *fsession, DOWNSTREAM *downstream);
static  int    routeQuery(FILTER *instance, void *fsession, GWBUF *queue);
static  void   diagnostic(FILTER *instance, void *fsession, DCB *dcb);


static FILTER_OBJECT MyObject =
{
    createInstance,
    newSession,
    closeSession,
    freeSession,
    setDownstream,
    NULL,               // No Upstream requirement
    routeQuery,
    NULL,
    diagnostic,
};

typedef struct lagstats
{
    int n_add_count;  /*< No. of statements diverted based on count */
    int n_add_time;   /*< No. of statements diverted based on time */
    int n_modified;   /*< No. of statements not diverted */
} LAGSTATS;

/**
 * Instance structure
 */
typedef struct
{
    char *match;     /* Regular expression to match */
    char *nomatch;   /* Regular expression to ignore */
    int  time;       /*< The number of seconds to wait before routing queries
                      * to slave servers after a data modification operation
                      * is done. */
    int count;       /*< Number of hints to add after each operation
                     * that modifies data. */
    LAGSTATS stats;
    regex_t re;      /* Compiled regex text of match */
    regex_t nore;    /* Compiled regex text of ignore */
} LAG_INSTANCE;

/**
 * The session structure for this filter
 */
typedef struct
{
    DOWNSTREAM down;              /*< The downstream filter */
    int        hints_left;        /*< Number of hints left to add to queries*/
    time_t     last_modification; /*< Time of the last modifying operation */
    int        active;            /*< Is filter active */
} LAG_SESSION;

/**
 * Implementation of the mandatory version entry point
 *
 * @return version string of the module
 */
char *
version()
{
    return version_str;
}

/**
 * The module initialization routine, called when the module
 * is first loaded.
 */
void
ModuleInit()
{
}

/**
 * The module entry point routine. It is this routine that
 * must populate the structure that is referred to as the
 * "module object", this is a structure with the set of
 * external entry points for this module.
 *
 * @return The module object
 */
FILTER_OBJECT *
GetModuleObject()
{
    return &MyObject;
}

/**
 * Create an instance of the filter for a particular service
 * within MaxScale.
 *
 * @param options  The options for this filter
 * @param params   The array of name/value pair parameters for the filter
 *
 * @return The instance data for this new instance
 */
static FILTER *
createInstance(char **options, FILTER_PARAMETER **params)
{
<<<<<<< HEAD
LAG_INSTANCE	*my_instance;
int		i,cflags = 0;

	if ((my_instance = calloc(1, sizeof(LAG_INSTANCE))) != NULL)
	{
	    my_instance->count = 0;
	    my_instance->time = 0;
	    my_instance->stats.n_add_count = 0;
	    my_instance->stats.n_add_time = 0;
	    my_instance->stats.n_modified = 0;
	    my_instance->match = NULL;
	    my_instance->nomatch = NULL;

	    for (i = 0; params && params[i]; i++)
	    {
		if (!strcmp(params[i]->name, "count"))
		    my_instance->count = atoi(params[i]->value);
		else if (!strcmp(params[i]->name, "time"))
		    my_instance->time = atoi(params[i]->value);
		else if (!strcmp(params[i]->name, "match"))
		    my_instance->match = strdup(params[i]->value);
		else if (!strcmp(params[i]->name, "ignore"))
		    my_instance->nomatch = strdup(params[i]->value);
		else
		{
		    MXS_ERROR("lagfilter: Unexpected parameter '%s'.\n",
                              params[i]->name);
		}
	    }

		if (options)
		{
		    for (i = 0; options[i]; i++)
		    {
			if (!strcasecmp(options[i], "ignorecase"))
			{
			    cflags |= REG_ICASE;
			}
			else if (!strcasecmp(options[i], "case"))
			{
			    cflags &= ~REG_ICASE;
			}
			else
			{
			    MXS_ERROR("lagfilter: unsupported option '%s'.",
                                      options[i]);
			}
		    }
		}

	    if(my_instance->match)
	    {
		if(regcomp(&my_instance->re,my_instance->match,cflags))
		{
		    MXS_ERROR("lagfilter: Failed to compile regex '%s'.",
                              my_instance->match);
		}
	    }
	    if(my_instance->nomatch)
	    {
		if(regcomp(&my_instance->nore,my_instance->nomatch,cflags))
		{
		    MXS_ERROR("lagfilter: Failed to compile regex '%s'.",
                              my_instance->nomatch)));
		}
	    }
	}
	return (FILTER *)my_instance;
=======
    LAG_INSTANCE *my_instance;
    int i;
    int cflags = 0;

    if ((my_instance = calloc(1, sizeof(LAG_INSTANCE))) != NULL)
    {
        my_instance->count = 0;
        my_instance->time = 0;
        my_instance->stats.n_add_count = 0;
        my_instance->stats.n_add_time = 0;
        my_instance->stats.n_modified = 0;
        my_instance->match = NULL;
        my_instance->nomatch = NULL;

        for (i = 0; params && params[i]; i++)
        {
            if (!strcmp(params[i]->name, "count"))
            {
                my_instance->count = atoi(params[i]->value);
            }
            else if (!strcmp(params[i]->name, "time"))
            {
                my_instance->time = atoi(params[i]->value);
            }
            else if (!strcmp(params[i]->name, "match"))
            {
                my_instance->match = strdup(params[i]->value);
            }
            else if (!strcmp(params[i]->name, "ignore"))
            {
                my_instance->nomatch = strdup(params[i]->value);
            }
            else
            {
                MXS_ERROR("lagfilter: Unexpected parameter '%s'.\n", params[i]->name);
            }
        }

        if (options)
        {
            for (i = 0; options[i]; i++)
            {
                if (!strcasecmp(options[i], "ignorecase"))
                {
                    cflags |= REG_ICASE;
                }
                else if (!strcasecmp(options[i], "case"))
                {
                    cflags &= ~REG_ICASE;
                }
                else
                {
                    MXS_ERROR("lagfilter: unsupported option '%s'.", options[i]);
                }
            }
        }

        if (my_instance->match)
        {
            if (regcomp(&my_instance->re, my_instance->match, cflags))
            {
                MXS_ERROR("lagfilter: Failed to compile regex '%s'.", my_instance->match);
            }
        }

        if (my_instance->nomatch)
        {
            if (regcomp(&my_instance->nore, my_instance->nomatch, cflags))
            {
                MXS_ERROR("lagfilter: Failed to compile regex '%s'.", my_instance->nomatch);
            }
        }
    }

    return (FILTER *)my_instance;
>>>>>>> 38b452d1
}

/**
 * Associate a new session with this instance of the filter.
 *
 * @param instance  The filter instance data
 * @param session   The session itself
 *
 * @return Session specific data for this session
 */
static void *
newSession(FILTER *instance, SESSION *session)
{
    LAG_INSTANCE *my_instance = (LAG_INSTANCE *)instance;
    LAG_SESSION  *my_session;

    if ((my_session = malloc(sizeof(LAG_SESSION))) != NULL)
    {
        my_session->active = 1;
        my_session->hints_left = 0;
        my_session->last_modification = 0;
    }

    return my_session;
}

/**
 * Close a session with the filter, this is the mechanism
 * by which a filter may cleanup data structure etc.
 *
 * @param instance  The filter instance data
 * @param session   The session being closed
 */
static  void
closeSession(FILTER *instance, void *session)
{
}

/**
 * Free the memory associated with this filter session.
 *
 * @param instance  The filter instance data
 * @param session   The session being closed
 */
static void
freeSession(FILTER *instance, void *session)
{
    free(session);
}

/**
 * Set the downstream component for this filter.
 *
 * @param instance    The filter instance data
 * @param session     The session being closed
 * @param downstream  The downstream filter or router
 */
static void
setDownstream(FILTER *instance, void *session, DOWNSTREAM *downstream)
{
    LAG_SESSION *my_session = (LAG_SESSION *)session;

    my_session->down = *downstream;
}

/**
 * The routeQuery entry point. This is passed the query buffer
 * to which the filter should be applied. Once applied the
 * query should normally be passed to the downstream component
 * (filter or router) in the filter chain.
 *
 * If the regular expressed configured in the match parameter of the
 * filter definition matches the SQL text then add the hint
 * "Route to named server" with the name defined in the server parameter
 *
 * @param instance  The filter instance data
 * @param session   The filter session
 * @param queue     The query data
 */
static int
routeQuery(FILTER *instance, void *session, GWBUF *queue)
{
    LAG_INSTANCE *my_instance = (LAG_INSTANCE *)instance;
    LAG_SESSION  *my_session = (LAG_SESSION *)session;
    char *sql;
    time_t now = time(NULL);

    if (modutil_is_SQL(queue))
    {
        if (queue->next != NULL)
        {
            queue = gwbuf_make_contiguous(queue);
        }

        if (query_classifier_get_operation(queue) & (QUERY_OP_DELETE | QUERY_OP_INSERT | QUERY_OP_UPDATE))
        {
            if ((sql = modutil_get_SQL(queue)) != NULL)
            {
                if (my_instance->nomatch == NULL ||
                    (my_instance->nomatch && regexec(&my_instance->nore, sql, 0, NULL, 0) != 0))
                {
                    if (my_instance->match == NULL ||
                        (my_instance->match && regexec(&my_instance->re, sql, 0, NULL, 0) == 0))
                    {
                        my_session->hints_left = my_instance->count;
                        my_session->last_modification = now;
                        my_instance->stats.n_modified++;
                    }
                }

                free(sql);
            }
        }
        else if (my_session->hints_left > 0)
        {
            queue->hint = hint_create_route(queue->hint, HINT_ROUTE_TO_MASTER, NULL);
            my_session->hints_left--;
            my_instance->stats.n_add_count++;
        }
        else if (difftime(now, my_session->last_modification) < my_instance->time)
        {
            queue->hint = hint_create_route(queue->hint, HINT_ROUTE_TO_MASTER, NULL);
            my_instance->stats.n_add_time++;
        }
    }

    return my_session->down.routeQuery(my_session->down.instance,
                                       my_session->down.session,
                                       queue);
}

/**
 * Diagnostics routine
 *
 * If fsession is NULL then print diagnostics on the filter
 * instance as a whole, otherwise print diagnostics for the
 * particular session.
 *
 * @param instance  The filter instance
 * @param fsession  Filter session, may be NULL
 * @param dcb       The DCB for diagnostic output
 */
static void
diagnostic(FILTER *instance, void *fsession, DCB *dcb)
{
    LAG_INSTANCE *my_instance = (LAG_INSTANCE *)instance;
    LAG_SESSION  *my_session = (LAG_SESSION *)fsession;

    dcb_printf(dcb, "Configuration:\n\tCount: %d\n", my_instance->count);
    dcb_printf(dcb, "\tTime: %d seconds\n\n", my_instance->time);
    dcb_printf(dcb, "Statistics:\n");
    dcb_printf(dcb, "\tNo. of data modifications: %d\n", my_instance->stats.n_modified);
    dcb_printf(dcb, "\tNo. of hints added based on count: %d\n", my_instance->stats.n_add_count);
    dcb_printf(dcb, "\tNo. of hints added based on time: %d\n",  my_instance->stats.n_add_time);
}<|MERGE_RESOLUTION|>--- conflicted
+++ resolved
@@ -163,76 +163,6 @@
 static FILTER *
 createInstance(char **options, FILTER_PARAMETER **params)
 {
-<<<<<<< HEAD
-LAG_INSTANCE	*my_instance;
-int		i,cflags = 0;
-
-	if ((my_instance = calloc(1, sizeof(LAG_INSTANCE))) != NULL)
-	{
-	    my_instance->count = 0;
-	    my_instance->time = 0;
-	    my_instance->stats.n_add_count = 0;
-	    my_instance->stats.n_add_time = 0;
-	    my_instance->stats.n_modified = 0;
-	    my_instance->match = NULL;
-	    my_instance->nomatch = NULL;
-
-	    for (i = 0; params && params[i]; i++)
-	    {
-		if (!strcmp(params[i]->name, "count"))
-		    my_instance->count = atoi(params[i]->value);
-		else if (!strcmp(params[i]->name, "time"))
-		    my_instance->time = atoi(params[i]->value);
-		else if (!strcmp(params[i]->name, "match"))
-		    my_instance->match = strdup(params[i]->value);
-		else if (!strcmp(params[i]->name, "ignore"))
-		    my_instance->nomatch = strdup(params[i]->value);
-		else
-		{
-		    MXS_ERROR("lagfilter: Unexpected parameter '%s'.\n",
-                              params[i]->name);
-		}
-	    }
-
-		if (options)
-		{
-		    for (i = 0; options[i]; i++)
-		    {
-			if (!strcasecmp(options[i], "ignorecase"))
-			{
-			    cflags |= REG_ICASE;
-			}
-			else if (!strcasecmp(options[i], "case"))
-			{
-			    cflags &= ~REG_ICASE;
-			}
-			else
-			{
-			    MXS_ERROR("lagfilter: unsupported option '%s'.",
-                                      options[i]);
-			}
-		    }
-		}
-
-	    if(my_instance->match)
-	    {
-		if(regcomp(&my_instance->re,my_instance->match,cflags))
-		{
-		    MXS_ERROR("lagfilter: Failed to compile regex '%s'.",
-                              my_instance->match);
-		}
-	    }
-	    if(my_instance->nomatch)
-	    {
-		if(regcomp(&my_instance->nore,my_instance->nomatch,cflags))
-		{
-		    MXS_ERROR("lagfilter: Failed to compile regex '%s'.",
-                              my_instance->nomatch)));
-		}
-	    }
-	}
-	return (FILTER *)my_instance;
-=======
     LAG_INSTANCE *my_instance;
     int i;
     int cflags = 0;
@@ -308,7 +238,6 @@
     }
 
     return (FILTER *)my_instance;
->>>>>>> 38b452d1
 }
 
 /**
