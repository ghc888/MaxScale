--- conflicted
+++ resolved
@@ -52,11 +52,7 @@
 	sprintf(tmp,"%s",cwd);
 
 	mxs_log_init(NULL, tmp, MXS_LOG_TARGET_DEFAULT);
-<<<<<<< HEAD
-	
-=======
-
->>>>>>> 38b452d1
+
 	rval = process_opts(argc,argv);
 
 	if(!(instance.thrpool = malloc(instance.thrcount * sizeof(pthread_t)))){
