--- conflicted
+++ resolved
@@ -331,16 +331,10 @@
 } MySQLProtocol;
 
 
-<<<<<<< HEAD
-
-#define MYSQL_GET_COMMAND(payload)              (((uint8_t*)payload)[4])
-#define MYSQL_GET_PACKET_NO(payload)            (((uint8_t*)payload)[3])
-=======
 /*
  * Let's try this with proper enums instead of numbers
 #define MYSQL_GET_COMMAND(payload)              (payload[4])
 #define MYSQL_GET_PACKET_NO(payload)            (payload[3])
->>>>>>> 80bc935e
 #define MYSQL_GET_PACKET_LEN(payload)           (gw_mysql_get_byte3(payload))
 #define MYSQL_GET_ERRCODE(payload)              (gw_mysql_get_byte2(&payload[5]))
 #define MYSQL_GET_STMTOK_NPARAM(payload)        (gw_mysql_get_byte2(&payload[9]))
