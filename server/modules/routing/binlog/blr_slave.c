/*
 * GNU General Public License as published by the Free Software Foundation,
 * version 2.
 *
 * This program is distributed in the hope that it will be useful, but WITHOUT
 * ANY WARRANTY; without even the implied warranty of MERCHANTABILITY or FITNESS
 * FOR A PARTICULAR PURPOSE.  See the GNU General Public License for more
 * details.
 *
 * You should have received a copy of the GNU General Public License along with
 * this program; if not, write to the Free Software Foundation, Inc., 51
 * Franklin Street, Fifth Floor, Boston, MA 02110-1301 USA.
 *
 * Copyright MariaDB Corporation Ab 2014-2015
 */

/**
 * @file blr_slave.c - contains code for the router to slave communication
 *
 * The binlog router is designed to be used in replication environments to
 * increase the replication fanout of a master server. It provides a transparant
 * mechanism to read the binlog entries for multiple slaves while requiring
 * only a single connection to the actual master to support the slaves.
 *
 * The current prototype implement is designed to support MySQL 5.6 and has
 * a number of limitations. This prototype is merely a proof of concept and
 * should not be considered production ready.
 *
 * @verbatim
 * Revision History
 *
 * Date		Who			Description
 * 14/04/2014	Mark Riddoch		Initial implementation
 * 18/02/2015	Massimiliano Pinto	Addition of DISCONNECT ALL and DISCONNECT SERVER server_id
 * 18/03/2015	Markus Makela		Better detection of CRC32 | NONE  checksum
 * 19/03/2015	Massimiliano Pinto	Addition of basic MariaDB 10 compatibility support
 * 07/05/2015   Massimiliano Pinto	Added MariaDB 10 Compatibility
 * 11/05/2015   Massimiliano Pinto	Only MariaDB 10 Slaves can register to binlog router with a MariaDB 10 Master
 * 25/05/2015	Massimiliano Pinto	Addition of BLRM_SLAVE_STOPPED state and blr_start/stop_slave.
 *					New commands STOP SLAVE, START SLAVE added.	
 * 29/05/2015	Massimiliano Pinto	Addition of CHANGE MASTER TO ...
 * 05/06/2015	Massimiliano Pinto	router->service->dbref->sever->name instead of master->remote
 *					in blr_slave_send_slave_status()
 * 08/06/2015	Massimiliano Pinto	blr_slave_send_slave_status() shows mysql_errno and error_msg
 * 15/06/2015	Massimiliano Pinto	Added constraints to CHANGE MASTER TO MASTER_LOG_FILE/POS
 * 23/06/2015	Massimiliano Pinto	Added utility routines for blr_handle_change_master
 *					Call create/use binlog in blr_start_slave() (START SLAVE)
 * 29/06/2015	Massimiliano Pinto	Successfully CHANGE MASTER results in updating master.ini
 *					in blr_handle_change_master()
 * 20/08/2015	Massimiliano Pinto	Added parsing and validation for CHANGE MASTER TO
 * 21/08/2015	Massimiliano Pinto	Added support for new config options:
 *					master_uuid, master_hostname, master_version
 *					If set those values are sent to slaves instead of
 *					saved master responses
 * 03/09/2015	Massimiliano Pinto	Added support for SHOW [GLOBAL] VARIABLES LIKE
 * 04/09/2015	Massimiliano Pinto	Added support for SHOW WARNINGS
 * 15/09/2015	Massimiliano Pinto	Added support for SHOW [GLOBAL] STATUS LIKE 'Uptime'
 * 25/09/2015	Massimiliano Pinto	Addition of slave heartbeat:
 *					the period set during registration is checked
 *					and heartbeat event might be sent to the affected slave.
 * 25/09/2015   Martin Brampton         Block callback processing when no router session in the DCB
 * 23/10/15	Markus Makela		Added current_safe_event
 *
 * @endverbatim
 */

#include <stdio.h>
#include <stdlib.h>
#include <errno.h>
#include <string.h>
#include <service.h>
#include <server.h>
#include <router.h>
#include <atomic.h>
#include <spinlock.h>
#include <blr.h>
#include <dcb.h>
#include <spinlock.h>
#include <housekeeper.h>
#include <sys/stat.h>
#include <skygw_types.h>
#include <skygw_utils.h>
#include <log_manager.h>
#include <version.h>
#include <zlib.h>

extern int load_mysql_users(SERVICE *service);
extern int blr_save_dbusers(ROUTER_INSTANCE *router);
extern void blr_master_close(ROUTER_INSTANCE* router);
extern void blr_file_use_binlog(ROUTER_INSTANCE *router, char *file);
extern int blr_file_new_binlog(ROUTER_INSTANCE *router, char *file);
extern int blr_file_write_master_config(ROUTER_INSTANCE *router, char *error);
extern char *blr_extract_column(GWBUF *buf, int col);
extern uint32_t extract_field(uint8_t *src, int bits);
int blr_file_get_next_binlogname(ROUTER_INSTANCE *router);
static void encode_value(unsigned char *data, unsigned int value, int len);
static int blr_slave_query(ROUTER_INSTANCE *router, ROUTER_SLAVE *slave, GWBUF *queue);
static int blr_slave_replay(ROUTER_INSTANCE *router, ROUTER_SLAVE *slave, GWBUF *master);
static void blr_slave_send_error(ROUTER_INSTANCE *router, ROUTER_SLAVE *slave, char  *msg);
static int blr_slave_send_timestamp(ROUTER_INSTANCE *router, ROUTER_SLAVE *slave);
static int blr_slave_register(ROUTER_INSTANCE *router, ROUTER_SLAVE *slave, GWBUF *queue);
static int blr_slave_binlog_dump(ROUTER_INSTANCE *router, ROUTER_SLAVE *slave, GWBUF *queue);
int blr_slave_catchup(ROUTER_INSTANCE *router, ROUTER_SLAVE *slave, bool large);
uint8_t *blr_build_header(GWBUF	*pkt, REP_HEADER *hdr);
int blr_slave_callback(DCB *dcb, DCB_REASON reason, void *data);
static int blr_slave_fake_rotate(ROUTER_INSTANCE *router, ROUTER_SLAVE *slave, BLFILE** filep);
static void blr_slave_send_fde(ROUTER_INSTANCE *router, ROUTER_SLAVE *slave);
static int blr_slave_send_maxscale_version(ROUTER_INSTANCE *router, ROUTER_SLAVE *slave);
static int blr_slave_send_server_id(ROUTER_INSTANCE *router, ROUTER_SLAVE *slave);
static int blr_slave_send_maxscale_variables(ROUTER_INSTANCE *router, ROUTER_SLAVE *slave);
static int blr_slave_send_master_status(ROUTER_INSTANCE *router, ROUTER_SLAVE *slave);
static int blr_slave_send_slave_status(ROUTER_INSTANCE *router, ROUTER_SLAVE *slave);
static int blr_slave_send_slave_hosts(ROUTER_INSTANCE *router, ROUTER_SLAVE *slave);
static int blr_slave_send_fieldcount(ROUTER_INSTANCE *router, ROUTER_SLAVE *slave, int count);
static int blr_slave_send_columndef(ROUTER_INSTANCE *router, ROUTER_SLAVE *slave, char *name, int type, int len, uint8_t seqno);
static int blr_slave_send_eof(ROUTER_INSTANCE *router, ROUTER_SLAVE *slave, int seqno);
static int blr_slave_send_disconnected_server(ROUTER_INSTANCE *router, ROUTER_SLAVE *slave, int server_id, int found);
static int blr_slave_disconnect_all(ROUTER_INSTANCE *router, ROUTER_SLAVE *slave);
static int blr_slave_disconnect_server(ROUTER_INSTANCE *router, ROUTER_SLAVE *slave, int server_id);
static int blr_slave_send_ok(ROUTER_INSTANCE* router, ROUTER_SLAVE* slave);
static int blr_stop_slave(ROUTER_INSTANCE* router, ROUTER_SLAVE* slave);
static int blr_start_slave(ROUTER_INSTANCE* router, ROUTER_SLAVE* slave);
static void blr_slave_send_error_packet(ROUTER_SLAVE *slave, char *msg, unsigned int err_num, char *status);
static int blr_handle_change_master(ROUTER_INSTANCE* router, char *command, char *error);
static int blr_set_master_hostname(ROUTER_INSTANCE *router, char *hostname);
static int blr_set_master_port(ROUTER_INSTANCE *router, char *command);
static char *blr_set_master_logfile(ROUTER_INSTANCE *router, char *filename, char *error);
static void blr_master_get_config(ROUTER_INSTANCE *router, MASTER_SERVER_CFG *current_master);
static void blr_master_free_config(MASTER_SERVER_CFG *current_master);
static void blr_master_restore_config(ROUTER_INSTANCE *router, MASTER_SERVER_CFG *current_master);
static void blr_master_set_empty_config(ROUTER_INSTANCE *router);
static void blr_master_apply_config(ROUTER_INSTANCE *router, MASTER_SERVER_CFG *prev_master);
static int blr_slave_send_ok_message(ROUTER_INSTANCE* router, ROUTER_SLAVE* slave, char *message);
static char *blr_get_parsed_command_value(char *input);
static char **blr_validate_change_master_option(char *option, CHANGE_MASTER_OPTIONS *config);
static int blr_set_master_user(ROUTER_INSTANCE *router, char *user);
static int blr_set_master_password(ROUTER_INSTANCE *router, char *password);
static int blr_parse_change_master_command(char *input, char *error_string, CHANGE_MASTER_OPTIONS *config);
static int blr_handle_change_master_token(char *input, char *error, CHANGE_MASTER_OPTIONS *config);
static void blr_master_free_parsed_options(CHANGE_MASTER_OPTIONS *options);
static int blr_slave_send_var_value(ROUTER_INSTANCE *router, ROUTER_SLAVE *slave, char *variable, char *value, int column_type);
static int blr_slave_send_variable(ROUTER_INSTANCE *router, ROUTER_SLAVE *slave, char *variable, char *value, int column_type);
static int blr_slave_send_columndef_with_info_schema(ROUTER_INSTANCE *router, ROUTER_SLAVE *slave, char *name, int type, int len, uint8_t seqno);
int blr_test_parse_change_master_command(char *input, char *error_string, CHANGE_MASTER_OPTIONS *config);
char *blr_test_set_master_logfile(ROUTER_INSTANCE *router, char *filename, char *error);
static int blr_slave_handle_variables(ROUTER_INSTANCE *router, ROUTER_SLAVE *slave, char *stmt);
static int blr_slave_send_warning_message(ROUTER_INSTANCE* router, ROUTER_SLAVE* slave, char *message);
static int blr_slave_show_warnings(ROUTER_INSTANCE* router, ROUTER_SLAVE* slave);
extern int MaxScaleUptime();
static int blr_slave_send_status_variable(ROUTER_INSTANCE *router, ROUTER_SLAVE *slave, char *variable, char *value, int column_type);
static int blr_slave_handle_status_variables(ROUTER_INSTANCE *router, ROUTER_SLAVE *slave, char *stmt);
static int blr_slave_send_columndef_with_status_schema(ROUTER_INSTANCE *router, ROUTER_SLAVE *slave, char *name, int type, int len, uint8_t seqno);
static void blr_send_slave_heartbeat(void *inst);
static int blr_slave_send_heartbeat(ROUTER_INSTANCE *router, ROUTER_SLAVE *slave);
bool blr_send_event(ROUTER_SLAVE *slave, REP_HEADER *hdr, uint8_t *buf);

void poll_fake_write_event(DCB *dcb);

/**
 * Process a request packet from the slave server.
 *
 * The router can handle a limited subset of requests from the slave, these
 * include a subset of general SQL queries, a slave registeration command and
 * the binlog dump command.
 *
 * The strategy for responding to these commands is to use caches responses
 * for the the same commands that have previously been made to the real master
 * if this is possible, if it is not then the router itself will synthesize a
 * response.
 *
 * @param router	The router instance this defines the master for this replication chain
 * @param slave		The slave specific data
 * @param queue		The incoming request packet
 */
int
blr_slave_request(ROUTER_INSTANCE *router, ROUTER_SLAVE *slave, GWBUF *queue)
{
	if (slave->state < 0 || slave->state > BLRS_MAXSTATE)
	{
        	MXS_ERROR("Invalid slave state machine state (%d) for binlog router.",
                          slave->state);
		gwbuf_consume(queue, gwbuf_length(queue));
		return 0;
	}

	slave->stats.n_requests++;
	switch (MYSQL_COMMAND(queue))
	{
	case COM_QUERY:
		slave->stats.n_queries++;
		return blr_slave_query(router, slave, queue);
		break;
	case COM_REGISTER_SLAVE:
		if (router->master_state == BLRM_UNCONFIGURED) {
			slave->state = BLRS_ERRORED;
			blr_slave_send_error_packet(slave,
				"Binlog router is not yet configured for replication", (unsigned int) 1597, NULL);

			MXS_ERROR("%s: Slave %s: Binlog router is not yet configured for replication",
                                  router->service->name,
                                  slave->dcb->remote);
			dcb_close(slave->dcb);
			return 1;
		}

		/*
		 * If Master is MariaDB10 don't allow registration from
		 * MariaDB/Mysql 5 Slaves
		 */

		if (router->mariadb10_compat && !slave->mariadb10_compat) {
			slave->state = BLRS_ERRORED;
			blr_send_custom_error(slave->dcb, 1, 0,
				"MariaDB 10 Slave is required for Slave registration", "42000", 1064);

			MXS_ERROR("%s: Slave %s: a MariaDB 10 Slave is required for Slave registration",
                                  router->service->name,
                                  slave->dcb->remote);

			dcb_close(slave->dcb);
			return 1;
		} else {
			/* Master and Slave version OK: continue with slave registration */
			return blr_slave_register(router, slave, queue);
		}
		break;
	case COM_BINLOG_DUMP:
		{
		char task_name[BLRM_TASK_NAME_LEN+1]="";
		int rc = 0;

		rc = blr_slave_binlog_dump(router, slave, queue);

		if (router->send_slave_heartbeat && rc && slave->heartbeat > 0) {
			snprintf(task_name, BLRM_TASK_NAME_LEN, "%s slaves heartbeat send", router->service->name);

			/* Add slave heartbeat check task: it runs with 1 second frequency */
			hktask_add(task_name, blr_send_slave_heartbeat, router, 1);
		}

		return rc;
		break;
		}
	case COM_STATISTICS:
		return blr_statistics(router, slave, queue);
		break;
	case COM_PING:
		return blr_ping(router, slave, queue);
		break;
	case COM_QUIT:
		MXS_DEBUG("COM_QUIT received from slave with server_id %d",
                          slave->serverid);
		break;
	default:
		blr_send_custom_error(slave->dcb, 1, 0,
			"You have an error in your SQL syntax; Check the syntax the MaxScale binlog router accepts.",
			"42000", 1064);
        	MXS_ERROR("Unexpected MySQL Command (%d) received from slave",
                          MYSQL_COMMAND(queue));
		break;
	}
	return 0;
}

/**
 * Handle a query from the slave. This is expected to be one of the "standard"
 * queries we expect as part of the registraton process. Most of these can
 * be dealt with by replying the stored responses we got from the master
 * when MaxScale registered as a slave. The exception to the rule is the
 * request to obtain the current timestamp value of the server.
 *
 * The original set added for the registration process has been enhanced in
 * order to support some commands that are useful for monitoring the binlog
 * router.
 *
 * Twelve select statements are currently supported:
 *	SELECT UNIX_TIMESTAMP();
 *	SELECT @master_binlog_checksum
 *	SELECT @@GLOBAL.GTID_MODE
 *	SELECT VERSION()
 *	SELECT 1
 *	SELECT @@version_comment limit 1
 *	SELECT @@hostname
 *	SELECT @@max_allowed_packet
 *	SELECT @@maxscale_version
 *	SELECT @@[GLOBAL.]server_id
 *	SELECT @@version
 *	SELECT @@[GLOBAL.]server_uuid
 *
 * Eight show commands are supported:
 *	SHOW [GLOBAL] VARIABLES LIKE 'SERVER_ID'
 *	SHOW [GLOBAL] VARIABLES LIKE 'SERVER_UUID'
 *	SHOW [GLOBAL] VARIABLES LIKE 'MAXSCALE%'
 *	SHOW SLAVE STATUS
 *	SHOW MASTER STATUS
 *	SHOW SLAVE HOSTS
 *	SHOW WARNINGS
 *	SHOW [GLOBAL] STATUS LIKE 'Uptime'
 *
 * Six set commands are supported:
 *	SET @master_binlog_checksum = @@global.binlog_checksum
 *	SET @master_heartbeat_period=...
 *	SET @slave_slave_uuid=...
 *	SET NAMES latin1
 *	SET NAMES utf8
 *	SET mariadb_slave_capability=...
 *
 * Four administrative commands are supported:
 *	STOP SLAVE
 *	START SLAVE
 *	CHANGE MASTER TO
 *	RESET SLAVE
 *
 * @param router        The router instance this defines the master for this replication chain
 * @param slave         The slave specific data
 * @param queue         The incoming request packet
 * @return		Non-zero if data has been sent
 */
static int
blr_slave_query(ROUTER_INSTANCE *router, ROUTER_SLAVE *slave, GWBUF *queue)
{
char	*qtext, *query_text;
char	*sep = " 	,=";
char	*word, *brkb;
int	query_len;
char    *ptr;
extern  char *strcasestr();

	qtext = GWBUF_DATA(queue);
	query_len = extract_field((uint8_t *)qtext, 24) - 1;
	qtext += 5;		// Skip header and first byte of the payload
	query_text = strndup(qtext, query_len);

	/* Don't log the full statement containg 'password', just trucate it */
	ptr = strcasestr(query_text, "password");
	if (ptr != NULL) {
		char *new_text = strdup(query_text);
		int trucate_at  = (ptr - query_text);
		if (trucate_at > 0) {
			if ( (trucate_at + 3) <= strlen(new_text)) {
				int i;
				for (i = 0; i < 3; i++) {
					new_text[trucate_at + i] = '.';
				}
				new_text[trucate_at+3] = '\0';
			} else {
				new_text[trucate_at] = '\0';
			}
		}

		MXS_INFO("Execute statement (truncated, it contains password)"
                         " from the slave '%s'", new_text);
		free(new_text);
	} else {
		MXS_INFO("Execute statement from the slave '%s'", query_text);
	}

	/*
	 * Implement a very rudimental "parsing" of the query text by extarcting the
	 * words from the statement and matchng them against the subset of queries we
	 * are expecting from the slave. We already have responses to these commands,
	 * except for the select of UNIX_TIMESTAMP(), that we have saved from MaxScale's
	 * own interaction with the real master. We simply replay these saved responses
	 * to the slave.
	 */
	if ((word = strtok_r(query_text, sep, &brkb)) == NULL)
	{
	
		MXS_ERROR("%s: Incomplete query.", router->service->name);
	}
	else if (strcasecmp(word, "SELECT") == 0)
	{
		if ((word = strtok_r(NULL, sep, &brkb)) == NULL)
		{
			MXS_ERROR("%s: Incomplete select query.",
                                  router->service->name);
		}
		else if (strcasecmp(word, "UNIX_TIMESTAMP()") == 0)
		{
			free(query_text);
			return blr_slave_send_timestamp(router, slave);
		}
		else if (strcasecmp(word, "@master_binlog_checksum") == 0)
		{
			free(query_text);
			return blr_slave_replay(router, slave, router->saved_master.chksum2);
		}
		else if (strcasecmp(word, "@@GLOBAL.GTID_MODE") == 0)
		{
			free(query_text);
			return blr_slave_replay(router, slave, router->saved_master.gtid_mode);
		}
		else if (strcasecmp(word, "1") == 0)
		{
			free(query_text);
			return blr_slave_replay(router, slave, router->saved_master.select1);
		}
		else if (strcasecmp(word, "VERSION()") == 0)
		{
			free(query_text);
			if (router->set_master_version)
				return blr_slave_send_var_value(router, slave, "VERSION()", router->set_master_version, BLR_TYPE_STRING);
			else
				return blr_slave_replay(router, slave, router->saved_master.selectver);
		}
		else if (strcasecmp(word, "@@version") == 0)
		{
			free(query_text);
			if (router->set_master_version)
				return blr_slave_send_var_value(router, slave, "@@version", router->set_master_version, BLR_TYPE_STRING);
			else {
				char *version = blr_extract_column(router->saved_master.selectver, 1);
				
				blr_slave_send_var_value(router, slave, "@@version", version == NULL ? "" : version, BLR_TYPE_STRING);
				free(version);
				return 1;
			}
		}
		else if (strcasecmp(word, "@@version_comment") == 0)
		{
			free(query_text);
			if (!router->saved_master.selectvercom)
				/* This will allow mysql client to get in when @@version_comment is not available */
				return blr_slave_send_ok(router, slave);
			else
				return blr_slave_replay(router, slave, router->saved_master.selectvercom);
		}
		else if (strcasecmp(word, "@@hostname") == 0)
		{
			free(query_text);
			if (router->set_master_hostname)
				return blr_slave_send_var_value(router, slave, "@@hostname", router->set_master_hostname, BLR_TYPE_STRING);
			else
				return blr_slave_replay(router, slave, router->saved_master.selecthostname);
		}
		else if ((strcasecmp(word, "@@server_uuid") == 0) || (strcasecmp(word, "@@global.server_uuid") == 0))
		{
			char	heading[40]; /* to ensure we match the case in query and response */
			strcpy(heading, word);

			free(query_text);
			if (router->set_master_uuid)
				return blr_slave_send_var_value(router, slave, heading, router->master_uuid, BLR_TYPE_STRING);
			else {
				char *master_uuid = blr_extract_column(router->saved_master.uuid, 2);
				blr_slave_send_var_value(router, slave, heading, master_uuid == NULL ? "" : master_uuid, BLR_TYPE_STRING);
				free(master_uuid);
				return 1;
			}
		}
		else if (strcasecmp(word, "@@max_allowed_packet") == 0)
		{
			free(query_text);
			return blr_slave_replay(router, slave, router->saved_master.map);
		}
		else if (strcasecmp(word, "@@maxscale_version") == 0)
		{
			free(query_text);
			return blr_slave_send_maxscale_version(router, slave);
		}
		else if ((strcasecmp(word, "@@server_id") == 0) || (strcasecmp(word, "@@global.server_id") == 0))
		{
			char    server_id[40];
			char	heading[40]; /* to ensure we match the case in query and response */

			sprintf(server_id, "%d", router->masterid);
			strcpy(heading, word);

			free(query_text);

			return blr_slave_send_var_value(router, slave, heading, server_id, BLR_TYPE_INT);
		}
	}
	else if (strcasecmp(word, "SHOW") == 0)
	{
		if ((word = strtok_r(NULL, sep, &brkb)) == NULL)
		{
			MXS_ERROR("%s: Incomplete show query.",
                                  router->service->name);
		}
		else if (strcasecmp(word, "WARNINGS") == 0)
		{
			free(query_text);
			return blr_slave_show_warnings(router, slave);
		}
		else if (strcasecmp(word, "GLOBAL") == 0)
		{
			if (router->master_state == BLRM_UNCONFIGURED) {
				free(query_text);
				return blr_slave_send_ok(router, slave);
			}

			if ((word = strtok_r(NULL, sep, &brkb)) == NULL)
			{
				MXS_ERROR("%s: Expected VARIABLES in SHOW GLOBAL",
                                          router->service->name);
			}
			else if (strcasecmp(word, "VARIABLES") == 0)
			{
				int rc = blr_slave_handle_variables(router, slave, brkb);

				/* if no var found, send empty result set */
				if (rc == 0)
					blr_slave_send_ok(router, slave);

				if (rc >= 0) {
					free(query_text);

					return 1;
				} else
					MXS_ERROR("%s: Expected LIKE clause in SHOW GLOBAL VARIABLES.",
                                                  router->service->name);
			}
			else if (strcasecmp(word, "STATUS") == 0)
			{
				int rc = blr_slave_handle_status_variables(router, slave, brkb);

				/* if no var found, send empty result set */
				if (rc == 0)
					blr_slave_send_ok(router, slave);

				if (rc >= 0) {
					free(query_text);

					return 1;
				} else
					MXS_ERROR("%s: Expected LIKE clause in SHOW GLOBAL STATUS.",
                                                  router->service->name);
			}
		}
		else if (strcasecmp(word, "VARIABLES") == 0)
		{
			int rc;
			if (router->master_state == BLRM_UNCONFIGURED) {
				free(query_text);
				return blr_slave_send_ok(router, slave);
			}

			rc = blr_slave_handle_variables(router, slave, brkb);

			/* if no var found, send empty result set */
			if (rc == 0)
				blr_slave_send_ok(router, slave);

			if (rc >= 0) {
				free(query_text);

				return 1;
			} else
				MXS_ERROR("%s: Expected LIKE clause in SHOW VARIABLES.",
                                          router->service->name);
		}
		else if (strcasecmp(word, "MASTER") == 0)
		{
			if ((word = strtok_r(NULL, sep, &brkb)) == NULL)
			{
				MXS_ERROR("%s: Expected SHOW MASTER STATUS command",
                                          router->service->name);
			}
			else if (strcasecmp(word, "STATUS") == 0)
			{
				free(query_text);

				/* if state is BLRM_UNCONFIGURED return empty result */

				if (router->master_state > BLRM_UNCONFIGURED)
					return blr_slave_send_master_status(router, slave);
				else
					return blr_slave_send_ok(router, slave);	
			}
		}
		else if (strcasecmp(word, "SLAVE") == 0)
		{
			if ((word = strtok_r(NULL, sep, &brkb)) == NULL)
			{
				MXS_ERROR("%s: Expected SHOW SLAVE STATUS command",
                                          router->service->name);
			}
			else if (strcasecmp(word, "STATUS") == 0)
			{
				free(query_text);
				/* if state is BLRM_UNCONFIGURED return empty result */
				if (router->master_state > BLRM_UNCONFIGURED)
					return blr_slave_send_slave_status(router, slave);
				else
					return blr_slave_send_ok(router, slave);	
			}
			else if (strcasecmp(word, "HOSTS") == 0)
			{
				free(query_text);
				/* if state is BLRM_UNCONFIGURED return empty result */
				if (router->master_state > BLRM_UNCONFIGURED)
					return blr_slave_send_slave_hosts(router, slave);
				else
					return blr_slave_send_ok(router, slave);	
			}
		}
		else if (strcasecmp(word, "STATUS") == 0)
		{
			int rc = blr_slave_handle_status_variables(router, slave, brkb);

			/* if no var found, send empty result set */
			if (rc == 0)
				blr_slave_send_ok(router, slave);

			if (rc >= 0) {
				free(query_text);

				return 1;
			} else
				MXS_ERROR("%s: Expected LIKE clause in SHOW STATUS.",
                                          router->service->name);
		}
	}
	else if (strcasecmp(query_text, "SET") == 0)
	{
		if ((word = strtok_r(NULL, sep, &brkb)) == NULL)
		{
			MXS_ERROR("%s: Incomplete set command.",
                                  router->service->name);
		}
		else if (strcasecmp(word, "@master_heartbeat_period") == 0)
		{
			int slave_heartbeat;
			int v_len = 0;
			word = strtok_r(NULL, sep, &brkb);
			if (word) {
				char *new_val;
				v_len = strlen(word);
				if (v_len > 6) {
					new_val = strndup(word, v_len - 6);	
					slave->heartbeat = atoi(new_val) / 1000;
				} else {
					new_val = strndup(word, v_len);
					slave->heartbeat = atoi(new_val) / 1000000;
				}

				free(new_val);
			}
			free(query_text);
			return blr_slave_replay(router, slave, router->saved_master.heartbeat);
		}
		else if (strcasecmp(word, "@mariadb_slave_capability") == 0)
                {
			/* mariadb10 compatibility is set for the slave */
			slave->mariadb10_compat=true;

                       	free(query_text);
			if (router->mariadb10_compat) {
				return blr_slave_replay(router, slave, router->saved_master.mariadb10);
			} else {
				return blr_slave_send_ok(router, slave);
			}
                }
		else if (strcasecmp(word, "@master_binlog_checksum") == 0)
		{
			word = strtok_r(NULL, sep, &brkb);
			if (word && (strcasecmp(word, "'none'") == 0))
				slave->nocrc = 1;
			else if (word && (strcasecmp(word, "@@global.binlog_checksum") == 0))
				slave->nocrc = !router->master_chksum;
			else
				slave->nocrc = 0;

			
			free(query_text);
			return blr_slave_replay(router, slave, router->saved_master.chksum1);
		}
		else if (strcasecmp(word, "@slave_uuid") == 0)
		{
			if ((word = strtok_r(NULL, sep, &brkb)) != NULL) {
				int len = strlen(word);
				char *word_ptr = word;
				if (len) {
					if (word[len-1] == '\'')
						word[len-1] = '\0';
					if (word[0] == '\'') {
						word[0] = '\0';
						word_ptr++;
					}
				}
				slave->uuid = strdup(word_ptr);
			}
			free(query_text);
			return blr_slave_replay(router, slave, router->saved_master.setslaveuuid);
		}
		else if (strcasecmp(word, "NAMES") == 0)
		{
			if ((word = strtok_r(NULL, sep, &brkb)) == NULL)
			{
				MXS_ERROR("%s: Truncated SET NAMES command.",
                                          router->service->name);
			}
			else if (strcasecmp(word, "latin1") == 0)
			{
				free(query_text);
				return blr_slave_replay(router, slave, router->saved_master.setnames);
			}
			else if (strcasecmp(word, "utf8") == 0)
			{
				free(query_text);
				return blr_slave_replay(router, slave, router->saved_master.utf8);
			}
		}
	} /* RESET current configured master */
        else if (strcasecmp(query_text, "RESET") == 0)
	{
		if ((word = strtok_r(NULL, sep, &brkb)) == NULL)
		{
			MXS_ERROR("%s: Incomplete RESET command.",
                                  router->service->name);
		}
		else if (strcasecmp(word, "SLAVE") == 0)
		{
			free(query_text);

			if (router->master_state == BLRM_SLAVE_STOPPED) {
				char path[PATH_MAX + 1] = "";
				char error_string[BINLOG_ERROR_MSG_LEN + 1] = "";
				MASTER_SERVER_CFG *current_master = NULL;
				int removed_cfg = 0;

				/* save current replication parameters */
				current_master = (MASTER_SERVER_CFG *)calloc(1, sizeof(MASTER_SERVER_CFG));

				if (!current_master) {
					snprintf(error_string, BINLOG_ERROR_MSG_LEN, "error allocating memory for blr_master_get_config");
					MXS_ERROR("%s: %s", router->service->name, error_string);
					blr_slave_send_error_packet(slave, error_string, (unsigned int)1201, NULL);

					return 1;
				}

				/* get current data */
				blr_master_get_config(router, current_master);

				MXS_NOTICE("%s: 'RESET SLAVE executed'. Previous state MASTER_HOST='%s', "
                                           "MASTER_PORT=%i, MASTER_LOG_FILE='%s', MASTER_LOG_POS=%lu, "
                                           "MASTER_USER='%s'",
                                           router->service->name,
                                           current_master->host,
                                           current_master->port,
                                           current_master->logfile,
                                           current_master->pos,
                                           current_master->user);

				/* remove master.ini */
				strncpy(path, router->binlogdir, PATH_MAX);

				strncat(path,"/master.ini", PATH_MAX);

				/* remove master.ini */
				removed_cfg = unlink(path);

				if (removed_cfg == -1) {
					char err_msg[STRERROR_BUFLEN];
					snprintf(error_string, BINLOG_ERROR_MSG_LEN, "Error removing %s, %s, errno %u", path, strerror_r(errno, err_msg, sizeof(err_msg)), errno);
					MXS_ERROR("%s: %s", router->service->name, error_string);
				}

				spinlock_acquire(&router->lock);

				router->master_state = BLRM_UNCONFIGURED;
				blr_master_set_empty_config(router);
				blr_master_free_config(current_master);

				spinlock_release(&router->lock);

				if (removed_cfg == -1) {
					blr_slave_send_error_packet(slave, error_string, (unsigned int)1201, NULL);
					return 1;
				} else {
					return blr_slave_send_ok(router, slave);
				}
			} else {
				if (router->master_state == BLRM_UNCONFIGURED)
					blr_slave_send_ok(router, slave);
				else
					blr_slave_send_error_packet(slave, "This operation cannot be performed with a running slave; run STOP SLAVE first", (unsigned int)1198, NULL);
				return 1;
			}
		}
	}
	/* start replication from the current configured master */
	else if (strcasecmp(query_text, "START") == 0)
	{
		if ((word = strtok_r(NULL, sep, &brkb)) == NULL)
		{
			MXS_ERROR("%s: Incomplete START command.",
                                  router->service->name);
		}
		else if (strcasecmp(word, "SLAVE") == 0)
		{
			free(query_text);
			return blr_start_slave(router, slave);
		}
	}
	/* stop replication from the current master*/
	else if (strcasecmp(query_text, "STOP") == 0)
	{
		if ((word = strtok_r(NULL, sep, &brkb)) == NULL)
		{
			MXS_ERROR("%s: Incomplete STOP command.", router->service->name);
		}
		else if (strcasecmp(word, "SLAVE") == 0)
		{
			free(query_text);
			return blr_stop_slave(router, slave);
		}
	}
	/* Change the server to replicate from */
	else if (strcasecmp(query_text, "CHANGE") == 0)
	{
		if ((word = strtok_r(NULL, sep, &brkb)) == NULL)
		{
			MXS_ERROR("%s: Incomplete CHANGE command.", router->service->name);
		}
		else if (strcasecmp(word, "MASTER") == 0)
		{
			if (router->master_state != BLRM_SLAVE_STOPPED && router->master_state != BLRM_UNCONFIGURED)
			{
				free(query_text);
				blr_slave_send_error_packet(slave, "Cannot change master with a running slave; run STOP SLAVE first", (unsigned int)1198, NULL);
				return 1;
			}
			else
			{
				int rc;
				char error_string[BINLOG_ERROR_MSG_LEN + 1] = "";
				MASTER_SERVER_CFG *current_master = NULL;

				current_master = (MASTER_SERVER_CFG *)calloc(1, sizeof(MASTER_SERVER_CFG));

				if (!current_master) {
					free(query_text);
					strcpy(error_string, "Error allocating memory for blr_master_get_config");
					MXS_ERROR("%s: %s", router->service->name, error_string);

					blr_slave_send_error_packet(slave, error_string, (unsigned int)1201, NULL);

					return 1;
				}

				blr_master_get_config(router, current_master);

				rc = blr_handle_change_master(router, brkb, error_string);

				free(query_text);

				if (rc < 0) {
					/* CHANGE MASTER TO has failed */
					blr_slave_send_error_packet(slave, error_string, (unsigned int)1234, "42000");
					blr_master_free_config(current_master);

					return 1;
				} else {
					int ret;
					char error[BINLOG_ERROR_MSG_LEN + 1];

					/* Write/Update master config into master.ini file */
					ret = blr_file_write_master_config(router, error);

                                        if (ret) {
						/* file operation failure: restore config */
						spinlock_acquire(&router->lock);

						blr_master_apply_config(router, current_master);
						blr_master_free_config(current_master);

						spinlock_release(&router->lock);

						snprintf(error_string, BINLOG_ERROR_MSG_LEN, "Error writing into %s/master.ini: %s", router->binlogdir, error);
						MXS_ERROR("%s: %s",
                                                          router->service->name, error_string);

						blr_slave_send_error_packet(slave, error_string, (unsigned int)1201, NULL);

						return 1;
					}

					/**
					 * check if router is BLRM_UNCONFIGURED
					 * and change state to BLRM_SLAVE_STOPPED
					 */
					if (rc == 1 || router->master_state == BLRM_UNCONFIGURED) {
						spinlock_acquire(&router->lock);

						router->master_state = BLRM_SLAVE_STOPPED;

						spinlock_release(&router->lock);
					}

					if (!router->trx_safe)
						blr_master_free_config(current_master);

					if (router->trx_safe && router->pending_transaction) {
						if (strcmp(router->binlog_name, router->prevbinlog) != 0)
						{
							char message[BINLOG_ERROR_MSG_LEN+1] = "";
							snprintf(message, BINLOG_ERROR_MSG_LEN, "1105:Partial transaction in file %s starting at pos %lu, ending at pos %lu will be lost with next START SLAVE command", current_master->logfile, current_master->safe_pos, current_master->pos);
							blr_master_free_config(current_master);

							return blr_slave_send_warning_message(router, slave, message);
						} else {
							blr_master_free_config(current_master);
							return blr_slave_send_ok(router, slave);
						}

					} else {
						return blr_slave_send_ok(router, slave);
					}
				}
			}
		}
	}
	else if (strcasecmp(query_text, "DISCONNECT") == 0)
	{
		if ((word = strtok_r(NULL, sep, &brkb)) == NULL)
		{
			MXS_ERROR("%s: Incomplete DISCONNECT command.",
                                  router->service->name);
		}
		else if (strcasecmp(word, "ALL") == 0)
		{
			free(query_text);
			return blr_slave_disconnect_all(router, slave);
		}
		else if (strcasecmp(word, "SERVER") == 0)
		{
			if ((word = strtok_r(NULL, sep, &brkb)) == NULL)
			{
				MXS_ERROR("%s: Expected DISCONNECT SERVER $server_id",
                                          router->service->name);
			} else {
				int serverid = atoi(word);
				free(query_text);
				return blr_slave_disconnect_server(router, slave, serverid);
			}
		}
	}

	free(query_text);

	query_text = strndup(qtext, query_len);
	MXS_ERROR("Unexpected query from '%s'@'%s': %s", slave->dcb->user, slave->dcb->remote, query_text);
	free(query_text);
	blr_slave_send_error(router, slave, "You have an error in your SQL syntax; Check the syntax the MaxScale binlog router accepts.");
	return 1;
}


/**
 * Send a reply to a command we have received from the slave. The reply itself
 * is merely a copy of a previous message we received from the master when we
 * registered as a slave. Hence we just replay this saved reply.
 *
 * @param	router		The binlog router instance
 * @param	slave		The slave server to which we are sending the response
 * @param	master		The saved master response
 * @return	Non-zero if data was sent
 */
static int
blr_slave_replay(ROUTER_INSTANCE *router, ROUTER_SLAVE *slave, GWBUF *master)
{
GWBUF	*clone;

	if (router->master_state == BLRM_UNCONFIGURED)
		return blr_slave_send_ok(router, slave);

	if (!master)
		return 0;

	if ((clone = gwbuf_clone(master)) != NULL)
	{
		return slave->dcb->func.write(slave->dcb, clone);
	}
	else
	{
		MXS_ERROR("Failed to clone server response to send to slave.");
		return 0;
	}
}

/**
 * Construct an error response
 *
 * @param router	The router instance
 * @param slave		The slave server instance
 * @param msg		The error message to send
 */
static void
blr_slave_send_error(ROUTER_INSTANCE *router, ROUTER_SLAVE *slave, char  *msg)
{
GWBUF		*pkt;
unsigned char   *data;
int             len;

        if ((pkt = gwbuf_alloc(strlen(msg) + 13)) == NULL)
                return;
        data = GWBUF_DATA(pkt);
        len = strlen(msg) + 9;
        encode_value(&data[0], len, 24);	// Payload length
        data[3] = 1;				// Sequence id
						// Payload
        data[4] = 0xff;				// Error indicator
	encode_value(&data[5], 1064, 16);// Error Code
	strncpy((char *)&data[7], "#42000", 6);
        memcpy(&data[13], msg, strlen(msg));	// Error Message
	slave->dcb->func.write(slave->dcb, pkt);
}

/*
 * Some standard packets that have been captured from a network trace of server
 * interactions. These packets are the schema definition sent in response to
 * a SELECT UNIX_TIMESTAMP() statement and the EOF packet that marks the end
 * of transmission of the result set.
 */
static uint8_t timestamp_def[] = {
 0x01, 0x00, 0x00, 0x01, 0x01, 0x26, 0x00, 0x00, 0x02, 0x03, 0x64, 0x65, 0x66, 0x00, 0x00, 0x00,
 0x10, 0x55, 0x4e, 0x49, 0x58, 0x5f, 0x54, 0x49, 0x4d, 0x45, 0x53, 0x54, 0x41, 0x4d, 0x50, 0x28,
 0x29, 0x00, 0x0c, 0x3f, 0x00, 0x0b, 0x00, 0x00, 0x00, 0x08, 0x81, 0x00, 0x00, 0x00, 0x00, 0x05,
 0x00, 0x00, 0x03, 0xfe, 0x00, 0x00, 0x02, 0x00
};
static uint8_t timestamp_eof[] = { 0x05, 0x00, 0x00, 0x05, 0xfe, 0x00, 0x00, 0x02, 0x00 };

/**
 * Send a response to a "SELECT UNIX_TIMESTAMP()" request. This differs from the other
 * requests since we do not save a copy of the original interaction with the master
 * and simply replay it. We want to always send the current time. We have stored a typcial
 * response, which gives us the schema information normally returned. This is sent to the
 * client and then we add a dynamic part that will insert the current timestamp data.
 * Finally we send a preprepaed EOF packet to end the response stream.
 *
 * @param	router		The binlog router instance
 * @param	slave		The slave server to which we are sending the response
 * @return	Non-zero if data was sent
 */
static int
blr_slave_send_timestamp(ROUTER_INSTANCE *router, ROUTER_SLAVE *slave)
{
GWBUF	*pkt;
char	timestamp[20];
uint8_t *ptr;
int	len, ts_len;

	sprintf(timestamp, "%ld", time(0));
	ts_len = strlen(timestamp);
	len = sizeof(timestamp_def) + sizeof(timestamp_eof) + 5 + ts_len;
	if ((pkt = gwbuf_alloc(len)) == NULL)
		return 0;
	ptr = GWBUF_DATA(pkt);
	memcpy(ptr, timestamp_def, sizeof(timestamp_def));	// Fixed preamble
	ptr += sizeof(timestamp_def);
	encode_value(ptr, ts_len + 1, 24);			// Add length of data packet
	ptr += 3;
	*ptr++ = 0x04;						// Sequence number in response
	*ptr++ = ts_len;					// Length of result string
	strncpy((char *)ptr, timestamp, ts_len);		// Result string
	ptr += ts_len;
	memcpy(ptr, timestamp_eof, sizeof(timestamp_eof));	// EOF packet to terminate result
	return slave->dcb->func.write(slave->dcb, pkt);
}

/**
 * Send a response the the SQL command SELECT @@MAXSCALE_VERSION
 *
 * @param	router		The binlog router instance
 * @param	slave		The slave server to which we are sending the response
 * @return	Non-zero if data was sent
 */
static int
blr_slave_send_maxscale_version(ROUTER_INSTANCE *router, ROUTER_SLAVE *slave)
{
GWBUF	*pkt;
char	version[80] = "";
uint8_t *ptr;
int	len, vers_len;

	sprintf(version, "%s", MAXSCALE_VERSION);
	vers_len = strlen(version);
	blr_slave_send_fieldcount(router, slave, 1);
	blr_slave_send_columndef(router, slave, "MAXSCALE_VERSION", BLR_TYPE_STRING, vers_len, 2);
	blr_slave_send_eof(router, slave, 3);

	len = 5 + vers_len;
	if ((pkt = gwbuf_alloc(len)) == NULL)
		return 0;
	ptr = GWBUF_DATA(pkt);
	encode_value(ptr, vers_len + 1, 24);			// Add length of data packet
	ptr += 3;
	*ptr++ = 0x04;						// Sequence number in response
	*ptr++ = vers_len;					// Length of result string
	strncpy((char *)ptr, version, vers_len);		// Result string
	ptr += vers_len;
	slave->dcb->func.write(slave->dcb, pkt);
	return blr_slave_send_eof(router, slave, 5);
}

/**
 * Send a response the the SQL command SELECT @@server_id
 *
 * @param	router		The binlog router instance
 * @param	slave		The slave server to which we are sending the response
 * @return	Non-zero if data was sent
 */
static int
blr_slave_send_server_id(ROUTER_INSTANCE *router, ROUTER_SLAVE *slave)
{
GWBUF	*pkt;
char	server_id[40];
uint8_t *ptr;
int	len, id_len;

	sprintf(server_id, "%d", router->masterid);
	id_len = strlen(server_id);
	blr_slave_send_fieldcount(router, slave, 1);
	blr_slave_send_columndef(router, slave, "SERVER_ID", BLR_TYPE_INT, id_len, 2);
	blr_slave_send_eof(router, slave, 3);

	len = 5 + id_len;
	if ((pkt = gwbuf_alloc(len)) == NULL)
		return 0;
	ptr = GWBUF_DATA(pkt);
	encode_value(ptr, id_len + 1, 24);			// Add length of data packet
	ptr += 3;
	*ptr++ = 0x04;						// Sequence number in response
	*ptr++ = id_len;					// Length of result string
	strncpy((char *)ptr, server_id, id_len);		// Result string
	ptr += id_len;
	slave->dcb->func.write(slave->dcb, pkt);
	return blr_slave_send_eof(router, slave, 5);
}


/**
 * Send the response to the SQL command "SHOW VARIABLES LIKE 'MAXSCALE%'
 *
 * @param	router		The binlog router instance
 * @param	slave		The slave server to which we are sending the response
 * @return	Non-zero if data was sent
 */
static int
blr_slave_send_maxscale_variables(ROUTER_INSTANCE *router, ROUTER_SLAVE *slave)
{
GWBUF	*pkt;
char	name[40];
char	version[80];
uint8_t *ptr;
int	len, vers_len, seqno = 2;

	blr_slave_send_fieldcount(router, slave, 2);
	blr_slave_send_columndef(router, slave, "Variable_name", BLR_TYPE_STRING, 40, seqno++);
	blr_slave_send_columndef(router, slave, "Value", BLR_TYPE_STRING, 40, seqno++);
	blr_slave_send_eof(router, slave, seqno++);

	sprintf(version, "%s", MAXSCALE_VERSION);
	vers_len = strlen(version);
	strcpy(name, "MAXSCALE_VERSION");
	len = 5 + vers_len + strlen(name) + 1;
	if ((pkt = gwbuf_alloc(len)) == NULL)
		return 0;
	ptr = GWBUF_DATA(pkt);
	encode_value(ptr, vers_len + 2 + strlen(name), 24);			// Add length of data packet
	ptr += 3;
	*ptr++ = seqno++;						// Sequence number in response
	*ptr++ = strlen(name);					// Length of result string
	strncpy((char *)ptr, name, strlen(name));		// Result string
	ptr += strlen(name);
	*ptr++ = vers_len;					// Length of result string
	strncpy((char *)ptr, version, vers_len);		// Result string
	ptr += vers_len;
	slave->dcb->func.write(slave->dcb, pkt);

	return blr_slave_send_eof(router, slave, seqno++);
}


/**
 * Send the response to the SQL command "SHOW MASTER STATUS"
 *
 * @param	router		The binlog router instance
 * @param	slave		The slave server to which we are sending the response
 * @return	Non-zero if data was sent
 */
static int
blr_slave_send_master_status(ROUTER_INSTANCE *router, ROUTER_SLAVE *slave)
{
GWBUF	*pkt;
char	file[40];
char	position[40];
uint8_t *ptr;
int	len, file_len;

	blr_slave_send_fieldcount(router, slave, 5);
	blr_slave_send_columndef(router, slave, "File", BLR_TYPE_STRING, 40, 2);
	blr_slave_send_columndef(router, slave, "Position", BLR_TYPE_STRING, 40, 3);
	blr_slave_send_columndef(router, slave, "Binlog_Do_DB", BLR_TYPE_STRING, 40, 4);
	blr_slave_send_columndef(router, slave, "Binlog_Ignore_DB", BLR_TYPE_STRING, 40, 5);
	blr_slave_send_columndef(router, slave, "Execute_Gtid_Set", BLR_TYPE_STRING, 40, 6);
	blr_slave_send_eof(router, slave, 7);

	sprintf(file, "%s", router->binlog_name);
	file_len = strlen(file);

	sprintf(position, "%lu", router->binlog_position);

	len = 5 + file_len + strlen(position) + 1 + 3;
	if ((pkt = gwbuf_alloc(len)) == NULL)
		return 0;
	ptr = GWBUF_DATA(pkt);
	encode_value(ptr, len - 4, 24);			// Add length of data packet
	ptr += 3;
	*ptr++ = 0x08;						// Sequence number in response
	*ptr++ = strlen(file);					// Length of result string
	strncpy((char *)ptr, file, strlen(file));		// Result string
	ptr += strlen(file);
	*ptr++ = strlen(position);					// Length of result string
	strncpy((char *)ptr, position, strlen(position));		// Result string
	ptr += strlen(position);
	*ptr++ = 0;					// Send 3 empty values
	*ptr++ = 0;
	*ptr++ = 0;
	slave->dcb->func.write(slave->dcb, pkt);
	return blr_slave_send_eof(router, slave, 9);
}

/*
 * Columns to send for a "SHOW SLAVE STATUS" command
 */
static char *slave_status_columns[] = {
	"Slave_IO_State", "Master_Host", "Master_User", "Master_Port", "Connect_Retry",
	"Master_Log_File", "Read_Master_Log_Pos", "Relay_Log_File", "Relay_Log_Pos",
	"Relay_Master_Log_File", "Slave_IO_Running", "Slave_SQL_Running", "Replicate_Do_DB",
	"Replicate_Ignore_DB", "Replicate_Do_Table", 
	"Replicate_Ignore_Table", "Replicate_Wild_Do_Table", "Replicate_Wild_Ignore_Table",
	"Last_Errno", "Last_Error", "Skip_Counter", "Exec_Master_Log_Pos", "Relay_Log_Space",
	"Until_Condition", "Until_Log_File", "Until_Log_Pos", "Master_SSL_Allowed",
	"Master_SSL_CA_File", "Master_SSL_CA_Path", "Master_SSL_Cert", "Master_SSL_Cipher",
	"Master_SSL_Key", "Seconds_Behind_Master",
	"Master_SSL_Verify_Server_Cert", "Last_IO_Errno", "Last_IO_Error", "Last_SQL_Errno",
	"Last_SQL_Error", "Replicate_Ignore_Server_Ids", "Master_Server_Id", "Master_UUID",
	"Master_Info_File", "SQL_Delay", "SQL_Remaining_Delay", "Slave_SQL_Running_State",
	"Master_Retry_Count", "Master_Bind", "Last_IO_Error_TimeStamp", 
	"Last_SQL_Error_Timestamp", "Master_SSL_Crl", "Master_SSL_Crlpath",
	"Retrieved_Gtid_Set", "Executed_Gtid_Set", "Auto_Position", NULL
};

/**
 * Send the response to the SQL command "SHOW SLAVE STATUS"
 *
 * @param	router		The binlog router instance
 * @param	slave		The slave server to which we are sending the response
 * @return	Non-zero if data was sent
 */
static int
blr_slave_send_slave_status(ROUTER_INSTANCE *router, ROUTER_SLAVE *slave)
{
GWBUF	*pkt;
char	column[42];
uint8_t *ptr;
int	len, actual_len, col_len, seqno, ncols, i;
char    *dyn_column=NULL;

	/* Count the columns */
	for (ncols = 0; slave_status_columns[ncols]; ncols++);

	blr_slave_send_fieldcount(router, slave, ncols);
	seqno = 2;
	for (i = 0; slave_status_columns[i]; i++)
		blr_slave_send_columndef(router, slave, slave_status_columns[i], BLR_TYPE_STRING, 40, seqno++);
	blr_slave_send_eof(router, slave, seqno++);

	len = 5 + (ncols * 41) + 250;	// Max length + 250 bytes error message

	if ((pkt = gwbuf_alloc(len)) == NULL)
		return 0;
	ptr = GWBUF_DATA(pkt);
	encode_value(ptr, len - 4, 24);			// Add length of data packet
	ptr += 3;
	*ptr++ = seqno++;					// Sequence number in response

	sprintf(column, "%s", blrm_states[router->master_state]);
	col_len = strlen(column);
	*ptr++ = col_len;					// Length of result string
	strncpy((char *)ptr, column, col_len);		// Result string
	ptr += col_len;

	sprintf(column, "%s", router->service->dbref->server->name ? router->service->dbref->server->name : "");
	col_len = strlen(column);
	*ptr++ = col_len;					// Length of result string
	strncpy((char *)ptr, column, col_len);		// Result string
	ptr += col_len;

	sprintf(column, "%s", router->user ? router->user : "");
	col_len = strlen(column);
	*ptr++ = col_len;					// Length of result string
	strncpy((char *)ptr, column, col_len);		// Result string
	ptr += col_len;

	sprintf(column, "%d", router->service->dbref->server->port);
	col_len = strlen(column);
	*ptr++ = col_len;					// Length of result string
	strncpy((char *)ptr, column, col_len);		// Result string
	ptr += col_len;

	sprintf(column, "%d", 60);			// Connect retry
	col_len = strlen(column);
	*ptr++ = col_len;					// Length of result string
	strncpy((char *)ptr, column, col_len);		// Result string
	ptr += col_len;

	sprintf(column, "%s", router->binlog_name);
	col_len = strlen(column);
	*ptr++ = col_len;					// Length of result string
	strncpy((char *)ptr, column, col_len);		// Result string
	ptr += col_len;

	/* if router->trx_safe report current_pos*/
	if (router->trx_safe)
		sprintf(column, "%lu", router->current_pos);
	else
		sprintf(column, "%lu", router->binlog_position);

	col_len = strlen(column);
	*ptr++ = col_len;					// Length of result string
	strncpy((char *)ptr, column, col_len);		// Result string
	ptr += col_len;

	/* We have no relay log, we relay the binlog, so we will send the same data */
	sprintf(column, "%s", router->binlog_name);
	col_len = strlen(column);
	*ptr++ = col_len;					// Length of result string
	strncpy((char *)ptr, column, col_len);		// Result string
	ptr += col_len;

	sprintf(column, "%ld", router->binlog_position);
	col_len = strlen(column);
	*ptr++ = col_len;					// Length of result string
	strncpy((char *)ptr, column, col_len);		// Result string
	ptr += col_len;

	/* We have no relay log, we relay the binlog, so we will send the same data */
	sprintf(column, "%s", router->binlog_name);
	col_len = strlen(column);
	*ptr++ = col_len;					// Length of result string
	strncpy((char *)ptr, column, col_len);		// Result string
	ptr += col_len;

	if (router->master_state != BLRM_SLAVE_STOPPED) {
		if (router->master_state < BLRM_BINLOGDUMP)
			strcpy(column, "Connecting");
		else
			strcpy(column, "Yes");
	} else {
		strcpy(column, "No");
	}
	col_len = strlen(column);
	*ptr++ = col_len;					// Length of result string
	strncpy((char *)ptr, column, col_len);		// Result string
	ptr += col_len;

	if (router->master_state != BLRM_SLAVE_STOPPED)
		strcpy(column, "Yes");
	else
		strcpy(column, "No");
	col_len = strlen(column);
	*ptr++ = col_len;					// Length of result string
	strncpy((char *)ptr, column, col_len);		// Result string
	ptr += col_len;

	*ptr++ = 0;					// Send 6 empty values
	*ptr++ = 0;
	*ptr++ = 0;
	*ptr++ = 0;
	*ptr++ = 0;
	*ptr++ = 0;

	/* Last error information */
	sprintf(column, "%lu", router->m_errno);
	col_len = strlen(column);
	*ptr++ = col_len;					// Length of result string
	strncpy((char *)ptr, column, col_len);		// Result string
	ptr += col_len;

	/* Last error message */
	if (router->m_errmsg == NULL) {
		*ptr++ = 0;
	} else {
		dyn_column = (char*)router->m_errmsg;
		col_len = strlen(dyn_column);
		if (col_len > 250)
			col_len = 250;
		*ptr++ = col_len;                                       // Length of result string
		strncpy((char *)ptr, dyn_column, col_len);              // Result string
		ptr += col_len;
	}

	/* Skip_Counter */
	sprintf(column, "%d", 0);
	col_len = strlen(column);
	*ptr++ = col_len;					// Length of result string
	strncpy((char *)ptr, column, col_len);		// Result string
	ptr += col_len;

	sprintf(column, "%ld", router->binlog_position);
	col_len = strlen(column);
	*ptr++ = col_len;					// Length of result string
	strncpy((char *)ptr, column, col_len);		// Result string
	ptr += col_len;

	sprintf(column, "%ld", router->binlog_position);
	col_len = strlen(column);
	*ptr++ = col_len;					// Length of result string
	strncpy((char *)ptr, column, col_len);		// Result string
	ptr += col_len;

	strcpy(column, "None");
	col_len = strlen(column);
	*ptr++ = col_len;					// Length of result string
	strncpy((char *)ptr, column, col_len);		// Result string
	ptr += col_len;

	*ptr++ = 0;

	/* Until_Log_Pos */
	sprintf(column, "%d", 0);
	col_len = strlen(column);
	*ptr++ = col_len;					// Length of result string
	strncpy((char *)ptr, column, col_len);		// Result string
	ptr += col_len;

	/* Master_SSL_Allowed */
	strcpy(column, "No");
	col_len = strlen(column);
	*ptr++ = col_len;					// Length of result string
	strncpy((char *)ptr, column, col_len);		// Result string
	ptr += col_len;

	*ptr++ = 0;					// Empty SSL columns
	*ptr++ = 0;
	*ptr++ = 0;
	*ptr++ = 0;
	*ptr++ = 0;

	/* Seconds_Behind_Master */
	sprintf(column, "%d", 0);
	col_len = strlen(column);
	*ptr++ = col_len;					// Length of result string
	strncpy((char *)ptr, column, col_len);		// Result string
	ptr += col_len;

	/* Master_SSL_Verify_Server_Cert */
	strcpy(column, "No");
	col_len = strlen(column);
	*ptr++ = col_len;					// Length of result string
	strncpy((char *)ptr, column, col_len);		// Result string
	ptr += col_len;

	/* Last_IO_Error */
	sprintf(column, "%d", 0);
	col_len = strlen(column);
	*ptr++ = col_len;					// Length of result string
	strncpy((char *)ptr, column, col_len);		// Result string
	ptr += col_len;

	*ptr++ = 0;

	/* Last_SQL_Error */
	sprintf(column, "%d", 0);
	col_len = strlen(column);
	*ptr++ = col_len;					// Length of result string
	strncpy((char *)ptr, column, col_len);		// Result string
	ptr += col_len;

	*ptr++ = 0;
	*ptr++ = 0;

	/* Master_Server_Id */
	sprintf(column, "%d", router->masterid);
	col_len = strlen(column);
	*ptr++ = col_len;					// Length of result string
	strncpy((char *)ptr, column, col_len);		// Result string
	ptr += col_len;

	sprintf(column, "%s", router->master_uuid ?
			 router->master_uuid : router->uuid);
	col_len = strlen(column);
	*ptr++ = col_len;					// Length of result string
	strncpy((char *)ptr, column, col_len);		// Result string
	ptr += col_len;

	*ptr++ = 0;

	/* SQL_Delay*/
	sprintf(column, "%d", 0);
	col_len = strlen(column);
	*ptr++ = col_len;					// Length of result string
	strncpy((char *)ptr, column, col_len);		// Result string
	ptr += col_len;

	*ptr++ = 0xfb;				// NULL value

	/* Slave_Running_State */
	if (router->master_state == BLRM_SLAVE_STOPPED)
		strcpy(column, "Slave stopped");
	else if (!router->m_errno)
		strcpy(column, "Slave running");
	else {
		if (router->master_state < BLRM_BINLOGDUMP)
			strcpy(column, "Registering");
		else
			strcpy(column, "Error");
	}
	col_len = strlen(column);
	*ptr++ = col_len;					// Length of result string
	strncpy((char *)ptr, column, col_len);		// Result string
	ptr += col_len;

	/* Master_Retry_Count */
	sprintf(column, "%d", 1000);
	col_len = strlen(column);
	*ptr++ = col_len;					// Length of result string
	strncpy((char *)ptr, column, col_len);		// Result string
	ptr += col_len;

	*ptr++ = 0;			// Send 5 empty values
	*ptr++ = 0;
	*ptr++ = 0;
	*ptr++ = 0;
	*ptr++ = 0;

	// No GTID support send empty values
	*ptr++ = 0;
	*ptr++ = 0;
	*ptr++ = 0;
	*ptr++ = 0;

	actual_len = ptr - (uint8_t *)GWBUF_DATA(pkt);
	ptr = GWBUF_DATA(pkt);
	encode_value(ptr, actual_len - 4, 24);			// Add length of data packet

	pkt = gwbuf_rtrim(pkt, len - actual_len);		// Trim the buffer to the actual size

	slave->dcb->func.write(slave->dcb, pkt);
	return blr_slave_send_eof(router, slave, seqno++);
}

/**
 * Send the response to the SQL command "SHOW SLAVE HOSTS"
 *
 * @param	router		The binlog router instance
 * @param	slave		The slave server to which we are sending the response
 * @return	Non-zero if data was sent
 */
static int
blr_slave_send_slave_hosts(ROUTER_INSTANCE *router, ROUTER_SLAVE *slave)
{
GWBUF		*pkt;
char		server_id[40];
char		host[40];
char		port[40];
char		master_id[40];
char		slave_uuid[40];
uint8_t 	*ptr;
int		len, seqno;
ROUTER_SLAVE	*sptr;

	blr_slave_send_fieldcount(router, slave, 5);
	blr_slave_send_columndef(router, slave, "Server_id", BLR_TYPE_STRING, 40, 2);
	blr_slave_send_columndef(router, slave, "Host", BLR_TYPE_STRING, 40, 3);
	blr_slave_send_columndef(router, slave, "Port", BLR_TYPE_STRING, 40, 4);
	blr_slave_send_columndef(router, slave, "Master_id", BLR_TYPE_STRING, 40, 5);
	blr_slave_send_columndef(router, slave, "Slave_UUID", BLR_TYPE_STRING, 40, 6);
	blr_slave_send_eof(router, slave, 7);

	seqno = 8;
	spinlock_acquire(&router->lock);
	sptr = router->slaves;
	while (sptr)
	{
		if (sptr->state == BLRS_DUMPING || sptr->state == BLRS_REGISTERED)
		{
			sprintf(server_id, "%d", sptr->serverid);
			sprintf(host, "%s", sptr->hostname ? sptr->hostname : "");
			sprintf(port, "%d", sptr->port);
			sprintf(master_id, "%d", router->serverid);
			sprintf(slave_uuid, "%s", sptr->uuid ? sptr->uuid : "");
			len = 4 + strlen(server_id) + strlen(host) + strlen(port)
					+ strlen(master_id) + strlen(slave_uuid) + 5;
			if ((pkt = gwbuf_alloc(len)) == NULL)
				return 0;
			ptr = GWBUF_DATA(pkt);
			encode_value(ptr, len - 4, 24);			// Add length of data packet
			ptr += 3;
			*ptr++ = seqno++;						// Sequence number in response
			*ptr++ = strlen(server_id);					// Length of result string
			strncpy((char *)ptr, server_id, strlen(server_id));		// Result string
			ptr += strlen(server_id);
			*ptr++ = strlen(host);					// Length of result string
			strncpy((char *)ptr, host, strlen(host));		// Result string
			ptr += strlen(host);
			*ptr++ = strlen(port);					// Length of result string
			strncpy((char *)ptr, port, strlen(port));		// Result string
			ptr += strlen(port);
			*ptr++ = strlen(master_id);					// Length of result string
			strncpy((char *)ptr, master_id, strlen(master_id));		// Result string
			ptr += strlen(master_id);
			*ptr++ = strlen(slave_uuid);					// Length of result string
			strncpy((char *)ptr, slave_uuid, strlen(slave_uuid));		// Result string
			ptr += strlen(slave_uuid);
			slave->dcb->func.write(slave->dcb, pkt);
		}
		sptr = sptr->next;
	}
	spinlock_release(&router->lock);
	return blr_slave_send_eof(router, slave, seqno);
}

/**
 * Process a slave replication registration message.
 *
 * We store the various bits of information the slave gives us and generate
 * a reply message: OK packet.
 *
 * @param	router		The router instance
 * @param	slave		The slave server
 * @param	queue		The BINLOG_DUMP packet
 * @return			Non-zero if data was sent
 */
static int
blr_slave_register(ROUTER_INSTANCE *router, ROUTER_SLAVE *slave, GWBUF *queue)
{
GWBUF	*resp;
uint8_t	*ptr;
int	slen;

	ptr = GWBUF_DATA(queue);
	ptr += 4;		// Skip length and sequence number
	if (*ptr++ != COM_REGISTER_SLAVE)
		return 0;
	slave->serverid = extract_field(ptr, 32);
	ptr += 4;
	slen = *ptr++;
	if (slen != 0)
	{
		slave->hostname = strndup((char *)ptr, slen);
		ptr += slen;
	}
	else
		slave->hostname = NULL;
	slen = *ptr++;
	if (slen != 0)
	{
		ptr += slen;
		slave->user = strndup((char *)ptr, slen);
	}
	else
		slave->user = NULL;
	slen = *ptr++;
	if (slen != 0)
	{
		slave->passwd = strndup((char *)ptr, slen);
		ptr += slen;
	}
	else
		slave->passwd = NULL;
	slave->port = extract_field(ptr, 16);
	ptr += 2;
	slave->rank = extract_field(ptr, 32);

	slave->state = BLRS_REGISTERED;

	/*
	 * Send OK response
	 */
	return blr_slave_send_ok(router, slave);
}

/**
 * Process a COM_BINLOG_DUMP message from the slave. This is the
 * final step in the process of registration. The new master, MaxScale
 * must send a response packet and generate a fake BINLOG_ROTATE event
 * with the binlog file requested by the slave. And then send a
 * FORMAT_DESCRIPTION_EVENT that has been saved from the real master.
 *
 * Once send MaxScale must continue to send binlog events to the slave.
 *
 * @param	router		The router instance
 * @param	slave		The slave server
 * @param	queue		The BINLOG_DUMP packet
 * @return			The number of bytes written to the slave
 */
static int
blr_slave_binlog_dump(ROUTER_INSTANCE *router, ROUTER_SLAVE *slave, GWBUF *queue)
{
GWBUF		*resp;
uint8_t		*ptr;
int		len, rval, binlognamelen;
REP_HEADER	hdr;
uint32_t	chksum;

	ptr = GWBUF_DATA(queue);
	len = extract_field(ptr, 24);
	binlognamelen = len - 11;
	if (binlognamelen > BINLOG_FNAMELEN)
	{
        	MXS_ERROR("blr_slave_binlog_dump truncating binlog filename "
                          "from %d to %d",
                          binlognamelen, BINLOG_FNAMELEN);
		binlognamelen = BINLOG_FNAMELEN;
	}
	ptr += 4;		// Skip length and sequence number
	if (*ptr++ != COM_BINLOG_DUMP)
	{
        	MXS_ERROR("blr_slave_binlog_dump expected a COM_BINLOG_DUMP but received %d",
                          *(ptr-1));
		return 0;
	}

	slave->binlog_pos = extract_field(ptr, 32);
	ptr += 4;
	ptr += 2;
	ptr += 4;
	strncpy(slave->binlogfile, (char *)ptr, binlognamelen);
	slave->binlogfile[binlognamelen] = 0;

	if (router->trx_safe)
	{
		/**
		 * Check for a pending transaction and possible unsafe position.
		 * Force slave disconnection if requested position is unsafe.
		 */

		bool force_disconnect = false;

		spinlock_acquire(&router->binlog_lock);
		if (router->pending_transaction && strcmp(router->binlog_name, slave->binlogfile) == 0 &&
			(slave->binlog_pos > router->binlog_position))
		{
			force_disconnect = true;
		}
		spinlock_release(&router->binlog_lock);

		if (force_disconnect)
		{
			MXS_ERROR("%s: Slave %s:%i, server-id %d, binlog '%s', blr_slave_binlog_dump failure: "
				"Requested binlog position %lu. Position is unsafe so disconnecting. "
				"Latest safe position %lu, end of binlog file %lu",
				router->service->name,
				slave->dcb->remote,
				ntohs((slave->dcb->ipv4).sin_port),
				slave->serverid,
				slave->binlogfile,
				(unsigned long)slave->binlog_pos,
				router->binlog_position,
				router->current_pos);

			/*
			 * Close the slave session and socket
			 * The slave will try to reconnect
			 */
			dcb_close(slave->dcb);

			return 1;
		}
	}

       	MXS_DEBUG("%s: COM_BINLOG_DUMP: binlog name '%s', length %d, "
                  "from position %lu.", router->service->name,
                  slave->binlogfile, binlognamelen,
                  (unsigned long)slave->binlog_pos);

	slave->seqno = 1;


	if (slave->nocrc)
		len = BINLOG_EVENT_HDR_LEN + 8 + binlognamelen;
	else
		len = BINLOG_EVENT_HDR_LEN + 8 + 4 + binlognamelen;

	// Build a fake rotate event
	resp = gwbuf_alloc(len + 5);
	hdr.payload_len = len + 1;
	hdr.seqno = slave->seqno++;
	hdr.ok = 0;
	hdr.timestamp = 0L;
	hdr.event_type = ROTATE_EVENT;
	hdr.serverid = router->masterid;
	hdr.event_size = len;
	hdr.next_pos = 0;
	hdr.flags = 0x20;
	ptr = blr_build_header(resp, &hdr);
	encode_value(ptr, slave->binlog_pos, 64);
	ptr += 8;
	memcpy(ptr, slave->binlogfile, binlognamelen);
	ptr += binlognamelen;

	if (!slave->nocrc)
	{
		/*
		 * Now add the CRC to the fake binlog rotate event.
		 *
		 * The algorithm is first to compute the checksum of an empty buffer
		 * and then the checksum of the event portion of the message, ie we do not
		 * include the length, sequence number and ok byte that makes up the first
		 * 5 bytes of the message. We also do not include the 4 byte checksum itself.
		 */
		chksum = crc32(0L, NULL, 0);
		chksum = crc32(chksum, GWBUF_DATA(resp) + 5, hdr.event_size - 4);
		encode_value(ptr, chksum, 32);
	}

	/* Send Fake Rotate Event */
	rval = slave->dcb->func.write(slave->dcb, resp);

	/* set lastEventReceived */
	slave->lastEventReceived = ROTATE_EVENT;

	/* set lastReply for slave heartbeat check */
	if (router->send_slave_heartbeat)
		slave->lastReply = time(0);

	/* Send the FORMAT_DESCRIPTION_EVENT */
	if (slave->binlog_pos != 4)
		blr_slave_send_fde(router, slave);

	/* set lastEventReceived */
	slave->lastEventReceived = FORMAT_DESCRIPTION_EVENT;

	slave->dcb->low_water  = router->low_water;
	slave->dcb->high_water = router->high_water;

	dcb_add_callback(slave->dcb, DCB_REASON_DRAINED, blr_slave_callback, slave);

	slave->state = BLRS_DUMPING;

	MXS_NOTICE("%s: Slave %s:%d, server id %d requested binlog file %s from position %lu",
		router->service->name, slave->dcb->remote,
		ntohs((slave->dcb->ipv4).sin_port),
		slave->serverid,
		slave->binlogfile, (unsigned long)slave->binlog_pos);

	if (slave->binlog_pos != router->binlog_position ||
			strcmp(slave->binlogfile, router->binlog_name) != 0)
	{
		spinlock_acquire(&slave->catch_lock);
		slave->cstate &= ~CS_UPTODATE;
		slave->cstate |= CS_EXPECTCB;
		spinlock_release(&slave->catch_lock);
		poll_fake_write_event(slave->dcb);
	}
	return rval;
}

/**
 * Encode a value into a number of bits in a MySQL packet
 *
 * @param	data	Pointer to location in target packet
 * @param	value	The value to encode into the buffer
 * @param	len	Number of bits to encode value into
 */
static void
encode_value(unsigned char *data, unsigned int value, int len)
{
	while (len > 0)
	{
		*data++ = value & 0xff;
		value >>= 8;
		len -= 8;
	}
}


/**
 * Populate a header structure for a replication message from a GWBUF structure.
 *
 * @param pkt	The incoming packet in a GWBUF chain
 * @param hdr	The packet header to populate
 * @return 	A pointer to the first byte following the event header
 */
uint8_t *
blr_build_header(GWBUF	*pkt, REP_HEADER *hdr)
{
uint8_t	*ptr;

	ptr = GWBUF_DATA(pkt);

	encode_value(ptr, hdr->payload_len, 24);
	ptr += 3;
	*ptr++ = hdr->seqno;
	*ptr++ = hdr->ok;
	encode_value(ptr, hdr->timestamp, 32);
	ptr += 4;
	*ptr++ = hdr->event_type;
	encode_value(ptr, hdr->serverid, 32);
	ptr += 4;
	encode_value(ptr, hdr->event_size, 32);
	ptr += 4;
	encode_value(ptr, hdr->next_pos, 32);
	ptr += 4;
	encode_value(ptr, hdr->flags, 16);
	ptr += 2;

	return ptr;
}

/**
 * We have a registered slave that is behind the current leading edge of the 
 * binlog. We must replay the log entries to bring this node up to speed.
 *
 * There may be a large number of records to send to the slave, the process
 * is triggered by the slave COM_BINLOG_DUMP message and all the events must
 * be sent without receiving any new event. This measn there is no trigger into
 * MaxScale other than this initial message. However, if we simply send all the
 * events we end up with an extremely long write queue on the DCB and risk
 * running the server out of resources.
 *
 * The slave catchup routine will send a burst of replication events per single
 * call. The paramter "long" control the number of events in the burst. The
 * short burst is intended to be used when the master receive an event and 
 * needs to put the slave into catchup mode. This prevents the slave taking
 * too much time away from the thread that is processing the master events.
 *
 * At the end of the burst a fake EPOLLOUT event is added to the poll event
 * queue. This ensures that the slave callback for processing DCB write drain
 * will be called and future catchup requests will be handled on another thread.
 *
 * @param	router		The binlog router
 * @param	slave		The slave that is behind
 * @param	large		Send a long or short burst of events
 * @return			The number of bytes written
 */
int
blr_slave_catchup(ROUTER_INSTANCE *router, ROUTER_SLAVE *slave, bool large)
{
GWBUF		*head, *record;
REP_HEADER	hdr;
int		written, rval = 1, burst;
int		rotating = 0;
long	burst_size;
uint8_t		*ptr;
char read_errmsg[BINLOG_ERROR_MSG_LEN+1];

	read_errmsg[BINLOG_ERROR_MSG_LEN] = '\0';

	if (large)
		burst = router->long_burst;
	else
		burst = router->short_burst;

	burst_size = router->burst_size;

<<<<<<< HEAD
=======
        int do_return;

        spinlock_acquire(&router->binlog_lock);

        do_return = 0;

        /* check for a pending transaction and safe position */
        if (router->pending_transaction && strcmp(router->binlog_name, slave->binlogfile) == 0 &&
               (slave->binlog_pos > router->binlog_position)) {
               do_return = 1;
        }

        spinlock_release(&router->binlog_lock);

        if (do_return) {
               spinlock_acquire(&slave->catch_lock);
               slave->cstate &= ~CS_BUSY;
               slave->cstate |= CS_EXPECTCB;
               spinlock_release(&slave->catch_lock);
               poll_fake_write_event(slave->dcb);

               return 0;
        }

>>>>>>> 59f58808
        BLFILE *file;
#ifdef BLFILE_IN_SLAVE
        file = slave->file;
        slave->file = NULL;
#else
        file = NULL;
#endif

	if (file == NULL)
	{
		rotating = router->rotating;
		if ((file = blr_open_binlog(router, slave->binlogfile)) == NULL)
		{
			char err_msg[BINLOG_ERROR_MSG_LEN+1];
			err_msg[BINLOG_ERROR_MSG_LEN] = '\0';

			if (rotating)
			{
				spinlock_acquire(&slave->catch_lock);
				slave->cstate |= CS_EXPECTCB;
				slave->cstate &= ~CS_BUSY;
				spinlock_release(&slave->catch_lock);
				poll_fake_write_event(slave->dcb);
				return rval;
			}
			MXS_ERROR("Slave %s:%i, server-id %d, binlog '%s': blr_slave_catchup "
				"failed to open binlog file",
				slave->dcb->remote, ntohs((slave->dcb->ipv4).sin_port), slave->serverid,
				slave->binlogfile);

			slave->cstate &= ~CS_BUSY;
			slave->state = BLRS_ERRORED;

			snprintf(err_msg, BINLOG_ERROR_MSG_LEN, "Failed to open binlog '%s'", slave->binlogfile);

			/* Send error that stops slave replication */
			blr_send_custom_error(slave->dcb, slave->seqno++, 0, err_msg, "HY000", 1236);

			dcb_close(slave->dcb);
			return 0;
		}
	}

	slave->stats.n_bursts++;

#ifdef BLSLAVE_IN_FILE
        slave->file = file;
#endif
<<<<<<< HEAD
=======
	int events_before = slave->stats.n_events;
>>>>>>> 59f58808

	while (burst-- && burst_size > 0 &&
		(record = blr_read_binlog(router, file, slave->binlog_pos, &hdr, read_errmsg)) != NULL)
	{
		if (hdr.event_type == ROTATE_EVENT)
		{
			unsigned long beat1 = hkheartbeat;
			blr_close_binlog(router, file);
			if (hkheartbeat - beat1 > 1)
				MXS_ERROR("blr_close_binlog took %lu maxscale beats",
                                          hkheartbeat - beat1);
			blr_slave_rotate(router, slave, GWBUF_DATA(record));
			beat1 = hkheartbeat;
#ifdef BLFILE_IN_SLAVE
			if ((slave->file = blr_open_binlog(router, slave->binlogfile)) == NULL)
#else
			if ((file = blr_open_binlog(router, slave->binlogfile)) == NULL)
#endif
			{
				char err_msg[BINLOG_ERROR_MSG_LEN+1];
				err_msg[BINLOG_ERROR_MSG_LEN] = '\0';
				if (rotating)
				{
					spinlock_acquire(&slave->catch_lock);
					slave->cstate |= CS_EXPECTCB;
					slave->cstate &= ~CS_BUSY;
					spinlock_release(&slave->catch_lock);
					poll_fake_write_event(slave->dcb);
					return rval;
				}
				MXS_ERROR("Slave %s:%i, server-id %d, binlog '%s': blr_slave_catchup "
					"failed to open binlog file in rotate event",
					slave->dcb->remote,
					ntohs((slave->dcb->ipv4).sin_port),
					slave->serverid,
					slave->binlogfile);

				slave->state = BLRS_ERRORED;

				snprintf(err_msg, BINLOG_ERROR_MSG_LEN, "Failed to open binlog '%s' in rotate event", slave->binlogfile);

				/* Send error that stops slave replication */
				blr_send_custom_error(slave->dcb, (slave->seqno - 1), 0, err_msg, "HY000", 1236);

				dcb_close(slave->dcb);
				break;
			}
#ifdef BLFILE_IN_SLAVE
                        file = slave->file;
#endif
			if (hkheartbeat - beat1 > 1)
				MXS_ERROR("blr_open_binlog took %lu beats",
                                          hkheartbeat - beat1);
		}

        if (blr_send_event(slave, &hdr, (uint8_t*) record->start))
        {
            if (hdr.event_type != ROTATE_EVENT)
            {
                slave->binlog_pos = hdr.next_pos;
            }
            slave->stats.n_events++;
            burst_size -= hdr.event_size;
        }
        gwbuf_free(record);
        record = NULL;

		/* set lastReply for slave heartbeat check */
		if (router->send_slave_heartbeat)
			slave->lastReply = time(0);
	}
	if (record == NULL) {
		slave->stats.n_failed_read++;

                if (hdr.ok == SLAVE_POS_BAD_FD) {
			MXS_ERROR("%s Slave %s:%i, server-id %d, binlog '%s', %s",
				router->service->name,
				slave->dcb->remote,
				ntohs((slave->dcb->ipv4).sin_port),
				slave->serverid,
				slave->binlogfile,
				read_errmsg);
		}

		if (hdr.ok == SLAVE_POS_BEYOND_EOF) {
			MXS_ERROR("%s Slave %s:%i, server-id %d, binlog '%s', %s",
				router->service->name,
				slave->dcb->remote,
				ntohs((slave->dcb->ipv4).sin_port),
				slave->serverid,
				slave->binlogfile,
				read_errmsg);

			/*
			 * Close the slave session and socket
			 * The slave will try to reconnect
			 */
			dcb_close(slave->dcb);

#ifndef BLFILE_IN_SLAVE
			blr_close_binlog(router, file);
#endif
			return 0;
		}

                if (hdr.ok == SLAVE_POS_READ_ERR) {
			MXS_ERROR("%s Slave %s:%i, server-id %d, binlog '%s', %s",
				router->service->name,
				slave->dcb->remote,
				ntohs((slave->dcb->ipv4).sin_port),
				slave->serverid,
				slave->binlogfile,
				read_errmsg);

                        spinlock_acquire(&slave->catch_lock);

                        slave->state = BLRS_ERRORED;

                        spinlock_release(&slave->catch_lock);

			/*
			 * Send an error that will stop slave replication
			 */
                        blr_send_custom_error(slave->dcb, slave->seqno++, 0, read_errmsg, "HY000", 1236);

                        dcb_close(slave->dcb);
#ifndef BLFILE_IN_SLAVE
                        blr_close_binlog(router, file);
#endif
                        return 0;
                }

		if (hdr.ok == SLAVE_POS_READ_UNSAFE) {

<<<<<<< HEAD
			MXS_ERROR("%s: Slave %s:%i, server-id %d, binlog '%s', %s",
=======
			MXS_NOTICE("%s: Slave %s:%i, server-id %d, binlog '%s', read %d events, "
				"current committed transaction event being sent: %lu, %s",
>>>>>>> 59f58808
				router->service->name,
				slave->dcb->remote,
				ntohs((slave->dcb->ipv4).sin_port),
				slave->serverid,
				slave->binlogfile,
				slave->stats.n_events - events_before,
				router->current_safe_event,
				read_errmsg);
<<<<<<< HEAD

			/*
			 * Close the slave session and socket
			 * The slave will try to reconnect
			 */
			dcb_close(slave->dcb);

#ifndef BLFILE_IN_SLAVE
                        blr_close_binlog(router, file);
#endif
			return 0;
=======
>>>>>>> 59f58808
		}
	}
	spinlock_acquire(&slave->catch_lock);
	slave->cstate &= ~CS_BUSY;
	spinlock_release(&slave->catch_lock);

	if (record)
	{
		slave->stats.n_flows++;
		spinlock_acquire(&slave->catch_lock);
		slave->cstate |= CS_EXPECTCB;
		spinlock_release(&slave->catch_lock);
		poll_fake_write_event(slave->dcb);
	}
	else if (slave->binlog_pos == router->binlog_position &&
			strcmp(slave->binlogfile, router->binlog_name) == 0)
	{
		int state_change = 0;
		unsigned int cstate =0;
		spinlock_acquire(&router->binlog_lock);
		spinlock_acquire(&slave->catch_lock);

		cstate = slave->cstate;

		/*
		 * Now check again since we hold the router->binlog_lock
		 * and slave->catch_lock.
		 */
		if (slave->binlog_pos != router->binlog_position ||
			strcmp(slave->binlogfile, router->binlog_name) != 0)
		{
			slave->cstate &= ~CS_UPTODATE;
			slave->cstate |= CS_EXPECTCB;
			spinlock_release(&slave->catch_lock);
			spinlock_release(&router->binlog_lock);

			if ((cstate & CS_UPTODATE) == CS_UPTODATE)
			{
#ifdef STATE_CHANGE_LOGGING_ENABLED
				MXS_NOTICE("%s: Slave %s:%d, server-id %d transition from up-to-date to catch-up in blr_slave_catchup, binlog file '%s', position %lu.",
					router->service->name,
					slave->dcb->remote,
					ntohs((slave->dcb->ipv4).sin_port),
					slave->serverid,
					slave->binlogfile, (unsigned long)slave->binlog_pos);
#endif
			}

			poll_fake_write_event(slave->dcb);
		}
		else
		{
			if ((slave->cstate & CS_UPTODATE) == 0)
			{
				slave->stats.n_upd++;
				slave->cstate |= CS_UPTODATE;
				spinlock_release(&slave->catch_lock);
				spinlock_release(&router->binlog_lock);
				state_change = 1;
			}
			else
			{
				MXS_NOTICE("Execution entered branch were locks previously were NOT "
				           "released. Previously this would have caused a lock-up.");
				spinlock_release(&slave->catch_lock);
				spinlock_release(&router->binlog_lock);
			}
		}

		if (state_change)
		{
			slave->stats.n_caughtup++;
#ifdef STATE_CHANGE_LOGGING_ENABLED
                        // TODO: The % 50 should be removed. Now only every 50th state change is logged.
			if (slave->stats.n_caughtup == 1)
			{
				MXS_NOTICE("%s: Slave %s:%d, server-id %d is now up to date '%s', position %lu.",
					router->service->name,
					slave->dcb->remote,
					ntohs((slave->dcb->ipv4).sin_port),
					slave->serverid,
					slave->binlogfile, (unsigned long)slave->binlog_pos);
			}
			else if ((slave->stats.n_caughtup % 50) == 0)
			{
				MXS_NOTICE("%s: Slave %s:%d, server-id %d is up to date '%s', position %lu.",
					router->service->name,
					slave->dcb->remote,
					ntohs((slave->dcb->ipv4).sin_port),
					slave->serverid,
					slave->binlogfile, (unsigned long)slave->binlog_pos);
			}
#endif
		}
	}
	else
	{
		if (slave->binlog_pos >= blr_file_size(file)
				&& router->rotating == 0
				&& strcmp(router->binlog_name, slave->binlogfile) != 0
				&& (blr_master_connected(router)
					|| blr_file_next_exists(router, slave)))
		{
			/* We may have reached the end of file of a non-current
			 * binlog file.
			 *
			 * Note if the master is rotating there is a window during
			 * which the rotate event has been written to the old binlog
			 * but the new binlog file has not yet been created. Therefore
			 * we ignore these issues during the rotate processing.
			 */
			MXS_ERROR("%s: Slave %s:%d, server-id %d reached end of file for binlog file %s "
                                  "at %lu which is not the file currently being downloaded. "
                                  "Master binlog is %s, %lu. This may be caused by a "
                                  "previous failure of the master.",
                                  router->service->name,
                                  slave->dcb->remote,
                                  ntohs((slave->dcb->ipv4).sin_port),
                                  slave->serverid,
                                  slave->binlogfile, (unsigned long)slave->binlog_pos,
                                  router->binlog_name, router->binlog_position);

#ifdef BLFILE_IN_SLAVE
			if (blr_slave_fake_rotate(router, slave, &slave->file))
#else
			if (blr_slave_fake_rotate(router, slave, &file))
#endif
			{
				spinlock_acquire(&slave->catch_lock);
				slave->cstate |= CS_EXPECTCB;
				spinlock_release(&slave->catch_lock);
				poll_fake_write_event(slave->dcb);
			}
			else
			{
				slave->state = BLRS_ERRORED;
				dcb_close(slave->dcb);
			}
		}
		else if (blr_master_connected(router))
		{
			spinlock_acquire(&slave->catch_lock);
			slave->cstate |= CS_EXPECTCB;
			spinlock_release(&slave->catch_lock);
			poll_fake_write_event(slave->dcb);
		}
	}

#ifndef BLFILE_IN_SLAVE
        if (file)
        {
            blr_close_binlog(router, file);
        }
#endif
	return rval;
}

/**
 * The DCB callback used by the slave to obtain DCB_REASON_LOW_WATER callbacks
 * when the server sends all the the queue data for a DCB. This is the mechanism
 * that is used to implement the flow control mechanism for the sending of
 * large quantities of binlog records during the catchup process.
 *
 * @param dcb		The DCB of the slave connection
 * @param reason	The reason the callback was called
 * @param data		The user data, in this case the server structure
 */
int
blr_slave_callback(DCB *dcb, DCB_REASON reason, void *data)
{
ROUTER_SLAVE		*slave = (ROUTER_SLAVE *)data;
ROUTER_INSTANCE		*router = slave->router;
unsigned int cstate;

    if (NULL == dcb->session->router_session)
    {
        /*
         * The following processing will fail if there is no router session,
         * because the "data" parameter will not contain meaningful data,
         * so we have no choice but to stop here.
         */
        return 0;
    }
	if (reason == DCB_REASON_DRAINED)
	{
		if (slave->state == BLRS_DUMPING)
		{
<<<<<<< HEAD
			int do_return;

			spinlock_acquire(&router->binlog_lock);

			do_return = 0;
			cstate = slave->cstate;

			/* check for a pending transaction and not rotating */
			if (router->pending_transaction && strcmp(router->binlog_name, slave->binlogfile) == 0 &&
				(slave->binlog_pos > router->binlog_position) && !router->rotating) {
				do_return = 1;
			}

			spinlock_release(&router->binlog_lock);

			if (do_return) {
				spinlock_acquire(&slave->catch_lock);
				slave->cstate |= CS_EXPECTCB;
				spinlock_release(&slave->catch_lock);
				poll_fake_write_event(slave->dcb);

				return 0;
			}

			spinlock_acquire(&slave->catch_lock);
=======
			spinlock_acquire(&slave->catch_lock);
                        if (slave->cstate & CS_BUSY)
                        {
                            spinlock_release(&slave->catch_lock);
                            return 0;
                        }
>>>>>>> 59f58808
			cstate = slave->cstate;
			slave->cstate &= ~(CS_UPTODATE|CS_EXPECTCB);
			slave->cstate |= CS_BUSY;
			spinlock_release(&slave->catch_lock);

			if ((cstate & CS_UPTODATE) == CS_UPTODATE)
			{
#ifdef STATE_CHANGE_LOGGING_ENABLED
				MXS_NOTICE("%s: Slave %s:%d, server-id %d transition from up-to-date to catch-up in blr_slave_callback, binlog file '%s', position %lu.",
					router->service->name,
					slave->dcb->remote,
					ntohs((slave->dcb->ipv4).sin_port),
					slave->serverid,
					slave->binlogfile, (unsigned long)slave->binlog_pos);
#endif
			}

			slave->stats.n_dcb++;
			blr_slave_catchup(router, slave, true);
		}
		else
		{
        		MXS_DEBUG("Ignored callback due to slave state %s",
                                  blrs_states[slave->state]);
		}
	}

	if (reason == DCB_REASON_LOW_WATER)
	{
		if (slave->state == BLRS_DUMPING)
		{
			slave->stats.n_cb++;
			blr_slave_catchup(router, slave, true);
		}
		else
		{
			slave->stats.n_cbna++;
		}
	}
	return 0;
}

/**
 * Rotate the slave to the new binlog file
 *
 * @param slave 	The slave instance
 * @param ptr		The rotate event (minus header and OK byte)
 */
void
blr_slave_rotate(ROUTER_INSTANCE *router, ROUTER_SLAVE *slave, uint8_t *ptr)
{
int	len = EXTRACT24(ptr + 9);	// Extract the event length

	len = len - (BINLOG_EVENT_HDR_LEN + 8);		// Remove length of header and position
	if (router->master_chksum)
		len -= 4;
	if (len > BINLOG_FNAMELEN)
		len = BINLOG_FNAMELEN;
	ptr += BINLOG_EVENT_HDR_LEN;	// Skip header
	slave->binlog_pos = extract_field(ptr, 32);
	slave->binlog_pos += (((uint64_t)extract_field(ptr+4, 32)) << 32);
	memcpy(slave->binlogfile, ptr + 8, len);
	slave->binlogfile[len] = 0;
}

/**
 *  Generate an internal rotate event that we can use to cause the slave to move beyond
 * a binlog file that is misisng the rotate eent at the end.
 *
 * @param router	The router instance
 * @param slave		The slave to rotate
 * @return  Non-zero if the rotate took place
 */
static int
blr_slave_fake_rotate(ROUTER_INSTANCE *router, ROUTER_SLAVE *slave, BLFILE** filep)
{
char		*sptr;
int		filenum;
GWBUF		*resp;
uint8_t		*ptr;
int		len, binlognamelen;
REP_HEADER	hdr;
uint32_t	chksum;

	if ((sptr = strrchr(slave->binlogfile, '.')) == NULL)
		return 0;
	blr_close_binlog(router, *filep);
	filenum = atoi(sptr + 1);
	sprintf(slave->binlogfile, BINLOG_NAMEFMT, router->fileroot, filenum + 1);
	slave->binlog_pos = 4;
	if ((*filep = blr_open_binlog(router, slave->binlogfile)) == NULL)
		return 0;

	binlognamelen = strlen(slave->binlogfile);
	len = BINLOG_EVENT_HDR_LEN + 8 + 4 + binlognamelen;
	/* no slave crc, remove 4 bytes */
	if (slave->nocrc)
		len -= 4;

	// Build a fake rotate event
	resp = gwbuf_alloc(len + 5);
	hdr.payload_len = len + 1;
	hdr.seqno = slave->seqno++;
	hdr.ok = 0;
	hdr.timestamp = 0L;
	hdr.event_type = ROTATE_EVENT;
	hdr.serverid = router->masterid;
	hdr.event_size = len;
	hdr.next_pos = 0;
	hdr.flags = 0x20;
	ptr = blr_build_header(resp, &hdr);
	encode_value(ptr, slave->binlog_pos, 64);
	ptr += 8;
	memcpy(ptr, slave->binlogfile, binlognamelen);
	ptr += binlognamelen;

	/* if slave has crc add the chksum */
	if (!slave->nocrc) {
		/*
		 * Now add the CRC to the fake binlog rotate event.
		 *
		 * The algorithm is first to compute the checksum of an empty buffer
		 * and then the checksum of the event portion of the message, ie we do not
		 * include the length, sequence number and ok byte that makes up the first
		 * 5 bytes of the message. We also do not include the 4 byte checksum itself.
		 */
		chksum = crc32(0L, NULL, 0);
		chksum = crc32(chksum, GWBUF_DATA(resp) + 5, hdr.event_size - 4);
		encode_value(ptr, chksum, 32);
	}

	slave->dcb->func.write(slave->dcb, resp);
	return 1;
}

/**
 * Send a "fake" format description event to the newly connected slave
 *
 * @param router	The router instance
 * @param slave		The slave to send the event to
 */
static void
blr_slave_send_fde(ROUTER_INSTANCE *router, ROUTER_SLAVE *slave)
{
BLFILE		*file;
REP_HEADER	hdr;
GWBUF		*record, *head;
uint8_t		*ptr;
uint32_t	chksum;
char err_msg[BINLOG_ERROR_MSG_LEN+1];

	err_msg[BINLOG_ERROR_MSG_LEN] = '\0';

	memset(&hdr, 0, BINLOG_EVENT_HDR_LEN);

	if ((file = blr_open_binlog(router, slave->binlogfile)) == NULL)
		return;
	if ((record = blr_read_binlog(router, file, 4, &hdr, err_msg)) == NULL)
	{
		if (hdr.ok != SLAVE_POS_READ_OK) {
			MXS_ERROR("Slave %s:%i, server-id %d, binlog '%s', blr_read_binlog failure: %s",
				slave->dcb->remote,
				ntohs((slave->dcb->ipv4).sin_port),
				slave->serverid,
				slave->binlogfile,
				err_msg);
		}

		blr_close_binlog(router, file);
		return;
	}
	blr_close_binlog(router, file);
	head = gwbuf_alloc(5);
	ptr = GWBUF_DATA(head);
	encode_value(ptr, hdr.event_size + 1, 24); // Payload length
	ptr += 3;
	*ptr++ = slave->seqno++;
	*ptr++ = 0;		// OK
	head = gwbuf_append(head, record);
	ptr = GWBUF_DATA(record);
	encode_value(ptr, time(0), 32);		// Overwrite timestamp
	ptr += 13;
	encode_value(ptr, 0, 32);		// Set next position to 0
	/*
	 * Since we have changed the timestamp we must recalculate the CRC
	 *
	 * Position ptr to the start of the event header,
	 * calculate a new checksum
	 * and write it into the header
	 */
	ptr = GWBUF_DATA(record) + hdr.event_size - 4;
	chksum = crc32(0L, NULL, 0);
	chksum = crc32(chksum, GWBUF_DATA(record), hdr.event_size - 4);
	encode_value(ptr, chksum, 32);

	slave->dcb->func.write(slave->dcb, head);
}



/**
 * Send the field count packet in a response packet sequence.
 *
 * @param router	The router
 * @param slave		The slave connection
 * @param count		Number of columns in the result set
 * @return		Non-zero on success
 */
static int
blr_slave_send_fieldcount(ROUTER_INSTANCE *router, ROUTER_SLAVE *slave, int count)
{
GWBUF	*pkt;
uint8_t *ptr;

	if ((pkt = gwbuf_alloc(5)) == NULL)
		return 0;
	ptr = GWBUF_DATA(pkt);
	encode_value(ptr, 1, 24);			// Add length of data packet
	ptr += 3;
	*ptr++ = 0x01;					// Sequence number in response
	*ptr++ = count;					// Length of result string
	return slave->dcb->func.write(slave->dcb, pkt);
}


/**
 * Send the column definition packet in a response packet sequence.
 *
 * @param router	The router
 * @param slave		The slave connection
 * @param name		Name of the column
 * @param type		Column type
 * @param len		Column length
 * @param seqno		Packet sequence number
 * @return		Non-zero on success
 */
static int
blr_slave_send_columndef(ROUTER_INSTANCE *router, ROUTER_SLAVE *slave, char *name, int type, int len, uint8_t seqno)
{
GWBUF	*pkt;
uint8_t *ptr;

	if ((pkt = gwbuf_alloc(26 + strlen(name))) == NULL)
		return 0;
	ptr = GWBUF_DATA(pkt);
	encode_value(ptr, 22 + strlen(name), 24);	// Add length of data packet
	ptr += 3;
	*ptr++ = seqno;					// Sequence number in response
	*ptr++ = 3;					// Catalog is always def
	*ptr++ = 'd';
	*ptr++ = 'e';
	*ptr++ = 'f';
	*ptr++ = 0;					// Schema name length
	*ptr++ = 0;					// virtual table name length
	*ptr++ = 0;					// Table name length
	*ptr++ = strlen(name);				// Column name length;
	while (*name)
		*ptr++ = *name++;			// Copy the column name
	*ptr++ = 0;					// Orginal column name
	*ptr++ = 0x0c;					// Length of next fields always 12
	*ptr++ = 0x3f;					// Character set
	*ptr++ = 0;
	encode_value(ptr, len, 32);			// Add length of column
	ptr += 4;
	*ptr++ = type;
	*ptr++ = 0x81;					// Two bytes of flags
	if (type == 0xfd)
		*ptr++ = 0x1f;
	else
		*ptr++ = 0x00;
	*ptr++= 0;
	*ptr++= 0;
	*ptr++= 0;
	return slave->dcb->func.write(slave->dcb, pkt);
}


/**
 * Send an EOF packet in a response packet sequence.
 *
 * @param router	The router
 * @param slave		The slave connection
 * @param seqno		The sequence number of the EOF packet
 * @return		Non-zero on success
 */
static int
blr_slave_send_eof(ROUTER_INSTANCE *router, ROUTER_SLAVE *slave, int seqno)
{
GWBUF	*pkt;
uint8_t *ptr;

	if ((pkt = gwbuf_alloc(9)) == NULL)
		return 0;
	ptr = GWBUF_DATA(pkt);
	encode_value(ptr, 5, 24);			// Add length of data packet
	ptr += 3;
	*ptr++ = seqno;					// Sequence number in response
	*ptr++ = 0xfe;					// Length of result string
	encode_value(ptr, 0, 16);			// No errors
	ptr += 2;
	encode_value(ptr, 2, 16);			// Autocommit enabled
	return slave->dcb->func.write(slave->dcb, pkt);
}

/**
 * Send the reply only to the SQL command "DISCONNECT SERVER $server_id'
 *
 * @param	router		The binlog router instance
 * @param	slave		The slave server to which we are sending the response
 * @return	Non-zero if data was sent
 */
static int
blr_slave_send_disconnected_server(ROUTER_INSTANCE *router, ROUTER_SLAVE *slave, int server_id, int found)
{
GWBUF	*pkt;
char	state[40];
char	serverid[40];
uint8_t *ptr;
int	len, id_len, seqno = 2;

	sprintf(serverid, "%d", server_id);
	if (found)
		strcpy(state, "disconnected");
	else
		strcpy(state, "not found");

	id_len = strlen(serverid);
	len = 4 + (1 + id_len) + (1 + strlen(state));

	if ((pkt = gwbuf_alloc(len)) == NULL)
		return 0;

	blr_slave_send_fieldcount(router, slave, 2);
	blr_slave_send_columndef(router, slave, "server_id", BLR_TYPE_INT, 40, seqno++);
	blr_slave_send_columndef(router, slave, "state", BLR_TYPE_STRING, 40, seqno++);
	blr_slave_send_eof(router, slave, seqno++);

	ptr = GWBUF_DATA(pkt);
	encode_value(ptr, len - 4, 24);	// Add length of data packet
	ptr += 3;
	*ptr++ = seqno++;					// Sequence number in response

	*ptr++ = id_len;					// Length of result string
	strncpy((char *)ptr, serverid, id_len);			// Result string
	ptr += id_len;

	*ptr++ = strlen(state);					// Length of result string
	strncpy((char *)ptr, state, strlen(state));		// Result string
	ptr += strlen(state);

	slave->dcb->func.write(slave->dcb, pkt);

	return blr_slave_send_eof(router, slave, seqno++);
}


/**
 * Send the response to the SQL command "DISCONNECT SERVER $server_id'
 * and close the connection to that server
 *
 * @param	router		The binlog router instance
 * @param	slave		The slave server to which we are sending the response
 * @param	server_id	The slave server_id to disconnect
 * @return	Non-zero if data was sent to the client
 */
static int
blr_slave_disconnect_server(ROUTER_INSTANCE *router, ROUTER_SLAVE *slave, int server_id)
{
	ROUTER_OBJECT *router_obj= router->service->router;
	ROUTER_SLAVE    *sptr;
	int n;
	int server_found  = 0;

	spinlock_acquire(&router->lock);

	sptr = router->slaves;
	/* look for server_id among all registered slaves */
	while (sptr)
	{
		/* don't examine slaves with state = 0 */
		if ((sptr->state == BLRS_REGISTERED || sptr->state == BLRS_DUMPING) &&
			sptr->serverid == server_id)
		{
			/* server_id found */
			server_found = 1;
			MXS_NOTICE("%s: Slave %s, server id %d, disconnected by %s@%s",
                                   router->service->name,
                                   sptr->dcb->remote,
                                   server_id,
                                   slave->dcb->user,
                                   slave->dcb->remote);

			/* send server_id with disconnect state to client */
			n = blr_slave_send_disconnected_server(router, slave, server_id, 1);

			sptr->state = BLRS_UNREGISTERED;
			dcb_close(sptr->dcb);

			break;
		} else {
			sptr = sptr->next;
		}
	}

	spinlock_release(&router->lock);

	/** server id was not found
	 * send server_id with not found state to the client
	 */
	if (!server_found)
	{
		n = blr_slave_send_disconnected_server(router, slave, server_id, 0);
	}

	if (n == 0) {
		MXS_ERROR("gwbuf memory allocation in "
                          "DISCONNECT SERVER server_id [%d]",
                          sptr->serverid);

		blr_slave_send_error(router, slave, "Memory allocation error for DISCONNECT SERVER");
	}

	return 1;
}

/**
 * Send the response to the SQL command "DISCONNECT ALL'
 * and close the connection to all slave servers
 *
 * @param	router		The binlog router instance
 * @param	slave		The slave server to which we are sending the response
 * @return	Non-zero if data was sent to the client
 */
static int
blr_slave_disconnect_all(ROUTER_INSTANCE *router, ROUTER_SLAVE *slave)
{
	ROUTER_OBJECT *router_obj= router->service->router;
	ROUTER_SLAVE    *sptr;
	char server_id[40];
	char state[40];
	uint8_t *ptr;
	int len, seqno;
	GWBUF *pkt;

       /* preparing output result */
	blr_slave_send_fieldcount(router, slave, 2);
	blr_slave_send_columndef(router, slave, "server_id", BLR_TYPE_INT, 40, 2);
	blr_slave_send_columndef(router, slave, "state", BLR_TYPE_STRING, 40, 3);
	blr_slave_send_eof(router, slave, 4);
	seqno = 5;

	spinlock_acquire(&router->lock);
	sptr = router->slaves;

	while (sptr)
	{
		/* skip servers with state = 0 */
		if (sptr->state == BLRS_REGISTERED || sptr->state == BLRS_DUMPING)
		{
			sprintf(server_id, "%d", sptr->serverid);
			sprintf(state, "disconnected");

			len = 5 + strlen(server_id) + strlen(state) + 1;

			if ((pkt = gwbuf_alloc(len)) == NULL) {
				MXS_ERROR("gwbuf memory allocation in "
                                          "DISCONNECT ALL for [%s], server_id [%d]",
                                          sptr->dcb->remote, sptr->serverid);

				spinlock_release(&router->lock);

				blr_slave_send_error(router, slave, "Memory allocation error for DISCONNECT ALL");

				return 1;
			}

			MXS_NOTICE("%s: Slave %s, server id %d, disconnected by %s@%s",
                                   router->service->name,
                                   sptr->dcb->remote, sptr->serverid, slave->dcb->user, slave->dcb->remote);

			ptr = GWBUF_DATA(pkt);
			encode_value(ptr, len - 4, 24);                         // Add length of data packet

			ptr += 3;
			*ptr++ = seqno++;                                       // Sequence number in response
			*ptr++ = strlen(server_id);                             // Length of result string
			strncpy((char *)ptr, server_id, strlen(server_id));     // Result string
			ptr += strlen(server_id);
			*ptr++ = strlen(state);                                 // Length of result string
			strncpy((char *)ptr, state, strlen(state));             // Result string
			ptr += strlen(state);

			slave->dcb->func.write(slave->dcb, pkt);

			sptr->state = BLRS_UNREGISTERED;
			dcb_close(sptr->dcb);

		}
		sptr = sptr->next;
	}

	spinlock_release(&router->lock);

	blr_slave_send_eof(router, slave, seqno);

	return 1;
}

/**
 * Send a MySQL OK packet to the slave backend
 *
 * @param	router		The binlog router instance
 * @param	slave		The slave server to which we are sending the response
 *
 * @return result of a write call, non-zero if write was successful
 */

static int
blr_slave_send_ok(ROUTER_INSTANCE* router, ROUTER_SLAVE* slave)
{
GWBUF   *pkt;
uint8_t *ptr;
uint8_t	ok_packet[] = {7, 0, 0, // Payload length
			1, // Seqno,
			0, // OK,
			0, 0, 2, 0, 0, 0};

	if ((pkt = gwbuf_alloc(sizeof(ok_packet))) == NULL)
		return 0;

	memcpy(GWBUF_DATA(pkt), ok_packet, sizeof(ok_packet));

	return slave->dcb->func.write(slave->dcb, pkt);
}

/**
 * Send a MySQL OK packet with a message to the slave backend
 *
 * @param       router          The binlog router instance
 * @param	message		The message to send
 * @param       slave           The slave server to which we are sending the response
 *
 * @return result of a write call, non-zero if write was successful
 */

static int
blr_slave_send_ok_message(ROUTER_INSTANCE* router, ROUTER_SLAVE* slave, char *message)
{
GWBUF   *pkt;
uint8_t *ptr;

        if ((pkt = gwbuf_alloc(11+strlen(message)+1)) == NULL)
                return 0;
        ptr = GWBUF_DATA(pkt);
        *ptr++ = 7 + strlen(message) +1;     // Payload length
        *ptr++ = 0;
        *ptr++ = 0;
        *ptr++ = 1;     // Seqno
        *ptr++ = 0;     // ok
        *ptr++ = 0;
        *ptr++ = 0;

        *ptr++ = 2;
        *ptr++ = 0;

	if(strlen(message) == 0) {
                *ptr++ = 0;
                *ptr++ = 0;
	} else {
        	*ptr++ = 1;
        	*ptr++ = 0;
        	*ptr++ = strlen(message);
		strcpy((char *)ptr, message);
	}

        return slave->dcb->func.write(slave->dcb, pkt);
}

/**
 * Stop current replication from master
 *
 * @param router	The binlog router instance
 * @param slave		The slave server to which we are sending the response* 
 * @return		Always 1 for error, for send_ok the bytes sent
 *
 */

static int
blr_stop_slave(ROUTER_INSTANCE* router, ROUTER_SLAVE* slave)
{
        /* if unconfigured return an error */
	if (router->master_state == BLRM_UNCONFIGURED) {
		blr_slave_send_warning_message(router, slave, "1255:Slave already has been stopped");

		return 1;
	}

        /* if already stopped return an error */
	if (router->master_state == BLRM_SLAVE_STOPPED) {
		blr_slave_send_warning_message(router, slave, "1255:Slave already has been stopped");

		return 1;
	}

	if (router->master) {
		if (router->master->fd != -1 && router->master->state == DCB_STATE_POLLING) {
			blr_master_close(router);
		}
	}

	spinlock_acquire(&router->lock);

	router->master_state = BLRM_SLAVE_STOPPED;

	/* set last_safe_pos */
	router->last_safe_pos = router->binlog_position;

	/**
	 * Set router->prevbinlog to router->binlog_name
	 * The FDE event with current filename may arrive after STOP SLAVE is received
	 */

	if (strcmp(router->binlog_name, router->prevbinlog) != 0)
		strncpy(router->prevbinlog, router->binlog_name, BINLOG_FNAMELEN);

	if (router->client) {
		if (router->client->fd != -1 && router->client->state == DCB_STATE_POLLING) {
			dcb_close(router->client);
			router->client = NULL;
		}
	}

	/* Discard the queued residual data */
	while (router->residual)
	{
		router->residual = gwbuf_consume(router->residual, GWBUF_LENGTH(router->residual));
	}
	router->residual = NULL;

	/* Now it is safe to unleash other threads on this router instance */
	router->reconnect_pending = 0;
	router->active_logs = 0;

	spinlock_release(&router->lock);

	MXS_NOTICE("%s: STOP SLAVE executed by %s@%s. Disconnecting from master %s:%d, "
                   "read up to log %s, pos %lu, transaction safe pos %lu",
                   router->service->name,
                   slave->dcb->user,
                   slave->dcb->remote,
                   router->service->dbref->server->name,
                   router->service->dbref->server->port,
                   router->binlog_name, router->current_pos, router->binlog_position);

	if (router->trx_safe && router->pending_transaction) {
		char message[BINLOG_ERROR_MSG_LEN+1] = "";
		snprintf(message, BINLOG_ERROR_MSG_LEN, "1105:Stopped slave mid-transaction in binlog file %s, pos %lu, incomplete transaction starts at pos %lu", router->binlog_name, router->current_pos, router->binlog_position);

		return blr_slave_send_warning_message(router, slave, message);
	} else {
		return blr_slave_send_ok(router, slave);
	}
}

/**
 * Start replication from current configured master
 *
 * @param router	The binlog router instance
 * @param slave		The slave server to which we are sending the response
 * @return		Always 1 for error, for send_ok the bytes sent
 * 
 */

static int
blr_start_slave(ROUTER_INSTANCE* router, ROUTER_SLAVE* slave)
{
	char path[PATH_MAX+1]="";
	int loaded;

	/* if unconfigured return an error */
	if (router->master_state == BLRM_UNCONFIGURED) {
		blr_slave_send_error_packet(slave, "The server is not configured as slave; fix in config file or with CHANGE MASTER TO", (unsigned int)1200, NULL);

		return 1;
	}

	/* if running return an error */
	if (router->master_state != BLRM_UNCONNECTED && router->master_state != BLRM_SLAVE_STOPPED) {
		blr_slave_send_warning_message(router, slave, "1254:Slave is already running");

		return 1;
	}

	spinlock_acquire(&router->lock);
	router->master_state = BLRM_UNCONNECTED;
	spinlock_release(&router->lock);

	/* create a new binlog or just use current one */
	if (strlen(router->prevbinlog) && strcmp(router->prevbinlog, router->binlog_name)) {
		if (router->trx_safe && router->pending_transaction) {
			char msg[BINLOG_ERROR_MSG_LEN+1] = "";
			char file[PATH_MAX+1] = "";
			struct stat statb;
			unsigned long filelen = 0;

			snprintf(file, PATH_MAX, "%s/%s", router->binlogdir, router->prevbinlog);

			/* Get file size */
			if (stat(file, &statb) == 0)
				filelen = statb.st_size;

			/* Prepare warning message */
			snprintf(msg, BINLOG_ERROR_MSG_LEN, "1105:Truncated partial transaction in file %s, starting at pos %lu, ending at pos %lu. File %s now has length %lu.", router->prevbinlog, router->last_safe_pos, filelen, router->prevbinlog, router->last_safe_pos);
			/* Truncate previous binlog file to last_safe pos */
			truncate(file, router->last_safe_pos);

			/* Log it */
			MXS_WARNING("A transaction is still opened at pos %lu"
                                    " File %s will be truncated. "
                                    "Next binlog file is %s at pos %d, "
                                    "START SLAVE is required again.",
                                    router->last_safe_pos,
                                    router->prevbinlog,
                                    router->binlog_name,
                                    4);

			spinlock_acquire(&router->lock);

			router->pending_transaction = 0;
			router->last_safe_pos = 0;
			router->master_state = BLRM_UNCONNECTED;
			router->current_pos = 4;
			router->binlog_position = 4;
			router->current_safe_event = 4;

			spinlock_release(&router->lock);

			/* Send warning message to mysql command */
			blr_slave_send_warning_message(router, slave, msg);
		}

		/* create new one */
		blr_file_new_binlog(router, router->binlog_name);
	} else {
		if (router->binlog_fd == -1) {
			/* create new one */
			blr_file_new_binlog(router, router->binlog_name);
		} else {
			/* use existing one */
			blr_file_use_binlog(router, router->binlog_name);
		}
	}

	blr_start_master(router);
	
	MXS_NOTICE("%s: START SLAVE executed by %s@%s. Trying connection to master %s:%d, "
                   "binlog %s, pos %lu, transaction safe pos %lu",
                   router->service->name,
                   slave->dcb->user,
                   slave->dcb->remote,
                   router->service->dbref->server->name,
                   router->service->dbref->server->port,
                   router->binlog_name,
                   router->current_pos, router->binlog_position);

        /* File path for router cached authentication data */
        strcpy(path, router->binlogdir);
        strncat(path, "/cache", PATH_MAX);

        strncat(path, "/dbusers", PATH_MAX);

        /* Try loading dbusers from configured backends */
        loaded = load_mysql_users(router->service);

        if (loaded < 0)
        {
                MXS_ERROR("Unable to load users for service %s",
                          router->service->name);
	} else {
		/* update cached data */
		if (loaded > 0)
			blr_save_dbusers(router);
	}

	return blr_slave_send_ok(router, slave);
}

/**
 * Construct an error packet reply with specified code and status
 *
 * @param slave		The slave server instance
 * @param msg		The error message to send
 * @param err_num	The error number to send
 * @param status	The error status
 */

static void
blr_slave_send_error_packet(ROUTER_SLAVE *slave, char *msg, unsigned int err_num, char *status)
{
GWBUF		*pkt;
unsigned char   *data;
int             len;
unsigned int	mysql_errno = 0;
char		*mysql_state;
uint8_t		mysql_err[2];

	if ((pkt = gwbuf_alloc(strlen(msg) + 13)) == NULL)
		return;

	if (status != NULL)
		mysql_state = status;
	else
		mysql_state = "HY000";

	if (err_num > 0)
		mysql_errno = err_num;
	else
		mysql_errno = (unsigned int)2003;

	data = GWBUF_DATA(pkt);
	len = strlen(msg) + 9;

	encode_value(&data[0], len, 24);	// Payload length

	data[3] = 1;				// Sequence id

	data[4] = 0xff;				// Error indicator

	encode_value(&data[5], mysql_errno, 16);// Error Code

	data[7] = '#';				// Status message first char
	strncpy((char *)&data[8], mysql_state, 5); // Status message

	memcpy(&data[13], msg, strlen(msg));	// Error Message

	slave->dcb->func.write(slave->dcb, pkt);
}

/**
 * handle a 'change master' operation
 *
 * @param router	The router instance
 * @param command	The change master SQL command
 * @param error		The error message, preallocated BINLOG_ERROR_MSG_LEN + 1 bytes
 * @return		0 on success, 1 on success with new binlog, -1 on failure
 */
static
int blr_handle_change_master(ROUTER_INSTANCE* router, char *command, char *error) {
	char *master_logfile = NULL;
	char *master_log_pos = NULL;
	int change_binlog = 0;
	long long pos = 0;
	MASTER_SERVER_CFG *current_master = NULL;
	CHANGE_MASTER_OPTIONS change_master;
	int parse_ret;
	char *cmd_ptr;
	char *cmd_string;
	
	if ((cmd_ptr = strcasestr(command, "TO")) == NULL) {
		strncpy(error, "statement doesn't have the CHANGE MASTER TO syntax", BINLOG_ERROR_MSG_LEN);
		return -1;
	}

	if ((cmd_string = strdup(cmd_ptr + 2)) == NULL) {
		strncpy(error, "error allocating memory for statement parsing", BINLOG_ERROR_MSG_LEN);
		MXS_ERROR("%s: %s", router->service->name, error);

		return -1;
	}

	/* Parse SQL command and populate with found options the change_master struct */
	memset(&change_master, 0, sizeof(change_master));

	parse_ret = blr_parse_change_master_command(cmd_string, error, &change_master);

	free(cmd_string);

	if (parse_ret) {
		MXS_ERROR("%s CHANGE MASTER TO parse error: %s", router->service->name, error);

		blr_master_free_parsed_options(&change_master);

		return -1;
	}

	/* allocate struct for current replication parameters */
	current_master = (MASTER_SERVER_CFG *)calloc(1, sizeof(MASTER_SERVER_CFG));

	if (!current_master) {
		strncpy(error, "error allocating memory for blr_master_get_config", BINLOG_ERROR_MSG_LEN);
		MXS_ERROR("%s: %s", router->service->name, error);

		blr_master_free_parsed_options(&change_master);

		return -1;
	}

	/* save data */
	blr_master_get_config(router, current_master);

	spinlock_acquire(&router->lock);

	/*
	 * Change values in the router->service->dbref->server structure
	 * Change filename and position in the router structure
	 */

	/* Set new binlog position from parsed SQL command */
	master_log_pos = change_master.binlog_pos;
        if (master_log_pos == NULL) {
                pos = 0;
        } else {
                pos = atoll(master_log_pos);
        }

	/* Change the replication user */
	blr_set_master_user(router, change_master.user);

	/* Change the replication password */
	blr_set_master_password(router, change_master.password);

	/* Change the master name/address */
	blr_set_master_hostname(router, change_master.host);

	/* Change the master port */
	blr_set_master_port(router, change_master.port);

	/**
	 * Change the binlog filename to request from master
	 * New binlog file could be the next one or current one
	 */
	master_logfile = blr_set_master_logfile(router, change_master.binlog_file, error);

	if (master_logfile == NULL && router->master_state == BLRM_UNCONFIGURED) {
		/* if there is another error message keep it */
		if (!strlen(error)) {
			strcpy(error, "Router is not configured for master connection, MASTER_LOG_FILE is required");
		}

		MXS_ERROR("%s: %s", router->service->name, error);

		/* restore previous master_host and master_port */
		blr_master_restore_config(router, current_master);

		blr_master_free_parsed_options(&change_master);

		spinlock_release(&router->lock);

		return -1;
	}

	/**
	 * If MASTER_LOG_FILE is not set
	 * and master connection is configured
	 * set master_logfile to current binlog_name
	 */
	if (master_logfile == NULL) {
		/* if errors returned */
		if (strlen(error)) {

			MXS_ERROR("%s: %s", router->service->name, error);

			/* restore previous master_host and master_port */
			blr_master_restore_config(router, current_master);

			blr_master_free_parsed_options(&change_master);

			spinlock_release(&router->lock);

			return -1;
		} else {
			/* If not set by CHANGE MASTER, use current binlog if configured */
			if (router->master_state != BLRM_UNCONFIGURED) {
				master_logfile = strdup(router->binlog_name);
			} 
		}
	}

	/**
	 * If master connection is configured check new binlog name:
	 * If binlog name has changed to next one only position 4 is allowed
	 */

	if (strcmp(master_logfile, router->binlog_name) && router->master_state != BLRM_UNCONFIGURED) {
		int return_error = 0;
		if (master_log_pos == NULL) {
			snprintf(error, BINLOG_ERROR_MSG_LEN, "Please provide an explicit MASTER_LOG_POS for new MASTER_LOG_FILE %s: "
				"Permitted binlog pos is %d. Current master_log_file=%s, master_log_pos=%lu",
				master_logfile,
				4,
				router->binlog_name,
				router->current_pos);

			return_error = 1;
		} else {
			if (pos != 4) {
				snprintf(error, BINLOG_ERROR_MSG_LEN, "Can not set MASTER_LOG_POS to %s for MASTER_LOG_FILE %s: "
					"Permitted binlog pos is %d. Current master_log_file=%s, master_log_pos=%lu",
					master_log_pos,
					master_logfile,
					4,
					router->binlog_name,
					router->current_pos);

				return_error = 1;
			}
		}

		/* return an error or set new binlog name at pos 4 */
		if (return_error) {

			MXS_ERROR("%s: %s", router->service->name, error);

			/* restore previous master_host and master_port */
			blr_master_restore_config(router, current_master);

			blr_master_free_parsed_options(&change_master);

			free(master_logfile);

			spinlock_release(&router->lock);

			return -1;

		} else {
			/* set new filename at pos 4 */
			memset(router->binlog_name, '\0', sizeof(router->binlog_name));
			strncpy(router->binlog_name, master_logfile, BINLOG_FNAMELEN);

			router->current_pos = 4;
			router->binlog_position = 4;
			router->current_safe_event = 4;

			/* close current file binlog file, next start slave will create the new one */
			fsync(router->binlog_fd);
			close(router->binlog_fd);
			router->binlog_fd = -1;

			MXS_INFO("%s: New MASTER_LOG_FILE is [%s]",
                                 router->service->name,
                                 router->binlog_name);
		}
	} else {
		/**
		 * Same binlog or master connection not configured
		 * Position cannot be different from current pos or 4 (if BLRM_UNCONFIGURED)
		 */
		int return_error = 0;

		if (router->master_state == BLRM_UNCONFIGURED) {
			if (master_log_pos != NULL && pos != 4) {
				snprintf(error, BINLOG_ERROR_MSG_LEN, "Can not set MASTER_LOG_POS to %s: "
					"Permitted binlog pos is 4. Specified master_log_file=%s",
					master_log_pos,
					master_logfile);
			
				return_error = 1;
			}

		} else {
			if (master_log_pos != NULL && pos != router->current_pos) {
				snprintf(error, BINLOG_ERROR_MSG_LEN, "Can not set MASTER_LOG_POS to %s: "
					"Permitted binlog pos is %lu. Current master_log_file=%s, master_log_pos=%lu",
					master_log_pos,
					router->current_pos,
					router->binlog_name,
					router->current_pos);

				return_error = 1;
			}
		}

		/* log error and return */
		if (return_error) {
			MXS_ERROR("%s: %s", router->service->name, error);

			/* restore previous master_host and master_port */
			blr_master_restore_config(router, current_master);

			blr_master_free_parsed_options(&change_master);

			free(master_logfile);

			spinlock_release(&router->lock);

			return -1;
		} else {
			/**
			 * no pos change, set it to 4 if BLRM_UNCONFIGURED
			 * Also set binlog name if UNCOFIGURED
			 */
			if (router->master_state == BLRM_UNCONFIGURED) {
				router->current_pos = 4;
				router->binlog_position = 4;
				router->current_safe_event = 4;
				memset(router->binlog_name, '\0', sizeof(router->binlog_name));
				strncpy(router->binlog_name, master_logfile, BINLOG_FNAMELEN);

				MXS_INFO("%s: New MASTER_LOG_FILE is [%s]",
                                         router->service->name,
                                         router->binlog_name);
			}

			MXS_INFO("%s: New MASTER_LOG_POS is [%lu]",
                                 router->service->name,
                                 router->current_pos);
		}
	}

	/* Log config changes (without passwords) */

	MXS_NOTICE("%s: 'CHANGE MASTER TO executed'. Previous state "
                   "MASTER_HOST='%s', MASTER_PORT=%i, MASTER_LOG_FILE='%s', "
                   "MASTER_LOG_POS=%lu, MASTER_USER='%s'. New state is MASTER_HOST='%s', "
                   "MASTER_PORT=%i, MASTER_LOG_FILE='%s', MASTER_LOG_POS=%lu, MASTER_USER='%s'",
                   router->service->name,
                   current_master->host, current_master->port, current_master->logfile,
                   current_master->pos, current_master->user,
                   router->service->dbref->server->name,
                   router->service->dbref->server->port,
                   router->binlog_name,
                   router->current_pos,
                   router->user);

	blr_master_free_config(current_master);

	blr_master_free_parsed_options(&change_master);

	free(master_logfile);

	if (router->master_state == BLRM_UNCONFIGURED)
		change_binlog = 1;	

	spinlock_release(&router->lock);

	return change_binlog;
}

/*
 * Set new master hostname
 *
 * @param router	Current router instance
 * @param hostname	The hostname to set
 * @return		1 for applied change, 0 otherwise
 */
static int
blr_set_master_hostname(ROUTER_INSTANCE *router, char *hostname) {

	if (hostname) {
		char *ptr;
		char *end;
		ptr = strchr(hostname, '\'');
		if (ptr)
			ptr++;
		else
			ptr = hostname;
		end = strchr(ptr, '\'');
		if (end)
			*end ='\0';

		server_update_address(router->service->dbref->server, ptr);

		MXS_INFO("%s: New MASTER_HOST is [%s]",
                         router->service->name,
                         router->service->dbref->server->name);

		return 1;
	}

	return 0;
}

/**
 * Set new master port
 *
 * @param router	Current router instance
 * @param port		The server TCP port
 * @return		1 for applied change, 0 otherwise
 */

static int
blr_set_master_port(ROUTER_INSTANCE *router, char *port) {
	unsigned short new_port;

	if (port != NULL) {

		new_port = atoi(port);

		if (new_port) {
			server_update_port(router->service->dbref->server, new_port);

			MXS_INFO("%s: New MASTER_PORT is [%i]",
                                 router->service->name,
                                 router->service->dbref->server->port);

			return 1;
		}
	}

	return 0;
}

/*
 * Set new master binlog file
 *
 * The routing must be called holding router->lock 
 *
 * @param router	Current router instance
 * @param filename	Binlog file name
 * @param error		The error msg for command, pre-allocated BINLOG_ERROR_MSG_LEN + 1 bytes
 * @return		New binlog file or NULL on error
 */
static char *
blr_set_master_logfile(ROUTER_INSTANCE *router, char *filename, char *error) {
	char *new_binlog_file = NULL;

	if (filename) {
		long next_binlog_seqname;
		char *file_ptr;
		char *end;

		file_ptr = strchr(filename, '\'');
		if (file_ptr)
			file_ptr++;
		else
			file_ptr = filename;

		end = strchr(file_ptr, '\'');	
                if (end)
                        *end ='\0';

		/* check binlog filename format */
		end = strchr(file_ptr, '.');

		if (!end) {

			snprintf(error, BINLOG_ERROR_MSG_LEN, "%s: selected binlog [%s] is not in the format"
				" '%s.yyyyyy'",
				router->service->name,
				file_ptr,
				router->fileroot);

			return NULL;
		}

		end++;

		if (router->master_state == BLRM_UNCONFIGURED) {
			char *stem_end;
			stem_end = strrchr(file_ptr, '.');
			/* set filestem */
			if (stem_end) {
				if (router->fileroot)
					free(router->fileroot);
				router->fileroot = strndup(file_ptr, stem_end-file_ptr);
			}

			/* return new filename */
			new_binlog_file = strdup(file_ptr);

			return new_binlog_file;
		}
	
		/* get next binlog file name, assuming filestem is the same */
		next_binlog_seqname = blr_file_get_next_binlogname(router);

		if (!next_binlog_seqname) {

			snprintf(error, BINLOG_ERROR_MSG_LEN, "%s: cannot get the next MASTER_LOG_FILE name from current binlog [%s]",
				router->service->name,
				router->binlog_name);

			return NULL;
		}

		/* Compare binlog file name with current one */
		if (strcmp(router->binlog_name, file_ptr) == 0) {
			/* No binlog name change, eventually new position will be checked later */
		} else {
			/*
			 * This is a new binlog file request
			 * If file is not the next one return an error
			 */
			if (atoi(end) != next_binlog_seqname) {

				snprintf(error, BINLOG_ERROR_MSG_LEN, "Can not set MASTER_LOG_FILE to %s: Permitted binlog file names are "
					"%s or %s.%06li. Current master_log_file=%s, master_log_pos=%lu",
					file_ptr,
					router->binlog_name,
					router->fileroot,
					next_binlog_seqname,
					router->binlog_name,
					router->current_pos);

				return NULL;
			}

			/* Binlog file name succesfully changed */
		}

		/* allocate new filename */
		new_binlog_file = strdup(file_ptr);

	}

	return new_binlog_file;
}

/**
 * Get master configuration store it
 *
 * @param router	Current router instance
 * @param curr_master	Preallocated struct to fill
 */
static void
blr_master_get_config(ROUTER_INSTANCE *router, MASTER_SERVER_CFG *curr_master) {
	curr_master->port = router->service->dbref->server->port;
	curr_master->host = strdup(router->service->dbref->server->name);
	curr_master->pos = router->current_pos;
	curr_master->safe_pos = router->binlog_position;
	strncpy(curr_master->logfile, router->binlog_name, BINLOG_FNAMELEN);
	curr_master->user = strdup(router->user);
	curr_master->password = strdup(router->password);
	curr_master->filestem = strdup(router->fileroot);
}

/**
 *  Free a master configuration struct
 *
 * @param master_cfg	Saved master configuration to free
 */
static void
blr_master_free_config(MASTER_SERVER_CFG *master_cfg) {
	free(master_cfg->host);
	free(master_cfg->user);
	free(master_cfg->password);
	free(master_cfg->filestem);

	free(master_cfg);
}

/**
 * Restore master configuration values for host and port
 *
 * @param router	Current router instance
 * @param prev_master	Previous saved master configuration
 */
static void
blr_master_restore_config(ROUTER_INSTANCE *router, MASTER_SERVER_CFG *prev_master) {
	server_update_address(router->service->dbref->server, prev_master->host);
	server_update_port(router->service->dbref->server, prev_master->port);

	blr_master_free_config(prev_master);
}

/**
 * Set all the master configuration fields to empty values
 *
 * @param router	Current router instance
 */
static void
blr_master_set_empty_config(ROUTER_INSTANCE *router) {
	server_update_address(router->service->dbref->server, "none");
	server_update_port(router->service->dbref->server, (unsigned short)3306);

	router->current_pos = 4;
	router->binlog_position = 4;
	router->current_safe_event = 4;
	strcpy(router->binlog_name, "");
}

/**
 * Restore all master configuration values
 *
 * @param router	Current router instance
 * @param prev_master	Previous saved master configuration
 */
static void
blr_master_apply_config(ROUTER_INSTANCE *router, MASTER_SERVER_CFG *prev_master) {
	server_update_address(router->service->dbref->server, prev_master->host);
	server_update_port(router->service->dbref->server, prev_master->port);
	router->current_pos = prev_master->pos;
	router->binlog_position = prev_master->safe_pos;
	router->current_safe_event = prev_master->safe_pos;
	strcpy(router->binlog_name, prev_master->logfile);
	if (router->user) {
		free(router->user);
		router->user = strdup(prev_master->user);
	}
	if (router->password) {
		free(router->password);
		router->password = strdup(prev_master->password);
	}
	if (router->fileroot) {
		free(router->fileroot);
		router->fileroot = strdup(prev_master->filestem);
	}
}

/**
 * Change the replication user
 *
 * @param router	Current router instance
 * @param user		The userto set
 * @return		1 for applied change, 0 otherwise
 */
static int
blr_set_master_user(ROUTER_INSTANCE *router, char *user) {

        if (user != NULL) {
                char *ptr;
                char *end;
                ptr = strchr(user, '\'');
                if (ptr)
                        ptr++;
		else
			ptr = user;

                end = strchr(ptr, '\'');
                if (end)
                        *end ='\0';

                if (router->user) {
                        free(router->user);
                }
                router->user = strdup(ptr);

                MXS_INFO("%s: New MASTER_USER is [%s]",
                         router->service->name,
                         router->user);

		return 1;
        }

	return 0;
}

/**
 * Change the replication password
 *
 * @param router	Current router instance
 * @param password	The password to set
 * @return		1 for applied change, 0 otherwise
 */
static int
blr_set_master_password(ROUTER_INSTANCE *router, char *password) {
        if (password != NULL) {
                char *ptr;
                char *end;
                ptr = strchr(password, '\'');
                if (ptr)
                        ptr++;
		else
			ptr = password;

                end = strchr(ptr, '\'');
                if (end)
                        *end ='\0';

                if (router->password) {
                        free(router->password);
                }
                router->password = strdup(ptr);

		/* don't log new password */

		return 1;
        }

	return 0;
}

/**
 * Parse a CHANGE MASTER TO SQL command
 *
 * @param input		The command to be parsed
 * @param error_string	Pre-allocated string for error message, BINLOG_ERROR_MSG_LEN + 1 bytes
 * @param config	master option struct to fill
 * @return		0 on success, 1 on failure
 */
static int
blr_parse_change_master_command(char *input, char *error_string, CHANGE_MASTER_OPTIONS *config) {
char    *sep = ",";
char    *word, *brkb;

	if ((word = strtok_r(input, sep, &brkb)) == NULL) {
		sprintf(error_string, "Unable to parse query [%s]", input);
		return 1;
        } else {
		/* parse options key=val */
		if (blr_handle_change_master_token(word, error_string, config))
			return 1;
	}  

	while ((word = strtok_r(NULL, sep, &brkb)) != NULL) {
		/* parse options key=val */
		if (blr_handle_change_master_token(word, error_string, config))
			return 1;
	}

	return 0;
}

/**
 * Validate option and set the value for a change master option
 *
 * @param input		Current option with value
 * @param error		pre-allocted string for error message, BINLOG_ERROR_MSG_LEN + 1 bytes
 * @param config	master option struct to fill
 * @return		0 on success, 1 on error
 */
static int
blr_handle_change_master_token(char *input, char *error, CHANGE_MASTER_OPTIONS *config) {
/* space+TAB+= */
char    *sep = " 	=";
char    *word, *brkb;
char	*value = NULL;
char	**option_field = NULL;

	if ((word = strtok_r(input, sep, &brkb)) == NULL) {
		sprintf(error, "error parsing %s", brkb);
		return 1;
	} else {
		if ((option_field = blr_validate_change_master_option(word, config)) == NULL) {
			sprintf(error, "option '%s' is not supported", word);

			return 1;
		}

		/* value must be freed after usage */
		if ((value = blr_get_parsed_command_value(brkb)) == NULL) {
			sprintf(error, "missing value for '%s'", word);
			return 1;
		} else {
			*option_field = value;
		}
	}

	return 0;
}

/**
 * Get value of a change master option
 *
 * @param input		Current option with value
 * @return		The new allocated option value or NULL
 */
static char *
blr_get_parsed_command_value(char *input) {
/* space+TAB+= */
char    *sep = "	 =";
char	*ret = NULL;
char 	*word;
char	*value = NULL;

	if (strlen(input))
		value = strdup(input);
	else
		return ret;

	if ((word = strtok_r(NULL, sep, &input)) != NULL) {
		char *ptr;

		/* remove trailing spaces */
		ptr = value + strlen(value) - 1;
		while (ptr > value && isspace(*ptr))
			*ptr-- = 0;

		ret = strdup(strstr(value, word));

		free(value);
	}

	return ret;
}

/**
 * Validate a change master option
 *
 * @param option	The option to check
 * @param config	The option structure
 * @return		A pointer to the field in the option strucure or NULL
 */
static char
**blr_validate_change_master_option(char *option, CHANGE_MASTER_OPTIONS *config) {
	if (strcasecmp(option, "master_host") == 0) {
		return &config->host;
	} else if (strcasecmp(option, "master_port") == 0) {
		return &config->port;
	} else if (strcasecmp(option, "master_log_file") == 0) {
		return &config->binlog_file;
	} else if (strcasecmp(option, "master_log_pos") == 0) {
		return &config->binlog_pos;
	} else if (strcasecmp(option, "master_user") == 0) {
		return &config->user;
	} else if (strcasecmp(option, "master_password") == 0) {
		return &config->password;
	} else {
		return NULL;
	}
}

/**
 *  Free parsed master options struct pointers
 *
 * @param options    Parsed option struct
 */
static void
blr_master_free_parsed_options(CHANGE_MASTER_OPTIONS *options) {
        free(options->host);
	options->host = NULL;

        free(options->port);
	options->port = NULL;

        free(options->user);
	options->user = NULL;

        free(options->password);
	options->password = NULL;

        free(options->binlog_file);
	options->binlog_file = NULL;

        free(options->binlog_pos);
	options->binlog_pos = NULL;
}

/**
 * Send a MySQL protocol response for selected variable
 *
 * @param	router		The binlog router instance
 * @param	slave		The slave server to which we are sending the response
 * @param	variable	The variable name
 * @param	value		The variable value
 * @param       column_type     The variable value type (string or int)
 * @return	Non-zero if data was sent
 */
static int
blr_slave_send_var_value(ROUTER_INSTANCE *router, ROUTER_SLAVE *slave, char *variable, char *value, int column_type)
{
GWBUF	*pkt;
uint8_t *ptr;
int	len, vers_len;

	if (value == NULL)
		return blr_slave_send_ok(router, slave);

	vers_len = strlen(value);
	blr_slave_send_fieldcount(router, slave, 1);
	blr_slave_send_columndef(router, slave, variable, column_type, vers_len, 2);
	blr_slave_send_eof(router, slave, 3);

	len = 5 + vers_len;
	if ((pkt = gwbuf_alloc(len)) == NULL)
		return 0;
	ptr = GWBUF_DATA(pkt);
	encode_value(ptr, vers_len + 1, 24);		// Add length of data packet
	ptr += 3;
	*ptr++ = 0x04;					// Sequence number in response
	*ptr++ = vers_len;				// Length of result string
	strncpy((char *)ptr, value, vers_len);		// Result string
	ptr += vers_len;
	slave->dcb->func.write(slave->dcb, pkt);

	return blr_slave_send_eof(router, slave, 5);
}

/**
 * Send the response to the SQL command "SHOW VARIABLES LIKE 'xxx'
 *
 * @param       router          The binlog router instance
 * @param       slave           The slave server to which we are sending the response
 * @param       variable        The variable name
 * @param       value        	The variable value
 * @param       column_type     The variable value type (string or int)
 * @return      Non-zero if data was sent
 */
static int
blr_slave_send_variable(ROUTER_INSTANCE *router, ROUTER_SLAVE *slave, char *variable, char *value, int column_type)
{
GWBUF   *pkt;
uint8_t *ptr;
int     len, vers_len, seqno = 2;
char	*p = strdup(variable);
int	var_len;
char	*old_ptr = p;

	if (value == NULL)
		return 0;	

	/* Remove heading and trailing "'" */
	if(*p == '\'')
		p++;
	if (p[strlen(p)-1] == '\'')
		p[strlen(p)-1] = '\0';

	var_len  = strlen(p);

	/* force lowercase */
	for(int i = 0; i< var_len; i++) {
		p[i] = tolower(p[i]);
	}

        blr_slave_send_fieldcount(router, slave, 2);

	blr_slave_send_columndef_with_info_schema(router, slave, "Variable_name", BLR_TYPE_STRING, 40, seqno++);
	blr_slave_send_columndef_with_info_schema(router, slave, "Value", column_type, 40, seqno++);

        blr_slave_send_eof(router, slave, seqno++);

        vers_len = strlen(value);
        len = 5 + vers_len + var_len + 1;
        if ((pkt = gwbuf_alloc(len)) == NULL)
                return 0;
        ptr = GWBUF_DATA(pkt);
        encode_value(ptr, vers_len + 2 + var_len, 24);	// Add length of data packet
        ptr += 3;
        *ptr++ = seqno++;				// Sequence number in response
        *ptr++ = var_len;				// Length of result string
        strncpy((char *)ptr, p, var_len);		// Result string with var name
        ptr += var_len;
        *ptr++ = vers_len;				// Length of result string
        strncpy((char *)ptr, value, vers_len);		// Result string with var value
        ptr += vers_len;
        slave->dcb->func.write(slave->dcb, pkt);

	free(old_ptr);

        return blr_slave_send_eof(router, slave, seqno++);
}

/**
 * Send the column definition packet for a variable in a response packet sequence.
 *
 * It adds information_schema and variables and variable_name
 *
 * @param router	The router
 * @param slave		The slave connection
 * @param name		Name of the column
 * @param type		Column type
 * @param len		Column length
 * @param seqno		Packet sequence number
 * @return		Non-zero on success
 */
static int
blr_slave_send_columndef_with_info_schema(ROUTER_INSTANCE *router, ROUTER_SLAVE *slave, char *name, int type, int len, uint8_t seqno)
{
GWBUF	*pkt;
uint8_t *ptr;
int	info_len = strlen("information_schema");
int	virtual_table_name_len = strlen("VARIABLES");
int	table_name_len = strlen("VARIABLES");
int	column_name_len = strlen(name);
int	orig_column_name_len = strlen("VARIABLE_NAME");
int	packet_data_len = 22 + strlen(name) + info_len + virtual_table_name_len + table_name_len + orig_column_name_len;

	if ((pkt = gwbuf_alloc(4 + packet_data_len)) == NULL)
		return 0;

	ptr = GWBUF_DATA(pkt);
	encode_value(ptr, packet_data_len, 24);		// Add length of data packet
	ptr += 3;
	*ptr++ = seqno;					// Sequence number in response
	*ptr++ = 3;					// Catalog is always def
	*ptr++ = 'd';
	*ptr++ = 'e';
	*ptr++ = 'f';
	*ptr++ = info_len;				// Schema name length
	strcpy((char *)ptr,"information_schema");
	ptr += info_len;
	*ptr++ = virtual_table_name_len;		// virtual table name length
	strcpy((char *)ptr, "VARIABLES");
	ptr += virtual_table_name_len;
	*ptr++ = table_name_len;			// Table name length
	strcpy((char *)ptr, "VARIABLES");
	ptr += table_name_len;
	*ptr++ = column_name_len;			// Column name length;
	while (*name)
		*ptr++ = *name++;			// Copy the column name
	*ptr++ = orig_column_name_len;			// Orginal column name
	strcpy((char *)ptr, "VARIABLE_NAME");
	ptr += orig_column_name_len;
	*ptr++ = 0x0c;					// Length of next fields always 12
	*ptr++ = 0x3f;					// Character set
	*ptr++ = 0;
	encode_value(ptr, len, 32);			// Add length of column
	ptr += 4;
	*ptr++ = type;
	*ptr++ = 0x81;					// Two bytes of flags
	if (type == 0xfd)
		*ptr++ = 0x1f;
	else
		*ptr++ = 0x00;
	*ptr++= 0;
	*ptr++= 0;
	*ptr++= 0;

	return slave->dcb->func.write(slave->dcb, pkt);
}

/**
 * Interface for testing blr_parse_change_master_command()
 *
 * @param input		The command to be parsed
 * @param error_string	Pre-allocated string for error message, BINLOG_ERROR_MSG_LEN + 1 bytes
 * @param config	master option struct to fill
 * @return		0 on success, 1 on failure
 */
int
blr_test_parse_change_master_command(char *input, char *error_string, CHANGE_MASTER_OPTIONS *config) {
	return blr_parse_change_master_command(input, error_string, config);
}

/*
 * Interface for testing set new master binlog file
 *
 *
 * @param router	Current router instance
 * @param filename	Binlog file name
 * @param error		The error msg for command, pre-allocated BINLOG_ERROR_MSG_LEN + 1 bytes
 * @return		New binlog file or NULL on error
 */
char *
blr_test_set_master_logfile(ROUTER_INSTANCE *router, char *filename, char *error) {
	return blr_set_master_logfile(router, filename, error);
}

/**
 * Interface for testing a 'change master' operation
 *
 * @param router	The router instance
 * @param command	The change master SQL command
 * @param error		The error message, preallocated BINLOG_ERROR_MSG_LEN + 1 bytes
 * @return		0 on success, 1 on success with new binlog, -1 on failure
 */
int
blr_test_handle_change_master(ROUTER_INSTANCE* router, char *command, char *error) {
	return blr_handle_change_master(router, command, error);
}


/**
 * Handle the response to the SQL command "SHOW GLOBAL VARIABLES LIKE or SHOW VARIABLES LIKE
 *
 * @param	router		The binlog router instance
 * @param	slave		The slave server to which we are sending the response
 * @param	stmt		The SQL statement
 * @return	Non-zero if the variable is handled, 0 if variable is unknown, -1 for syntax error
 */
static int
blr_slave_handle_variables(ROUTER_INSTANCE *router, ROUTER_SLAVE *slave, char *stmt) {
char *brkb;
char *word;
/* SPACE,TAB,= */
char	*sep = " 	,=";

	if ((word = strtok_r(stmt, sep, &brkb)) == NULL) {
		return -1;
	} else if (strcasecmp(word, "LIKE") == 0) {
		if ((word = strtok_r(NULL, sep, &brkb)) == NULL) {
			MXS_ERROR("%s: Missing LIKE clause in SHOW [GLOBAL] VARIABLES.",
                                  router->service->name);
			return -1;
		} else if (strcasecmp(word, "'SERVER_ID'") == 0) {
			if (router->set_master_server_id) {
				char    server_id[40];
				sprintf(server_id, "%d", router->masterid);
				return blr_slave_send_variable(router, slave, "'SERVER_ID'", server_id, BLR_TYPE_INT);
			} else
				return blr_slave_replay(router, slave, router->saved_master.server_id);
		} else if (strcasecmp(word, "'SERVER_UUID'") == 0) {
			if (router->set_master_uuid) {
				return blr_slave_send_variable(router, slave, "'SERVER_UUID'", router->master_uuid, BLR_TYPE_STRING);
			}
			else
				return blr_slave_replay(router, slave, router->saved_master.uuid);
		} else if (strcasecmp(word, "'MAXSCALE%'") == 0) {
			return blr_slave_send_maxscale_variables(router, slave);
		} else
			return 0;
	} else
		return -1;
}

/**
 * Send a MySQL OK packet with a warning flag to the slave backend
 * and set the warning message in slave structure
 * The message should be retrieved by SHOW WARNINGS command
 *
 * @param       router          The binlog router instance
 * @param       message         The message to send
 * @param       slave           The slave server to which we are sending the response
 *
 * @return result of a write call, non-zero if write was successful
 */

static int
blr_slave_send_warning_message(ROUTER_INSTANCE* router, ROUTER_SLAVE* slave, char *message)
{
GWBUF   *pkt;
uint8_t *ptr;

        if ((pkt = gwbuf_alloc(11)) == NULL)
                return 0;
        ptr = GWBUF_DATA(pkt);
        *ptr++ = 7;     // Payload length
        *ptr++ = 0;
        *ptr++ = 0;
        *ptr++ = 1;     // Seqno
        *ptr++ = 0;     // ok
        *ptr++ = 0;
        *ptr++ = 0;

        *ptr++ = 2;
        *ptr++ = 0;

        if(strlen(message) == 0) {
                *ptr++ = 0;
                *ptr++ = 0;
        } else {
                *ptr++ = 1; /* warning byte set to 1 */
                *ptr++ = 0;
        }

	/* set the new warning in this slave connection */
	if (slave->warning_msg)
		free(slave->warning_msg);
	slave->warning_msg = strdup(message);

	return slave->dcb->func.write(slave->dcb, pkt);
}

/**
 * Send a MySQL SHOW WARNINGS packet with a message that has been stored in slave struct
 *
 * If there is no wanring message an OK packet is sent
 *
 * @param       router          The binlog router instance
 * @param       message         The message to send
 * @param       slave           The slave server to which we are sending the response
 *
 * @return result of a write call, non-zero if write was successful
 */

static int
blr_slave_show_warnings(ROUTER_INSTANCE* router, ROUTER_SLAVE* slave)
{
GWBUF   *pkt;
uint8_t *ptr;
int     len;
int msg_len = 0;
int code_len = 0;
int level_len = 0;

	/* check whether a warning message is available */
	if (slave->warning_msg) {
		char	*level="Warning";
		char *msg_ptr;
		char err_code[16+1]="";
		msg_ptr = strchr(slave->warning_msg, ':');
		if (msg_ptr) {
			strncpy(err_code, slave->warning_msg,
				(msg_ptr-slave->warning_msg > 16) ? 16 : (msg_ptr-slave->warning_msg));
			code_len = strlen(err_code);

			msg_ptr++;
		} else {
			msg_ptr = slave->warning_msg;
		}

		msg_len = strlen(msg_ptr);
		level_len = strlen(level);

		blr_slave_send_fieldcount(router, slave, 3);	// 3 columns

		blr_slave_send_columndef(router, slave, "Level", BLR_TYPE_STRING, 40, 2);
		blr_slave_send_columndef(router, slave, "Code", BLR_TYPE_STRING, 40, 3);
		blr_slave_send_columndef(router, slave, "Message", BLR_TYPE_STRING, 80, 4);

		blr_slave_send_eof(router, slave, 5);

		len = 4 + (1 + level_len) + (1 + code_len) + (1 + msg_len);

		if ((pkt = gwbuf_alloc(len)) == NULL)
			return blr_slave_send_ok(router, slave);

		ptr = GWBUF_DATA(pkt);

		encode_value(ptr, len - 4, 24); // Add length of data packet
		ptr += 3;

		*ptr++ = 0x06;                  // Sequence number in response

		*ptr++ = level_len;	        // Length of result string
		strncpy((char *)ptr, level, level_len); // Result string
		ptr += level_len;

		*ptr++ = code_len;		// Length of result string
		if (code_len) {
			strncpy((char *)ptr, err_code, code_len); // Result string
			ptr += code_len;
		}

		*ptr++ = msg_len;		// Length of result string
		if (msg_len) {
			strncpy((char *)ptr, msg_ptr, msg_len); // Result string
			ptr += msg_len;
		}

		slave->dcb->func.write(slave->dcb, pkt);

		return blr_slave_send_eof(router, slave, 7);
	} else {
		return blr_slave_send_ok(router, slave);
	}
}

/**
 * Handle the response to the SQL command "SHOW [GLOBAL] STATUS LIKE or SHOW STATUS LIKE
 *
 * @param	router		The binlog router instance
 * @param	slave		The slave server to which we are sending the response
 * @param	stmt		The SQL statement
 * @return	Non-zero if the variable is handled, 0 if variable is unknown, -1 for syntax error
 */
static int
blr_slave_handle_status_variables(ROUTER_INSTANCE *router, ROUTER_SLAVE *slave, char *stmt) {
char *brkb = NULL;
char *word = NULL;
/* SPACE,TAB,= */
char	*sep = " 	,=";

	if ((word = strtok_r(stmt, sep, &brkb)) == NULL) {
		return -1;
	} else if (strcasecmp(word, "LIKE") == 0) {
		if ((word = strtok_r(NULL, sep, &brkb)) == NULL) {
			MXS_ERROR("%s: Missing LIKE clause in SHOW [GLOBAL] STATUS.",
                                  router->service->name);
			return -1;
		} else if (strcasecmp(word, "'Uptime'") == 0) {
			char uptime[41]="";
			snprintf(uptime, 40, "%d", MaxScaleUptime());
			return blr_slave_send_status_variable(router, slave, "Uptime", uptime, BLR_TYPE_INT);
		} else
			return 0;
	} else
		return -1;
}

/**
 * Send the response to the SQL command "SHOW [GLOBAL] STATUS LIKE 'xxx'
 *
 * @param       router          The binlog router instance
 * @param       slave           The slave server to which we are sending the response
 * @param       variable        The variable name
 * @param       value        	The variable value
 * @param       column_type     The variable value type (string or int)
 * @return      Non-zero if data was sent
 */
static int
blr_slave_send_status_variable(ROUTER_INSTANCE *router, ROUTER_SLAVE *slave, char *variable, char *value, int column_type)
{
GWBUF   *pkt;
uint8_t *ptr;
int     len, vers_len, seqno = 2;
char	*p = strdup(variable);
int	var_len;
char	*old_ptr = p;

	/* Remove heading and trailing "'" */
	if(*p == '\'')
		p++;
	if (p[strlen(p)-1] == '\'')
		p[strlen(p)-1] = '\0';

	var_len  = strlen(p);

	/* force lowercase */
	for(int i = 0; i< var_len; i++) {
		p[i] = tolower(p[i]);
	}

	/* First char is uppercase */
	p[0]=toupper(p[0]);

        blr_slave_send_fieldcount(router, slave, 2);

	blr_slave_send_columndef_with_status_schema(router, slave, "Variable_name", BLR_TYPE_STRING, 40, seqno++);
	blr_slave_send_columndef_with_status_schema(router, slave, "Value", column_type, 40, seqno++);

        blr_slave_send_eof(router, slave, seqno++);

        vers_len = strlen(value);
        len = 5 + vers_len + var_len + 1;
        if ((pkt = gwbuf_alloc(len)) == NULL)
                return 0;
        ptr = GWBUF_DATA(pkt);
        encode_value(ptr, vers_len + 2 + var_len, 24);	// Add length of data packet
        ptr += 3;
        *ptr++ = seqno++;				// Sequence number in response
        *ptr++ = var_len;				// Length of result string
        strncpy((char *)ptr, p, var_len);		// Result string with var name
        ptr += var_len;
        *ptr++ = vers_len;				// Length of result string
        strncpy((char *)ptr, value, vers_len);		// Result string with var value
        ptr += vers_len;
        slave->dcb->func.write(slave->dcb, pkt);

	free(old_ptr);

        return blr_slave_send_eof(router, slave, seqno++);
}

/**
 * Send the column definition packet for a STATUS variable in a response packet sequence.
 *
 * It adds information_schema.STATUS and variables and variable_name
 *
 * @param router	The router
 * @param slave		The slave connection
 * @param name		Name of the column
 * @param type		Column type
 * @param len		Column length
 * @param seqno		Packet sequence number
 * @return		Non-zero on success
 */
static int
blr_slave_send_columndef_with_status_schema(ROUTER_INSTANCE *router, ROUTER_SLAVE *slave, char *name, int type, int len, uint8_t seqno)
{
GWBUF	*pkt;
uint8_t *ptr;
int	info_len = strlen("information_schema");
int	virtual_table_name_len = strlen("STATUS");
int	table_name_len = strlen("STATUS");
int	column_name_len = strlen(name);
int	orig_column_name_len = strlen("VARIABLE_NAME");
int	packet_data_len = 0;
char 	*ptr_name_start = name;

	if (strcasecmp(ptr_name_start, "value") == 0)
		orig_column_name_len = strlen("VARIABLE_VALUE");

	packet_data_len = 22 + strlen(name) + info_len + virtual_table_name_len + table_name_len + orig_column_name_len;

	if ((pkt = gwbuf_alloc(4 + packet_data_len)) == NULL)
		return 0;

	ptr = GWBUF_DATA(pkt);
	encode_value(ptr, packet_data_len, 24);		// Add length of data packet
	ptr += 3;
	*ptr++ = seqno;					// Sequence number in response
	*ptr++ = 3;					// Catalog is always def
	*ptr++ = 'd';
	*ptr++ = 'e';
	*ptr++ = 'f';
	*ptr++ = info_len;				// Schema name length
	strcpy((char *)ptr,"information_schema");
	ptr += info_len;
	*ptr++ = virtual_table_name_len;		// virtual table name length
	strcpy((char *)ptr, "STATUS");
	ptr += virtual_table_name_len;
	*ptr++ = table_name_len;			// Table name length
	strcpy((char *)ptr, "STATUS");
	ptr += table_name_len;
	*ptr++ = column_name_len;			// Column name length;
	while (*name)
		*ptr++ = *name++;			// Copy the column name
	*ptr++ = orig_column_name_len;			// Orginal column name

	if (strcasecmp(ptr_name_start, "value") == 0)
		strcpy((char *)ptr, "VARIABLE_VALUE");
	else
		strcpy((char *)ptr, "VARIABLE_NAME");
	ptr += orig_column_name_len;
	*ptr++ = 0x0c;					// Length of next fields always 12
	*ptr++ = 0x3f;					// Character set
	*ptr++ = 0;
	encode_value(ptr, len, 32);			// Add length of column
	ptr += 4;
	*ptr++ = type;
	*ptr++ = 0x81;					// Two bytes of flags
	if (type == 0xfd)
		*ptr++ = 0x1f;
	else
		*ptr++ = 0x00;
	*ptr++= 0;
	*ptr++= 0;
	*ptr++= 0;

	return slave->dcb->func.write(slave->dcb, pkt);
}

/**
 * The heartbeat check function called from the housekeeper for registered slaves.
 *
 * @param router        Current router instance
 */

static void
blr_send_slave_heartbeat(void *inst) {
ROUTER_SLAVE    *sptr = NULL;
ROUTER_INSTANCE *router = (ROUTER_INSTANCE *) inst;
time_t		t_now = time(0);

	spinlock_acquire(&router->lock);

	sptr = router->slaves;

	while (sptr)
	{

		/* skip servers with state = 0 */
		if ( (sptr->state == BLRS_DUMPING) && (sptr->heartbeat > 0) && ((t_now + 1 - sptr->lastReply) >= sptr->heartbeat) )
		{
			MXS_NOTICE("Sending Heartbeat to slave server-id %d. "
                                   "Heartbeat interval is %d, last event time is %lu",
                                   sptr->serverid, sptr->heartbeat,
                                   (unsigned long)sptr->lastReply);

			blr_slave_send_heartbeat(router, sptr);

			sptr->lastReply = t_now;

		}

		sptr = sptr->next;
	}

	spinlock_release(&router->lock);
}

/**
 * Create and send an hearbeat packet to be sent to a registered slave server
 */
static int
blr_slave_send_heartbeat(ROUTER_INSTANCE *router, ROUTER_SLAVE *slave)
{
REP_HEADER	hdr;
GWBUF		*resp;
uint8_t		*ptr;
int len = BINLOG_EVENT_HDR_LEN;
uint32_t	chksum;
int filename_len = strlen(slave->binlogfile);

	/* Add CRC32 4 bytes */
	if (!slave->nocrc)
		len +=4;

	/* add binlogname to data content len */
	len += filename_len;

	/**
	 * Alloc buffer for network binlog stream:
	 *
	 * 4 bytes header (3 for pkt len + 1 seq.no)
	 * 1 byte for Ok / ERR
	 * n bytes data content
	 *
	 * Total = 5 bytes + len
	 */
	resp = gwbuf_alloc(5 + len);

	/* The OK/Err byte is part of payload */
        hdr.payload_len = len + 1;

	/* Add sequence no */	
	hdr.seqno = slave->seqno++;

	/* Add OK */
	hdr.ok = 0;

	/* Add timestamp: 0 */
	hdr.timestamp = 0L;

	/* Set Event Type */
	hdr.event_type = HEARTBEAT_EVENT;

	/* Add master server id */
	hdr.serverid = router->masterid;

	/* Add event size */
	hdr.event_size = len;

	/* Add Next Pos */
	hdr.next_pos = slave->binlog_pos;

	/* Add flags */
	hdr.flags = 0x20;

	/* point just after the header */
	ptr = blr_build_header(resp, &hdr);

	/* Copy binlog name */
	memcpy(ptr, slave->binlogfile, filename_len);

	ptr += filename_len;

	/* Add the CRC32 */
	if (!slave->nocrc)
	{
		chksum = crc32(0L, NULL, 0);
		chksum = crc32(chksum, GWBUF_DATA(resp) + 5, hdr.event_size - 4);
		encode_value(ptr, chksum, 32);
	}

	/* Write the packet */
	return slave->dcb->func.write(slave->dcb, resp);
}<|MERGE_RESOLUTION|>--- conflicted
+++ resolved
@@ -1950,8 +1950,6 @@
 
 	burst_size = router->burst_size;
 
-<<<<<<< HEAD
-=======
         int do_return;
 
         spinlock_acquire(&router->binlog_lock);
@@ -1976,7 +1974,6 @@
                return 0;
         }
 
->>>>>>> 59f58808
         BLFILE *file;
 #ifdef BLFILE_IN_SLAVE
         file = slave->file;
@@ -2025,10 +2022,7 @@
 #ifdef BLSLAVE_IN_FILE
         slave->file = file;
 #endif
-<<<<<<< HEAD
-=======
 	int events_before = slave->stats.n_events;
->>>>>>> 59f58808
 
 	while (burst-- && burst_size > 0 &&
 		(record = blr_read_binlog(router, file, slave->binlog_pos, &hdr, read_errmsg)) != NULL)
@@ -2163,12 +2157,8 @@
 
 		if (hdr.ok == SLAVE_POS_READ_UNSAFE) {
 
-<<<<<<< HEAD
-			MXS_ERROR("%s: Slave %s:%i, server-id %d, binlog '%s', %s",
-=======
 			MXS_NOTICE("%s: Slave %s:%i, server-id %d, binlog '%s', read %d events, "
 				"current committed transaction event being sent: %lu, %s",
->>>>>>> 59f58808
 				router->service->name,
 				slave->dcb->remote,
 				ntohs((slave->dcb->ipv4).sin_port),
@@ -2177,20 +2167,6 @@
 				slave->stats.n_events - events_before,
 				router->current_safe_event,
 				read_errmsg);
-<<<<<<< HEAD
-
-			/*
-			 * Close the slave session and socket
-			 * The slave will try to reconnect
-			 */
-			dcb_close(slave->dcb);
-
-#ifndef BLFILE_IN_SLAVE
-                        blr_close_binlog(router, file);
-#endif
-			return 0;
-=======
->>>>>>> 59f58808
 		}
 	}
 	spinlock_acquire(&slave->catch_lock);
@@ -2378,40 +2354,12 @@
 	{
 		if (slave->state == BLRS_DUMPING)
 		{
-<<<<<<< HEAD
-			int do_return;
-
-			spinlock_acquire(&router->binlog_lock);
-
-			do_return = 0;
-			cstate = slave->cstate;
-
-			/* check for a pending transaction and not rotating */
-			if (router->pending_transaction && strcmp(router->binlog_name, slave->binlogfile) == 0 &&
-				(slave->binlog_pos > router->binlog_position) && !router->rotating) {
-				do_return = 1;
-			}
-
-			spinlock_release(&router->binlog_lock);
-
-			if (do_return) {
-				spinlock_acquire(&slave->catch_lock);
-				slave->cstate |= CS_EXPECTCB;
-				spinlock_release(&slave->catch_lock);
-				poll_fake_write_event(slave->dcb);
-
-				return 0;
-			}
-
-			spinlock_acquire(&slave->catch_lock);
-=======
 			spinlock_acquire(&slave->catch_lock);
                         if (slave->cstate & CS_BUSY)
                         {
                             spinlock_release(&slave->catch_lock);
                             return 0;
                         }
->>>>>>> 59f58808
 			cstate = slave->cstate;
 			slave->cstate &= ~(CS_UPTODATE|CS_EXPECTCB);
 			slave->cstate |= CS_BUSY;
