/*
 * This file is distributed as part of MaxScale.  It is free
 * software: you can redistribute it and/or modify it under the terms of the
 * GNU General Public License as published by the Free Software Foundation,
 * version 2.
 *
 * This program is distributed in the hope that it will be useful, but WITHOUT
 * ANY WARRANTY; without even the implied warranty of MERCHANTABILITY or FITNESS
 * FOR A PARTICULAR PURPOSE.  See the GNU General Public License for more
 * details.
 *
 * You should have received a copy of the GNU General Public License along with
 * this program; if not, write to the Free Software Foundation, Inc., 51
 * Franklin Street, Fifth Floor, Boston, MA 02110-1301 USA.
 *
 * Copyright MariaDB Corporation Ab 2014-2015
 */

/**
 * @file blr_file.c - contains code for the router binlog file management
 *
 *
 * @verbatim
 * Revision History
 *
 * Date		Who			Description
 * 14/04/2014	Mark Riddoch		Initial implementation
 * 07/05/2015	Massimiliano Pinto	Added MAX_EVENT_TYPE_MARIADB10
 * 08/06/2015	Massimiliano Pinto	Addition of blr_cache_read_master_data()
 * 15/06/2015	Massimiliano Pinto	Addition of blr_file_get_next_binlogname()
 * 23/06/2015	Massimiliano Pinto	Addition of blr_file_use_binlog, blr_file_create_binlog
 * 29/06/2015	Massimiliano Pinto	Addition of blr_file_write_master_config()
 *					Cache directory is now 'cache' under router->binlogdir
 * 05/08/2015	Massimiliano Pinto	Initial implementation of transaction safety
 * 24/08/2015	Massimiliano Pinto	Added strerror_r
 * 26/08/2015	Massimiliano Pinto	Added MariaDB 10 GTID event check with flags = 0
 *					This is the current supported condition for detecting
 *					MariaDB 10 transaction start point.
 *					It's no longer using QUERY_EVENT with BEGIN
 * 23/10/15	Markus Makela		Added current_safe_event
 *
 * @endverbatim
 */
#include <stdio.h>
#include <stdlib.h>
#include <errno.h>
#include <string.h>
#include <sys/types.h>
#include <sys/stat.h>
#include <dirent.h>
#include <fcntl.h>
#include <unistd.h>
#include <service.h>
#include <server.h>
#include <router.h>
#include <atomic.h>
#include <spinlock.h>
#include <blr.h>
#include <dcb.h>
#include <spinlock.h>
#include <gwdirs.h>
#include <skygw_types.h>
#include <skygw_utils.h>
#include <log_manager.h>

static int  blr_file_create(ROUTER_INSTANCE *router, char *file);
static void blr_file_append(ROUTER_INSTANCE *router, char *file);
static void blr_log_header(int priority, char *msg, uint8_t *ptr);
void blr_cache_read_master_data(ROUTER_INSTANCE *router);
int blr_file_get_next_binlogname(ROUTER_INSTANCE *router);
int blr_file_new_binlog(ROUTER_INSTANCE *router, char *file);
void blr_file_use_binlog(ROUTER_INSTANCE *router, char *file);
int blr_file_write_master_config(ROUTER_INSTANCE *router, char *error);
extern uint32_t extract_field(uint8_t *src, int bits);
static void blr_format_event_size(double *event_size, char *label);
extern int MaxScaleUptime();
extern char *blr_get_event_description(ROUTER_INSTANCE *router, uint8_t event);

typedef struct binlog_event_desc {
	unsigned long long event_pos;
	uint8_t	event_type;
	time_t	event_time;
} BINLOG_EVENT_DESC;

static void blr_print_binlog_details(ROUTER_INSTANCE *router, BINLOG_EVENT_DESC first_event_time, BINLOG_EVENT_DESC last_event_time);

/**
 * Initialise the binlog file for this instance. MaxScale will look
 * for all the binlogs that it has on local disk, determine the next
 * binlog to use and initialise it for writing, determining the 
 * next record to be fetched from the real master.
 *
 * @param router	The router instance this defines the master for this replication chain
 */
int
blr_file_init(ROUTER_INSTANCE *router)
{
char		*ptr;
char 		path[PATH_MAX+1] = "";
char		filename[PATH_MAX+1] = "";
int		file_found, n = 1;
int		root_len, i;
DIR		*dirp;
struct dirent	*dp;

	if (router->binlogdir == NULL)
	{
		strncpy(path, get_datadir(), PATH_MAX);
		strncat(path,"/",PATH_MAX);
		strncat(path, router->service->name,PATH_MAX);

		if (access(path, R_OK) == -1)
			mkdir(path, 0700);

		router->binlogdir = strdup(path);
	}
	else
	{
		strncpy(path, router->binlogdir, PATH_MAX);
	}
	if (access(router->binlogdir, R_OK) == -1)
	{
		MXS_ERROR("%s: Unable to read the binlog directory %s.",
                          router->service->name, router->binlogdir);
		return 0;
	}

	/* First try to find a binlog file number by reading the directory */
	root_len = strlen(router->fileroot);
	if ((dirp = opendir(path)) == NULL)
	{
		char err_msg[BLRM_STRERROR_R_MSG_SIZE];
		MXS_ERROR("%s: Unable to read the binlog directory %s, %s.",
                          router->service->name, router->binlogdir,
                          strerror_r(errno, err_msg, sizeof(err_msg)));
		return 0;
	}
	while ((dp = readdir(dirp)) != NULL)
	{
		if (strncmp(dp->d_name, router->fileroot, root_len) == 0)
		{
			i = atoi(dp->d_name + root_len + 1);
			if (i > n)
				n = i;
		}
	}
	closedir(dirp);


	file_found = 0;
	do {
		snprintf(filename,PATH_MAX, "%s/" BINLOG_NAMEFMT, path, router->fileroot, n);
		if (access(filename, R_OK) != -1)
		{
			file_found  = 1;
			n++;
		}
		else
			file_found = 0;
	} while (file_found);
	n--;

	if (n == 0)		// No binlog files found
	{
		if (router->initbinlog)
			snprintf(filename,PATH_MAX, BINLOG_NAMEFMT, router->fileroot,
						router->initbinlog);
		else
			snprintf(filename,PATH_MAX, BINLOG_NAMEFMT, router->fileroot, 1);
		if (! blr_file_create(router, filename))
			return 0;
	}
	else
	{
		snprintf(filename,PATH_MAX, BINLOG_NAMEFMT, router->fileroot, n);
		blr_file_append(router, filename);
	}
	return 1;
}

int
blr_file_rotate(ROUTER_INSTANCE *router, char *file, uint64_t pos)
{
	return blr_file_create(router, file);
}


/**
 * binlog files need an initial 4 magic bytes at the start. blr_file_add_magic()
 * adds them.
 *
 * @param fd            file descriptor to the open binlog file
 * @return              True if the magic string could be written to the file.
 */
static bool
blr_file_add_magic(int fd)
{
    static const unsigned char magic[] = BINLOG_MAGIC;

    ssize_t written = write(fd, magic, BINLOG_MAGIC_SIZE);

    return written == BINLOG_MAGIC_SIZE;
}


/**
 * Create a new binlog file for the router to use.
 *
 * @param router        The router instance
 * @param file          The binlog file name
 * @return              Non-zero if the fie creation succeeded
 */
static int
blr_file_create(ROUTER_INSTANCE *router, char *file)
{
    int created = 0;
    char err_msg[STRERROR_BUFLEN];

    char path[PATH_MAX + 1] = "";

    strcpy(path, router->binlogdir);
    strcat(path, "/");
    strcat(path, file);

    int fd = open(path, O_RDWR|O_CREAT, 0666);

    if (fd != -1)
    {
        if (blr_file_add_magic(fd))
        {
            close(router->binlog_fd);
            spinlock_acquire(&router->binlog_lock);
            strncpy(router->binlog_name, file, BINLOG_FNAMELEN);
            router->binlog_fd = fd;
            router->current_pos = BINLOG_MAGIC_SIZE;     /* Initial position after the magic number */
            router->binlog_position = BINLOG_MAGIC_SIZE;
            router->current_safe_event = BINLOG_MAGIC_SIZE;
<<<<<<< HEAD
            router->last_written = 0;
=======
            router->last_written = BINLOG_MAGIC_SIZE;
            router->last_event_pos = 0;
>>>>>>> 63ce9fe6
            spinlock_release(&router->binlog_lock);

            created = 1;
        }
        else
        {
            MXS_ERROR("%s: Failed to write magic string to created binlog file %s, %s.",
                      router->service->name, path, strerror_r(errno, err_msg, sizeof(err_msg)));
            close(fd);

            if (!unlink(path))
            {
                MXS_ERROR("%s: Failed to delete file %s, %s.",
                          router->service->name, path, strerror_r(errno, err_msg, sizeof(err_msg)));
            }
        }
    }
    else
    {
        MXS_ERROR("%s: Failed to create binlog file %s, %s.",
                  router->service->name, path, strerror_r(errno, err_msg, sizeof(err_msg)));
    }

    return created;
}

/**
 * Prepare an existing binlog file to be appened to.
 *
 * @param router	The router instance
 * @param file		The binlog file name
 */
static void
blr_file_append(ROUTER_INSTANCE *router, char *file)
{
char		path[PATH_MAX+1] = "";
int		fd;

	strcpy(path, router->binlogdir);
	strcat(path, "/");
	strcat(path, file);

	if ((fd = open(path, O_RDWR|O_APPEND, 0666)) == -1)
	{
		MXS_ERROR("Failed to open binlog file %s for append.",
                          path);
		return;
	}
	fsync(fd);
	close(router->binlog_fd);
	spinlock_acquire(&router->binlog_lock);
	memmove(router->binlog_name, file, BINLOG_FNAMELEN);
	router->current_pos = lseek(fd, 0L, SEEK_END);
	if (router->current_pos < 4) {
		if (router->current_pos == 0) {
			if (blr_file_add_magic(fd))
			{
				router->current_pos = BINLOG_MAGIC_SIZE;
				router->binlog_position = BINLOG_MAGIC_SIZE;
				router->current_safe_event = BINLOG_MAGIC_SIZE;
<<<<<<< HEAD
				router->last_written = 0;
=======
				router->last_written = BINLOG_MAGIC_SIZE;
				router->last_event_pos = 0;
>>>>>>> 63ce9fe6
			} else {
			    MXS_ERROR("%s: Could not write magic to binlog file.", router->service->name);
			}
		} else {
			/* If for any reason the file's length is between 1 and 3 bytes
			 * then report an error. */
	                MXS_ERROR("%s: binlog file %s has an invalid length %lu.",
                                  router->service->name, path, router->current_pos);
			close(fd);
			spinlock_release(&router->binlog_lock);
			return;
		}
	}
	router->binlog_fd = fd;
	spinlock_release(&router->binlog_lock);
}

/**
 * Write a binlog entry to disk.
 *
 * @param router	The router instance
 * @param buf		The binlog record
 * @param len		The length of the binlog record
 * @return 		Return the number of bytes written
 */
int
blr_write_binlog_record(ROUTER_INSTANCE *router, REP_HEADER *hdr, uint32_t size, uint8_t *buf)
{
int	n;

	if ((n = pwrite(router->binlog_fd, buf, size,
				router->last_written)) != size)
	{
		char err_msg[STRERROR_BUFLEN];
		MXS_ERROR("%s: Failed to write binlog record at %lu of %s, %s. "
                          "Truncating to previous record.",
                          router->service->name, router->last_written,
                          router->binlog_name,
                          strerror_r(errno, err_msg, sizeof(err_msg)));
		/* Remove any partial event that was written */
		if (ftruncate(router->binlog_fd, router->last_written))
		{
			MXS_ERROR("%s: Failed to truncate binlog record at %lu of %s, %s. ",
					  router->service->name, router->last_written,
					  router->binlog_name,
					  strerror_r(errno, err_msg, sizeof(err_msg)));
		}
		return 0;
	}
	spinlock_acquire(&router->binlog_lock);
	router->current_pos = hdr->next_pos;
	router->last_written += size;
	router->last_event_pos = hdr->next_pos - hdr->event_size;
	spinlock_release(&router->binlog_lock);
	return n;
}

/**
 * Flush the content of the binlog file to disk.
 *
 * @param	router		The binlog router
 */
void
blr_file_flush(ROUTER_INSTANCE *router)
{
	fsync(router->binlog_fd);
}

/**
 * Open a binlog file for reading binlog records
 *
 * @param router	The router instance
 * @param binlog	The binlog filename
 * @return a binlog file record
 */
BLFILE *
blr_open_binlog(ROUTER_INSTANCE *router, char *binlog)
{
char		path[PATH_MAX + 1] = "";
BLFILE		*file;

	spinlock_acquire(&router->fileslock);
	file = router->files;
	while (file && strcmp(file->binlogname, binlog) != 0)
		file = file->next;

	if (file)
	{
		file->refcnt++;
		spinlock_release(&router->fileslock);
		return file;
	}

	if ((file = (BLFILE *)calloc(1, sizeof(BLFILE))) == NULL)
	{
		spinlock_release(&router->fileslock);
		return NULL;
	}
	strncpy(file->binlogname, binlog, BINLOG_FNAMELEN);
	file->refcnt = 1;
	file->cache = 0;
	spinlock_init(&file->lock);

	strncpy(path, router->binlogdir, PATH_MAX);
	strncat(path, "/", PATH_MAX);
	strncat(path, binlog, PATH_MAX);

	if ((file->fd = open(path, O_RDONLY, 0666)) == -1)
	{
		MXS_ERROR("Failed to open binlog file %s", path);
		free(file);
		spinlock_release(&router->fileslock);
		return NULL;
	}

	file->next = router->files;
	router->files = file;
	spinlock_release(&router->fileslock);

	return file;
}

/**
 * Read a replication event into a GWBUF structure.
 *
 * @param router	The router instance
 * @param file		File record
 * @param pos		Position of binlog record to read
 * @param hdr		Binlog header to populate
 * @param errmsg	Allocated BINLOG_ERROR_MSG_LEN bytes message error buffer
 * @return		The binlog record wrapped in a GWBUF structure
 */
GWBUF *
blr_read_binlog(ROUTER_INSTANCE *router, BLFILE *file, unsigned long pos, REP_HEADER *hdr, char *errmsg)
{
uint8_t		hdbuf[BINLOG_EVENT_HDR_LEN];
GWBUF		*result;
unsigned char	*data;
int	n;
unsigned long	filelen = 0;
struct	stat	statb;

	memset(&hdbuf, '\0', BINLOG_EVENT_HDR_LEN);

	/* set error indicator */
	hdr->ok = SLAVE_POS_READ_ERR;

	if (!file)
	{
		snprintf(errmsg, BINLOG_ERROR_MSG_LEN, "Invalid file pointer for requested binlog at position %lu", pos);
		return NULL;
	}

	spinlock_acquire(&file->lock);
	if (fstat(file->fd, &statb) == 0)
		filelen = statb.st_size;
	else {
		if (file->fd == -1) {
			hdr->ok = SLAVE_POS_BAD_FD;
			snprintf(errmsg, BINLOG_ERROR_MSG_LEN, "blr_read_binlog called with invalid file->fd, pos %lu", pos);
			spinlock_release(&file->lock);
			return NULL;
		}
	}
        spinlock_release(&file->lock);

	if (pos > filelen)
	{
		spinlock_acquire(&router->binlog_lock);
		spinlock_acquire(&file->lock);

		if (strcmp(router->binlog_name, file->binlogname) != 0)
		{
			snprintf(errmsg, BINLOG_ERROR_MSG_LEN, "Requested position %lu is beyond "
				"'closed' binlog file '%s', size %lu. Generating Error '1236'",
				pos, file->binlogname, filelen);
		} else {
			snprintf(errmsg, BINLOG_ERROR_MSG_LEN, "Requested position %lu is beyond "
				"end of the latest binlog file '%s', size %lu. Disconnecting",
                                pos, file->binlogname, filelen);

			/* Slave will be disconnected by the calling routine */
			hdr->ok = SLAVE_POS_BEYOND_EOF;

		}

		spinlock_release(&file->lock);
		spinlock_release(&router->binlog_lock);

		return NULL;
	}

	spinlock_acquire(&router->binlog_lock);
	spinlock_acquire(&file->lock);

	if (strcmp(router->binlog_name, file->binlogname) == 0 &&
			pos >= router->binlog_position)
	{
		if (pos > router->binlog_position)
		{
			snprintf(errmsg, BINLOG_ERROR_MSG_LEN, "Requested binlog position %lu is unsafe. "
				"Latest safe position %lu, end of binlog file %lu",
				pos, router->binlog_position, router->current_pos);

			hdr->ok = SLAVE_POS_READ_UNSAFE;
		} else {
			/* accessing last position is ok */
			hdr->ok = SLAVE_POS_READ_OK;
		}

		spinlock_release(&file->lock);
		spinlock_release(&router->binlog_lock);

		return NULL;
	}
	spinlock_release(&file->lock);
	spinlock_release(&router->binlog_lock);

	/* Read the header information from the file */
	if ((n = pread(file->fd, hdbuf, BINLOG_EVENT_HDR_LEN, pos)) != BINLOG_EVENT_HDR_LEN)
	{
		switch (n)
		{
		case 0:
                    MXS_DEBUG("Reached end of binlog file '%s' at %lu.",
                              file->binlogname, pos);

			/* set ok indicator */
			hdr->ok = SLAVE_POS_READ_OK;

			break;
		case -1:
			{
			char err_msg[STRERROR_BUFLEN];
			snprintf(errmsg, BINLOG_ERROR_MSG_LEN, "Failed to read binlog file '%s'; (%s), event at %lu",
				file->binlogname, strerror_r(errno, err_msg, sizeof(err_msg)), pos);

			if (errno == EBADF)
				snprintf(errmsg, BINLOG_ERROR_MSG_LEN, "Bad file descriptor for binlog file '%s', refcount %d, descriptor %d, event at %lu",
					file->binlogname, file->refcnt, file->fd, pos);
			break;
			}
		default:
			snprintf(errmsg, BINLOG_ERROR_MSG_LEN, "Bogus data in log event header; "
				"expected %d bytes but read %d, position %lu, binlog file '%s'",
				 BINLOG_EVENT_HDR_LEN, n, pos, file->binlogname);
			break;
		}
		return NULL;
	}

	hdr->timestamp = EXTRACT32(hdbuf);
	hdr->event_type = hdbuf[4];
	hdr->serverid = EXTRACT32(&hdbuf[5]);
	hdr->event_size = extract_field(&hdbuf[9], 32);
	hdr->next_pos = EXTRACT32(&hdbuf[13]);
	hdr->flags = EXTRACT16(&hdbuf[17]);

	/* event pos & size checks */
	if (hdr->event_size == 0 || ((hdr->next_pos != (pos + hdr->event_size)) && (hdr->event_type != ROTATE_EVENT))) {
		snprintf(errmsg, BINLOG_ERROR_MSG_LEN, "Client requested master to start replication from invalid position %lu in binlog file '%s'", pos, file->binlogname);
                return NULL;
        }

	/* event type checks */
	if (router->mariadb10_compat) {
		if (hdr->event_type > MAX_EVENT_TYPE_MARIADB10) {
			snprintf(errmsg, BINLOG_ERROR_MSG_LEN, "Invalid MariaDB 10 event type 0x%x at %lu in binlog file '%s'", hdr->event_type, pos, file->binlogname);
			return NULL;
		}
	} else {
		if (hdr->event_type > MAX_EVENT_TYPE) {
			snprintf(errmsg, BINLOG_ERROR_MSG_LEN, "Invalid event type 0x%x at %lu in binlog file '%s'", hdr->event_type, pos, file->binlogname);
			return NULL;
		} 
	} 

	if (hdr->next_pos < pos && hdr->event_type != ROTATE_EVENT)
	{
		MXS_ERROR("Next position in header appears to be incorrect "
                          "rereading event header at pos %lu in file %s, "
                          "file size is %lu. Master will write %lu in %s next.",
                          pos, file->binlogname, filelen, router->binlog_position,
                          router->binlog_name);

		if ((n = pread(file->fd, hdbuf, BINLOG_EVENT_HDR_LEN, pos)) != BINLOG_EVENT_HDR_LEN)
		{
			switch (n)
			{
			case 0:
				MXS_DEBUG("Reached end of binlog file at %lu.",
                                          pos);

				/* set ok indicator */
				hdr->ok = SLAVE_POS_READ_OK;

				break;
			case -1:
				{
				char err_msg[STRERROR_BUFLEN];
				snprintf(errmsg, BINLOG_ERROR_MSG_LEN, "Failed to reread header in binlog file '%s'; (%s), event at %lu",
					file->binlogname, strerror_r(errno, err_msg, sizeof(err_msg)), pos);

				if (errno == EBADF)
					snprintf(errmsg, BINLOG_ERROR_MSG_LEN, "Bad file descriptor rereading header for binlog file '%s', "
						"refcount %d, descriptor %d, event at %lu",
						file->binlogname, file->refcnt, file->fd, pos);
				break;
				}
			default:
				snprintf(errmsg, BINLOG_ERROR_MSG_LEN, "Bogus data rereading log event header; "
					"expected %d bytes but read %d, position %lu in binlog file '%s'",
					 BINLOG_EVENT_HDR_LEN, n, pos, file->binlogname);
				break;
			}
			return NULL;
		}

		hdr->timestamp = EXTRACT32(hdbuf);
		hdr->event_type = hdbuf[4];
		hdr->serverid = EXTRACT32(&hdbuf[5]);
		hdr->event_size = extract_field(&hdbuf[9], 32);
		hdr->next_pos = EXTRACT32(&hdbuf[13]);
		hdr->flags = EXTRACT16(&hdbuf[17]);

		if (hdr->next_pos < pos && hdr->event_type != ROTATE_EVENT)
		{
			snprintf(errmsg, BINLOG_ERROR_MSG_LEN, "Next event position still incorrect after rereading, "
				"event at %lu in binlog file '%s'", pos, file->binlogname);
			return NULL;
		}
		else
		{
			MXS_ERROR("Next position corrected by "
                                  "rereading");
		}
	}
	if ((result = gwbuf_alloc(hdr->event_size)) == NULL)
	{
		snprintf(errmsg, BINLOG_ERROR_MSG_LEN, "Failed to allocate memory for binlog entry, size %d, event at %lu in binlog file '%s'",
			hdr->event_size, pos, file->binlogname);
		return NULL;
	}

	data = GWBUF_DATA(result);

	memcpy(data, hdbuf, BINLOG_EVENT_HDR_LEN);	// Copy the header in

	if ((n = pread(file->fd, &data[BINLOG_EVENT_HDR_LEN], hdr->event_size - BINLOG_EVENT_HDR_LEN, pos + BINLOG_EVENT_HDR_LEN))
			!= hdr->event_size - BINLOG_EVENT_HDR_LEN)	// Read the balance
	{
		if (n == -1)
		{
			char err_msg[STRERROR_BUFLEN];
			snprintf(errmsg, BINLOG_ERROR_MSG_LEN, "Error reading the binlog event at %lu in binlog file '%s';"
				"(%s), expected %d bytes.",
				pos, file->binlogname, strerror_r(errno, err_msg, sizeof(err_msg)), hdr->event_size - BINLOG_EVENT_HDR_LEN);	
		}
		else
		{
			snprintf(errmsg, BINLOG_ERROR_MSG_LEN, "Bogus data in log event entry; "
				"expected %d bytes but got %d, position %lu in binlog file '%s'",
				 hdr->event_size - BINLOG_EVENT_HDR_LEN, n, pos, file->binlogname);

			if (filelen != 0 && filelen - pos < hdr->event_size)
			{
				snprintf(errmsg, BINLOG_ERROR_MSG_LEN, "Binlog event is close to the end of the binlog file; "
					"current file size is %lu, event at %lu in binlog file '%s'",
					filelen, pos, file->binlogname);
			}
			blr_log_header(LOG_ERR, "Possible malformed event header", hdbuf);
		}

		gwbuf_free(result);

		return NULL;
	}

	/* set OK indicator */
	hdr->ok = SLAVE_POS_READ_OK;

	return result;
}

/**
 * Close a binlog file that has been opened to read binlog records
 *
 * The open binlog files are shared between multiple slaves that are
 * reading the same binlog file.
 *
 * @param router	The router instance
 * @param file		The file to close
 */
void
blr_close_binlog(ROUTER_INSTANCE *router, BLFILE *file)
{
	spinlock_acquire(&router->fileslock);
	file->refcnt--;
	if (file->refcnt == 0)
	{
		if (router->files == file)
			router->files = file->next;
		else
		{
			BLFILE	*ptr = router->files;
			while (ptr && ptr->next != file)
				ptr = ptr->next;
			if (ptr)
				ptr->next = file->next;
		}
	}
	else
	{
		file = NULL;
	}
	spinlock_release(&router->fileslock);

	if (file)
	{
		close(file->fd);
		file->fd = -1;
		free(file);
	}
}

/**
 * Log the event header of  binlog event
 *
 * @param	priority The syslog priority of the message (LOG_ERR, LOG_WARNING, etc.)
 * @param 	msg	 A message strign to preceed the header with
 * @param	ptr	 The event header raw data
 */
static void
blr_log_header(int priority, char *msg, uint8_t *ptr)
{
char	buf[400], *bufp;
int	i;

	bufp = buf;
	bufp += sprintf(bufp, "%s: ", msg);
	for (i = 0; i < BINLOG_EVENT_HDR_LEN; i++)
		bufp += sprintf(bufp, "0x%02x ", ptr[i]);
	MXS_LOG_MESSAGE(priority, "%s", buf);
}

/**
 * Return the size of the current binlog file
 *
 * @param file	The binlog file
 * @return	The current size of the binlog file
 */
unsigned long
blr_file_size(BLFILE *file)
{
struct	stat	statb;

	if (fstat(file->fd, &statb) == 0)
		return statb.st_size;
	return 0;
}


/**
 * Write the response packet to a cache file so that MaxScale can respond
 * even if there is no master running when MaxScale starts.
 *
 * cache dir is 'cache' under router->binlogdir
 *
 * @param router	The instance of the router
 * @param response	The name of the response, used to name the cached file
 * @param buf		The buffer to written to the cache
 */
void
blr_cache_response(ROUTER_INSTANCE *router, char *response, GWBUF *buf)
{
char	path[PATH_MAX+1] = "";
char	 *ptr;
int	fd;

	strncpy(path, router->binlogdir, PATH_MAX);
	strncat(path, "/cache", PATH_MAX);

	if (access(path, R_OK) == -1) {
		mkdir(path, 0700);
	}

	strncat(path, "/", PATH_MAX);
	strncat(path, response, PATH_MAX);

	if ((fd = open(path, O_WRONLY|O_CREAT|O_TRUNC, 0666)) == -1)
		return;
	write(fd, GWBUF_DATA(buf), GWBUF_LENGTH(buf));

	close(fd);
}

/**
 * Read a cached copy of a master response message. This allows
 * the router to start and serve any binlogs it already has on disk
 * if the master is not available.
 *
 * cache dir is 'cache' under router->binlogdir
 *
 * @param router	The router instance structure
 * @param response	The name of the response
 * @return A pointer to a GWBUF structure
 */
GWBUF *
blr_cache_read_response(ROUTER_INSTANCE *router, char *response)
{
struct	stat	statb;
char	path[PATH_MAX+1] = "";
char	*ptr;
int	fd;
GWBUF	*buf;

	strncpy(path, router->binlogdir, PATH_MAX);
	strncat(path, "/cache", PATH_MAX);
	strncat(path, "/", PATH_MAX);
	strncat(path, response, PATH_MAX);

	if ((fd = open(path, O_RDONLY)) == -1)
		return NULL;

	if (fstat(fd, &statb) != 0)
	{
		close(fd);
		return NULL;
	}
	if ((buf = gwbuf_alloc(statb.st_size)) == NULL)
	{
		close(fd);
		return NULL;
	}
	read(fd, GWBUF_DATA(buf), statb.st_size);
	close(fd);
	return buf;
}

/**
 * Does the next binlog file in the sequence for the slave exist.
 *
 * @param router	The router instance
 * @param slave		The slave in question
 * @retuen 		0 if the next file does not exist
 */
int
blr_file_next_exists(ROUTER_INSTANCE *router, ROUTER_SLAVE *slave)
{
char	*sptr, buf[BLRM_BINLOG_NAME_STR_LEN], bigbuf[PATH_MAX + 1];
int	filenum;

	if ((sptr = strrchr(slave->binlogfile, '.')) == NULL)
		return 0;
	filenum = atoi(sptr + 1);
	sprintf(buf, BINLOG_NAMEFMT, router->fileroot, filenum + 1);
	sprintf(bigbuf, "%s/%s", router->binlogdir, buf);
	if (access(bigbuf, R_OK) == -1)
		return 0;
	return 1;
}

/**
 * Read all replication events from a binlog file.
 *
 * Routine detects errors and pending transactions
 *
 * @param router        The router instance
 * @param fix           Whether to fix or not errors
 * @param debug         Whether to enable or not the debug for events
 * @return              0 on success, >0 on failure
 */
int
blr_read_events_all_events(ROUTER_INSTANCE *router, int fix, int debug) {
unsigned long   filelen = 0;
struct  stat    statb;
uint8_t         hdbuf[BINLOG_EVENT_HDR_LEN];
uint8_t         *data;
GWBUF           *result;
unsigned long long pos = 4;
unsigned long long last_known_commit = 4;

REP_HEADER hdr;
int pending_transaction = 0;
int n;
int db_name_len;
char *statement_sql;
uint8_t *ptr;
int len;
int var_block_len;
int statement_len;
int found_chksum = 0;
int event_error = 0;
unsigned long transaction_events = 0;
unsigned long total_events = 0;
unsigned long total_bytes = 0;
unsigned long n_transactions = 0;
unsigned long max_events = 0;
unsigned long event_bytes = 0;
unsigned long max_bytes = 0;
double average_events = 0;
double average_bytes = 0;
BINLOG_EVENT_DESC first_event;
BINLOG_EVENT_DESC last_event;
BINLOG_EVENT_DESC fde_event;
int fde_seen = 0;

	memset(&first_event, '\0', sizeof(first_event));
	memset(&last_event, '\0', sizeof(last_event));
	memset(&fde_event, '\0', sizeof(fde_event));

	if (router->binlog_fd == -1) {
		MXS_ERROR("Current binlog file %s is not open",
                          router->binlog_name);
                return 1;
        }

        if (fstat(router->binlog_fd, &statb) == 0)
                filelen = statb.st_size;

	router->current_pos = 4;
	router->binlog_position = 4;
	router->current_safe_event = 4;

        while (1){

                /* Read the header information from the file */
                if ((n = pread(router->binlog_fd, hdbuf, BINLOG_EVENT_HDR_LEN, pos)) != BINLOG_EVENT_HDR_LEN) {
                        switch (n)
                        {
                                case 0:
                                        MXS_DEBUG("End of binlog file [%s] at %llu.",
                                                  router->binlog_name,
                                                  pos);
					if (n_transactions)
						average_events = (double)((double)total_events / (double)n_transactions) * (1.0);
					if (n_transactions)
						average_bytes = (double)((double)total_bytes / (double)n_transactions) * (1.0);

					/* Report Binlog First and Last event */
					if (pos > 4) {
						if (first_event.event_type == 0)
							blr_print_binlog_details(router, fde_event, last_event);
						else
							blr_print_binlog_details(router, first_event, last_event);
					}

					/* Report Transaction Summary */
					if (n_transactions != 0) {
						char total_label[2]="";
						char average_label[2]="";
						char max_label[2]="";
						double format_total_bytes = total_bytes;
						double format_max_bytes = max_bytes;

						blr_format_event_size(&format_total_bytes, total_label);
						blr_format_event_size(&average_bytes, average_label);
						blr_format_event_size(&format_max_bytes, max_label);

                                        	MXS_NOTICE("Transaction Summary for binlog '%s'\n"
                                                           "\t\t\tDescription        %17s%17s%17s\n\t\t\t"
                                                           "No. of Transactions %16lu\n\t\t\t"
                                                           "No. of Events       %16lu %16.1f %16lu\n\t\t\t"
                                                           "No. of Bytes       %16.1f%s%16.1f%s%16.1f%s",
                                                           router->binlog_name,
                                                           "Total", "Average", "Max",
                                                           n_transactions, total_events,
                                                           average_events, max_events,
                                                           format_total_bytes, total_label,
                                                           average_bytes, average_label,
                                                           format_max_bytes, max_label);
					}

                                        if (pending_transaction) {
                                                MXS_WARNING("Binlog file %s contains a previous Opened "
                                                            "Transaction @ %llu. This pos is safe for slaves",
                                                            router->binlog_name,
                                                            last_known_commit);

                                        }

                                        break;
                                case -1:
					{
					char err_msg[BLRM_STRERROR_R_MSG_SIZE+1] = "";
					strerror_r(errno, err_msg, BLRM_STRERROR_R_MSG_SIZE);
                                        MXS_ERROR("Failed to read binlog file %s at position %llu"
                                                  " (%s).", router->binlog_name,
                                                  pos, err_msg);

                                        if (errno == EBADF)
                                                MXS_ERROR("Bad file descriptor in read binlog for file %s"
                                                          ", descriptor %d.",
                                                          router->binlog_name, router->binlog_fd);
                                        break;
					}
                                default:
                                        MXS_ERROR("Short read when reading the header. "
                                                  "Expected 19 bytes but got %d bytes. "
                                                  "Binlog file is %s, position %llu",
                                                  n, router->binlog_name, pos);
                                        break;
                        }

                        /**
			 * Check for errors and force last_known_commit position
			 * and current pos
			 */

                        if (pending_transaction) {
                                router->binlog_position = last_known_commit;
                                router->current_safe_event = last_known_commit;
				router->current_pos = pos;
                                router->pending_transaction = 1;
                                pending_transaction = 0;

				MXS_ERROR("Binlog '%s' ends at position %lu and has an incomplete transaction at %lu. ",
					router->binlog_name, router->current_pos, router->binlog_position);

				return 0;
                        } else {
                        	/* any error */
                        	if (n != 0) {
					router->binlog_position = last_known_commit;
					router->current_safe_event = last_known_commit;
					router->current_pos = pos;

					MXS_WARNING("an error has been found. "
                                                    "Setting safe pos to %lu, current pos %lu",
                                                    router->binlog_position, router->current_pos);
					if (fix) {
						if (ftruncate(router->binlog_fd, router->binlog_position) == 0) {
							MXS_NOTICE("Binlog file %s has been truncated at %lu",
                                                                   router->binlog_name,
                                                                   router->binlog_position);
							fsync(router->binlog_fd);
						}
					}
				
					return 1;
				} else {
					router->binlog_position = pos;
					router->current_safe_event = pos;
					router->current_pos = pos;

                                	return 0;
				}
                        }
                }

		/* fill replication header struct */
                hdr.timestamp = EXTRACT32(hdbuf);
                hdr.event_type = hdbuf[4];
                hdr.serverid = EXTRACT32(&hdbuf[5]);
                hdr.event_size = extract_field(&hdbuf[9], 32);
                hdr.next_pos = EXTRACT32(&hdbuf[13]);
                hdr.flags = EXTRACT16(&hdbuf[17]);

                /* Check event type against MAX_EVENT_TYPE */

		if (router->mariadb10_compat) {
			if (hdr.event_type > MAX_EVENT_TYPE_MARIADB10) {
				MXS_ERROR("Invalid MariaDB 10 event type 0x%x. "
                                          "Binlog file is %s, position %llu",
                                          hdr.event_type,
                                          router->binlog_name, pos);

				event_error = 1;
			}
		} else {
			if (hdr.event_type > MAX_EVENT_TYPE) {
				MXS_ERROR("Invalid event type 0x%x. "
                                          "Binlog file is %s, position %llu",
                                          hdr.event_type,
                                          router->binlog_name, pos);

				event_error = 1;
			}
		}

		if (event_error) {

			router->binlog_position = last_known_commit;
			router->current_safe_event = last_known_commit;
			router->current_pos = pos;

			MXS_WARNING("an error has been found in %s. "
                                    "Setting safe pos to %lu, current pos %lu",
                                    router->binlog_name,
                                    router->binlog_position,
                                    router->current_pos);

			if (fix) {
				if (ftruncate(router->binlog_fd, router->binlog_position) == 0) {
					MXS_NOTICE("Binlog file %s has been truncated at %lu",
                                                   router->binlog_name,
                                                   router->binlog_position);
					fsync(router->binlog_fd);
				}
			}

                        return 1;
		}

		if (hdr.event_size <= 0)
                {
                        MXS_ERROR("Event size error: "
                                  "size %d at %llu.",
                                  hdr.event_size, pos);

                        router->binlog_position = last_known_commit;
                        router->current_safe_event = last_known_commit;
                        router->current_pos = pos;

			MXS_WARNING("an error has been found. "
                                    "Setting safe pos to %lu, current pos %lu",
                                    router->binlog_position, router->current_pos);
			if (fix) {
				if (ftruncate(router->binlog_fd, router->binlog_position) == 0) {
					MXS_NOTICE("Binlog file %s has been truncated at %lu",
                                                   router->binlog_name,
                                                   router->binlog_position);
					fsync(router->binlog_fd);
				}
			}

                        return 1;
		}

                /* Allocate a GWBUF for the event */
                if ((result = gwbuf_alloc(hdr.event_size)) == NULL)
                {
                        MXS_ERROR("Failed to allocate memory for binlog entry, "
                                  "size %d at %llu.",
                                  hdr.event_size, pos);

                        router->binlog_position = last_known_commit;
                        router->current_safe_event = last_known_commit;
                        router->current_pos = pos;

			MXS_WARNING("an error has been found. "
                                    "Setting safe pos to %lu, current pos %lu",
                                    router->binlog_position, router->current_pos);

			if (fix) {
				if (ftruncate(router->binlog_fd, router->binlog_position) == 0) {
					MXS_NOTICE("Binlog file %s has been truncated at %lu",
                                                   router->binlog_name,
                                                   router->binlog_position);
					fsync(router->binlog_fd);
				}
			}

                        return 1;
                }

                /* Copy the header in the buffer */
                data = GWBUF_DATA(result);
                memcpy(data, hdbuf, BINLOG_EVENT_HDR_LEN);// Copy the header in

                /* Read event data */
                if ((n = pread(router->binlog_fd, &data[BINLOG_EVENT_HDR_LEN], hdr.event_size - BINLOG_EVENT_HDR_LEN, pos + BINLOG_EVENT_HDR_LEN)) != hdr.event_size - BINLOG_EVENT_HDR_LEN)
                {
                        if (n == -1)
                        {
				char err_msg[BLRM_STRERROR_R_MSG_SIZE+1] = "";
				strerror_r(errno, err_msg, BLRM_STRERROR_R_MSG_SIZE);
                                MXS_ERROR("Error reading the event at %llu in %s. "
                                          "%s, expected %d bytes.",
                                          pos, router->binlog_name,
                                          err_msg, hdr.event_size - BINLOG_EVENT_HDR_LEN);
                        }
                        else
                        {
                                MXS_ERROR("Short read when reading the event at %llu in %s. "
                                          "Expected %d bytes got %d bytes.",
                                          pos, router->binlog_name,
                                          hdr.event_size - BINLOG_EVENT_HDR_LEN, n);

                                if (filelen > 0 && filelen - pos < hdr.event_size)
                                {
                                        MXS_ERROR("Binlog event is close to the end of the binlog file %s, "
                                                  " size is %lu.",
                                                  router->binlog_name, filelen);
                                }
                        }

                        gwbuf_free(result);

                        router->binlog_position = last_known_commit;
                        router->current_safe_event = last_known_commit;
                        router->current_pos = pos;

			MXS_WARNING("an error has been found. "
                                    "Setting safe pos to %lu, current pos %lu",
                                    router->binlog_position, router->current_pos);
			if (fix) {
				if (ftruncate(router->binlog_fd, router->binlog_position) == 0) {
					MXS_NOTICE("Binlog file %s has been truncated at %lu",
                                                   router->binlog_name,
                                                   router->binlog_position);
					fsync(router->binlog_fd);
				}
			}

                        return 1;
                }

                /* check for pending transaction */
                if (pending_transaction == 0) {
                        last_known_commit = pos;
                }

		/* get firts event timestamp, after FDE */
		if (fde_seen) {
                        first_event.event_time = (unsigned long)hdr.timestamp;
			first_event.event_type = hdr.event_type;
			first_event.event_pos = pos;
			fde_seen = 0;
		}

                /* get event content */
                ptr = data+BINLOG_EVENT_HDR_LEN;

                /* check for FORMAT DESCRIPTION EVENT */
                if(hdr.event_type == FORMAT_DESCRIPTION_EVENT) {
                        int event_header_length;
                        int event_header_ntypes;
                        int n_events;
                        int check_alg;
                        uint8_t *checksum;
			char	buf_t[40];
			struct	tm	tm_t;

			fde_seen = 1;
			fde_event.event_time = (unsigned long)hdr.timestamp;
			fde_event.event_type = hdr.event_type;
			fde_event.event_pos = pos;

			localtime_r(&fde_event.event_time, &tm_t);
			asctime_r(&tm_t, buf_t);

			if (buf_t[strlen(buf_t)-1] == '\n') {
				buf_t[strlen(buf_t)-1] = '\0';
			}

                        if(debug)
                                MXS_DEBUG("- Format Description event FDE @ %llu, size %lu, time %lu (%s)",
                                          pos, (unsigned long)hdr.event_size, fde_event.event_time, buf_t);

                        event_header_length =  ptr[2 + 50 + 4];
                        event_header_ntypes = hdr.event_size - event_header_length - (2 + 50 + 4 + 1);

                        if (event_header_ntypes == 168) {
                                /* mariadb 10 LOG_EVENT_TYPES*/
                                event_header_ntypes -= 163;
                        } else {
                                if (event_header_ntypes == 165) {
                                        /* mariadb 5 LOG_EVENT_TYPES*/
                                        event_header_ntypes -= 160;
                                } else {
                                        /* mysql 5.6 LOG_EVENT_TYPES = 35 */
                                        event_header_ntypes -= 35;
                                }
                        }

                        n_events = hdr.event_size - event_header_length - (2 + 50 + 4 + 1);

                        if(debug) {
                                MXS_DEBUG("       FDE ServerVersion [%50s]", ptr + 2);

                                MXS_DEBUG("       FDE Header EventLength %i"
                                          ", N. of supported MySQL/MariaDB events %i",
                                          event_header_length,
                                          (n_events - event_header_ntypes));
                        }

                        if (event_header_ntypes < n_events) {
                                checksum = ptr + hdr.event_size - event_header_length - event_header_ntypes;
                                check_alg = checksum[0];

                                if(debug)
                                        MXS_DEBUG("       FDE Checksum alg desc %i, alg type %s",
                                                  check_alg,
                                                  check_alg == 1 ?
                                                  "BINLOG_CHECKSUM_ALG_CRC32" : "NONE or UNDEF");
                                if (check_alg == 1) {
                                        found_chksum = 1;
                                } else  {
                                        found_chksum = 0;
                                }
                        }
                }

		/* set last event time, pos and type */
		last_event.event_time = (unsigned long)hdr.timestamp;
		last_event.event_type = hdr.event_type;
		last_event.event_pos = pos;

                /* Decode ROTATE EVENT */
                if(hdr.event_type == ROTATE_EVENT) {
                        int             len, slen;
                        uint64_t        new_pos;
                        char            file[BINLOG_FNAMELEN+1];

                        len = hdr.event_size - BINLOG_EVENT_HDR_LEN;
                        new_pos = extract_field(ptr+4, 32);
                        new_pos <<= 32;
                        new_pos |= extract_field(ptr, 32);
                        slen = len - (8 + 4);           // Allow for position and CRC
                        if (found_chksum == 0)
                                slen += 4;
                        if (slen > BINLOG_FNAMELEN)
                                slen = BINLOG_FNAMELEN;
                        memcpy(file, ptr + 8, slen);
                        file[slen] = 0;

                        if(debug)
                                MXS_DEBUG("- Rotate event @ %llu, next file is [%s] @ %lu",
                                          pos, file, new_pos);
                }

		/* If MariaDB 10 compatibility:
		 * check for MARIADB10_GTID_EVENT with flags = 0
		 * This marks the transaction starts instead of
		 * QUERY_EVENT with "BEGIN"
		 */

		if (router->mariadb10_compat) {
			if (hdr.event_type == MARIADB10_GTID_EVENT) {
				uint64_t n_sequence;	/* 8 bytes */
				uint32_t domainid;	/* 4 bytes */
				unsigned int flags;	/* 1 byte */
				n_sequence = extract_field(ptr, 64);
				domainid = extract_field(ptr + 8, 32);
				flags = *(ptr + 8 + 4);

				if (flags == 0) {
					if (pending_transaction > 0) {
						MXS_ERROR("Transaction cannot be @ pos %llu: "
                                                          "Another MariaDB 10 transaction (GTID %u-%u-%lu)"
                                                          " was opened at %llu",
                                                          pos, domainid, hdr.serverid,
                                                          n_sequence, last_known_commit);

						gwbuf_free(result);

						break;
					} else {
						pending_transaction = 1;

						transaction_events = 0;
						event_bytes = 0;

						if (debug)
							MXS_DEBUG("> MariaDB 10 Transaction (GTID %u-%u-%lu)"
                                                                  " starts @ pos %llu",
                                                                  domainid, hdr.serverid, n_sequence, pos);
					}
				}
			}
		}

                /**
		 * Check QUERY_EVENT 
		 *
		 * Check for BEGIN ( ONLY for mysql 5.6, mariadb 5.5 )
		 * Check for COMMIT (not transactional engines)
		 */

                if(hdr.event_type == QUERY_EVENT) {
                        char *statement_sql;
                        db_name_len = ptr[4 + 4];
                        var_block_len = ptr[4 + 4 + 1 + 2];

                        statement_len = hdr.event_size - BINLOG_EVENT_HDR_LEN - (4+4+1+2+2+var_block_len+1+db_name_len);

                        statement_sql = calloc(1, statement_len+1);
                        strncpy(statement_sql, (char *)ptr+4+4+1+2+2+var_block_len+1+db_name_len, statement_len);

                        /* A transaction starts with this event */
                        if (strncmp(statement_sql, "BEGIN", 5) == 0) {
                                if (pending_transaction > 0) {
                                        MXS_ERROR("Transaction cannot be @ pos %llu: "
                                                  "Another transaction was opened at %llu",
                                                  pos, last_known_commit);

                                        free(statement_sql);
                                        gwbuf_free(result);

                                        break;
                                } else {
                                        pending_transaction = 1;

					transaction_events = 0;
					event_bytes = 0;

                                        if (debug)
                                                MXS_DEBUG("> Transaction starts @ pos %llu", pos);
                                }
                        }

                        /* Commit received for non transactional tables, i.e. MyISAM */
                        if (strncmp(statement_sql, "COMMIT", 6) == 0) {
                                if (pending_transaction > 0) {
                                        pending_transaction = 3;

                                if (debug)
                                        MXS_DEBUG("       Transaction @ pos %llu, closing @ %llu",
                                                  last_known_commit, pos);
                                }
                        }
                        free(statement_sql);

                }

                if(hdr.event_type == XID_EVENT) {
                        /* Commit received for a transactional tables, i.e. InnoDB */

                        if (pending_transaction > 0) {
                                pending_transaction = 2;
                                if (debug)
                                        MXS_DEBUG("       Transaction XID @ pos %llu, closing @ %llu",
                                                  last_known_commit, pos);
                        }
                }

                if (pending_transaction > 1) {
                        if (debug)
                                MXS_DEBUG("< Transaction @ pos %llu, is now closed @ %llu. %lu events seen",
                                          last_known_commit, pos, transaction_events);
                        pending_transaction = 0;
                        last_known_commit = pos;

			total_events += transaction_events;

			if (transaction_events > max_events)
				max_events = transaction_events;

			n_transactions++;
                }

                gwbuf_free(result);

                /* pos and next_pos sanity checks */
                if (hdr.next_pos > 0 && hdr.next_pos < pos) {
                        MXS_INFO("Binlog %s: next pos %u < pos %llu, truncating to %llu",
                                 router->binlog_name,
                                 hdr.next_pos,
                                 pos,
                                 pos);

                        router->binlog_position = last_known_commit;
                        router->current_safe_event = last_known_commit;
                        router->current_pos = pos;

			MXS_WARNING("an error has been found. "
                                    "Setting safe pos to %lu, current pos %lu",
                                    router->binlog_position, router->current_pos);
			if (fix) {
				if (ftruncate(router->binlog_fd, router->binlog_position) == 0) {
					MXS_NOTICE("Binlog file %s has been truncated at %lu",
                                                   router->binlog_name,
                                                   router->binlog_position);
					fsync(router->binlog_fd);
				}
			}

                        return 2;
                }

                if (hdr.next_pos > 0 && hdr.next_pos != (pos + hdr.event_size)) {
                        MXS_INFO("Binlog %s: next pos %u != (pos %llu + event_size %u), truncating to %llu",
                                 router->binlog_name,
                                 hdr.next_pos,
                                 pos,
                                 hdr.event_size,
                                 pos);

                        router->binlog_position = last_known_commit;
                        router->current_safe_event = last_known_commit;
                        router->current_pos = pos;

			MXS_WARNING("an error has been found. "
                                    "Setting safe pos to %lu, current pos %lu",
                                    router->binlog_position, router->current_pos);

			if (fix) {
				if (ftruncate(router->binlog_fd, router->binlog_position) == 0) {
					MXS_NOTICE("Binlog file %s has been truncated at %lu",
                                                   router->binlog_name,
                                                   router->binlog_position);
					fsync(router->binlog_fd);
				}
			}

                        return 2;
                }

                /* set pos to new value */
                if (hdr.next_pos > 0) {

			if (pending_transaction) {
				total_bytes += hdr.event_size;
				event_bytes += hdr.event_size;

				if (event_bytes > max_bytes)
					max_bytes = event_bytes;
			}

                        pos = hdr.next_pos;
                } else {

                        MXS_ERROR("Current event type %d @ %llu has nex pos = %u : exiting",
                                  hdr.event_type, pos, hdr.next_pos);
                        break;
                }

		transaction_events++;
        }

        if (pending_transaction) {
                MXS_INFO("Binlog %s contains an Open Transaction, truncating to %llu",
                         router->binlog_name,
                         last_known_commit);

		router->binlog_position = last_known_commit;
		router->current_safe_event = last_known_commit;
		router->current_pos = pos;
		router->pending_transaction = 1;

		MXS_WARNING("an error has been found. "
                            "Setting safe pos to %lu, current pos %lu",
                            router->binlog_position, router->current_pos);

                return 0;
        } else {
                router->binlog_position = pos;
                router->current_safe_event = pos;
                router->current_pos = pos;

                return 0;
        }
}

/**
 * Format a number to G, M, k, or B size
 *
 * @param event_size	The number to format
 * @param label		Label to use for display the formattted number
 */
static void
blr_format_event_size(double *event_size, char *label)
{
	if (*event_size > (1024 * 1024 * 1024)) {
		*event_size = *event_size / (1024 * 1024 * 1024);
		label[0] = 'G';
	} else if (*event_size > (1024 * 1024)) {
		*event_size = *event_size / (1024 * 1024);
		label[0] = 'M';
	} else if (*event_size > 1024) {
		*event_size = *event_size / (1024);
		label[0] = 'k';
	} else
		label[0] = 'B';
}

/**
 * Read any previously saved master data
 *
 * @param       router          The router instance
 */
void
blr_cache_read_master_data(ROUTER_INSTANCE *router)
{
	router->saved_master.server_id = blr_cache_read_response(router, "serverid");
	router->saved_master.heartbeat = blr_cache_read_response(router, "heartbeat");
	router->saved_master.chksum1 = blr_cache_read_response(router, "chksum1");
	router->saved_master.chksum2 = blr_cache_read_response(router, "chksum2");
	router->saved_master.gtid_mode = blr_cache_read_response(router, "gtidmode");
	router->saved_master.uuid = blr_cache_read_response(router, "uuid");
	router->saved_master.setslaveuuid = blr_cache_read_response(router, "ssuuid");
	router->saved_master.setnames = blr_cache_read_response(router, "setnames");
	router->saved_master.utf8 = blr_cache_read_response(router, "utf8");
	router->saved_master.select1 = blr_cache_read_response(router, "select1");
	router->saved_master.selectver = blr_cache_read_response(router, "selectver");
	router->saved_master.selectvercom = blr_cache_read_response(router, "selectvercom");
	router->saved_master.selecthostname = blr_cache_read_response(router, "selecthostname");
	router->saved_master.map = blr_cache_read_response(router, "map");
	router->saved_master.mariadb10 = blr_cache_read_response(router, "mariadb10");
}

/**
 * Get the next binlog file name.
 *
 * @param router	The router instance
 * @return 		0 on error, >0 as sequence number
 */
int
blr_file_get_next_binlogname(ROUTER_INSTANCE *router)
{
char	*sptr;
int	filenum;

	if ((sptr = strrchr(router->binlog_name, '.')) == NULL)
		return 0;
	filenum = atoi(sptr+1);
	if (filenum)
		filenum++;

	return filenum;
}

/**
 * Create a new binlog file
 *
 * @param router	The router instance
 * @param file		The new binlog file
 * @return		1 on success, 0 on failure
 */
int
blr_file_new_binlog(ROUTER_INSTANCE *router, char *file)
{
        return blr_file_create(router, file);
}

/**
 * Use current binlog file
 * @param router	The router instance
 * @param file		The binlog file
 */
void
blr_file_use_binlog(ROUTER_INSTANCE *router, char *file)
{
	return blr_file_append(router, file);
}

/**
 * Write a new ini file with master configuration
 *
 * File is 'inst->binlogdir/master.ini.tmp'
 * When done it's renamed to 'inst->binlogdir/master.ini'
 *
 * @param router	The current router instance
 * @param error		Preallocated error message
 * @return		0 on success, >0 on failure
 *
 */
int
blr_file_write_master_config(ROUTER_INSTANCE *router, char *error) {
char *section = "binlog_configuration";
FILE *config_file;
int rc;
char path[(PATH_MAX - 15) + 1] = "";
char filename[(PATH_MAX - 4) + 1] = "";
char tmp_file[PATH_MAX + 1] = "";
char err_msg[STRERROR_BUFLEN];

	strncpy(path, router->binlogdir, (PATH_MAX - 15));

	snprintf(filename,(PATH_MAX - 4), "%s/master.ini", path);

	snprintf(tmp_file, (PATH_MAX - 4), "%s", filename);

	strcat(tmp_file, ".tmp");

	/* open file for writing */
	config_file = fopen(tmp_file,"wb");
	if (config_file == NULL) {
		snprintf(error, BINLOG_ERROR_MSG_LEN, "%s, errno %u", strerror_r(errno, err_msg, sizeof(err_msg)), errno);
		return 2;
	}

	if(chmod(tmp_file, S_IRUSR | S_IWUSR) < 0) {
		snprintf(error, BINLOG_ERROR_MSG_LEN, "%s, errno %u", strerror_r(errno, err_msg, sizeof(err_msg)), errno);
        fclose(config_file);
		return 2;
	}

	/* write ini file section */
	fprintf(config_file,"[%s]\n", section);

	/* write ini file key=value */
	fprintf(config_file,"master_host=%s\n", router->service->dbref->server->name);
	fprintf(config_file,"master_port=%d\n", router->service->dbref->server->port);
	fprintf(config_file,"master_user=%s\n", router->user);
	fprintf(config_file,"master_password=%s\n", router->password);
	fprintf(config_file,"filestem=%s\n", router->fileroot);

	fclose(config_file);

	/* rename tmp file to right filename */
	rc = rename(tmp_file, filename);

	if (rc == -1) {
		snprintf(error, BINLOG_ERROR_MSG_LEN, "%s, errno %u", strerror_r(errno, err_msg, sizeof(err_msg)), errno);
		return 3;
	}

	if(chmod(filename, S_IRUSR | S_IWUSR) < 0) {
		snprintf(error, BINLOG_ERROR_MSG_LEN, "%s, errno %u", strerror_r(errno, err_msg, sizeof(err_msg)), errno);
		return 3;
	}

	return 0;
}

/** Print Binlog Details
 *
 * @param router	The router instance
 * @param first_event	First Event details
 * @param last_event	First Event details
 */

static void
blr_print_binlog_details(ROUTER_INSTANCE *router, BINLOG_EVENT_DESC first_event, BINLOG_EVENT_DESC last_event)
{
char    buf_t[40];
struct  tm      tm_t;
char    *event_desc;

	/* First Event */
	localtime_r(&first_event.event_time, &tm_t);
	asctime_r(&tm_t, buf_t);

	if (buf_t[strlen(buf_t)-1] == '\n') {
		buf_t[strlen(buf_t)-1] = '\0';
	}

	event_desc = blr_get_event_description(router, first_event.event_type);

	MXS_NOTICE("%lu @ %llu, %s, (%s), First EventTime",
                   first_event.event_time, first_event.event_pos,
                   event_desc != NULL ? event_desc : "unknown", buf_t);

	/* Last Event */
	localtime_r(&last_event.event_time, &tm_t);
	asctime_r(&tm_t, buf_t);

	if (buf_t[strlen(buf_t)-1] == '\n') {
		buf_t[strlen(buf_t)-1] = '\0';
	}

	event_desc = blr_get_event_description(router, last_event.event_type);

	MXS_NOTICE("%lu @ %llu, %s, (%s), Last EventTime",
                   last_event.event_time, last_event.event_pos,
                   event_desc != NULL ? event_desc : "unknown", buf_t);
}
<|MERGE_RESOLUTION|>--- conflicted
+++ resolved
@@ -235,12 +235,8 @@
             router->current_pos = BINLOG_MAGIC_SIZE;     /* Initial position after the magic number */
             router->binlog_position = BINLOG_MAGIC_SIZE;
             router->current_safe_event = BINLOG_MAGIC_SIZE;
-<<<<<<< HEAD
-            router->last_written = 0;
-=======
             router->last_written = BINLOG_MAGIC_SIZE;
             router->last_event_pos = 0;
->>>>>>> 63ce9fe6
             spinlock_release(&router->binlog_lock);
 
             created = 1;
@@ -301,12 +297,8 @@
 				router->current_pos = BINLOG_MAGIC_SIZE;
 				router->binlog_position = BINLOG_MAGIC_SIZE;
 				router->current_safe_event = BINLOG_MAGIC_SIZE;
-<<<<<<< HEAD
-				router->last_written = 0;
-=======
 				router->last_written = BINLOG_MAGIC_SIZE;
 				router->last_event_pos = 0;
->>>>>>> 63ce9fe6
 			} else {
 			    MXS_ERROR("%s: Could not write magic to binlog file.", router->service->name);
 			}
