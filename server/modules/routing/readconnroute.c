--- conflicted
+++ resolved
@@ -847,11 +847,7 @@
 static void
 clientReply(ROUTER *instance, void *router_session, GWBUF *queue, DCB *backend_dcb)
 {
-<<<<<<< HEAD
-    ss_dassert(backend_dcb->session->client != NULL);
-=======
     ss_dassert(backend_dcb->session->client_dcb != NULL);
->>>>>>> 38b452d1
     SESSION_ROUTE_REPLY(backend_dcb->session, queue);
 }
 
@@ -890,11 +886,7 @@
     }
     spinlock_acquire(&session->ses_lock);
     sesstate = session->state;
-<<<<<<< HEAD
-    client_dcb = session->client;
-=======
     client_dcb = session->client_dcb;
->>>>>>> 38b452d1
 
     if (sesstate == SESSION_STATE_ROUTER_READY)
     {
