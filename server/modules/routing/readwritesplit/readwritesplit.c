--- conflicted
+++ resolved
@@ -808,11 +808,7 @@
 #endif
 
 	client_rses->router = router;
-<<<<<<< HEAD
-	client_rses->client_dcb = session->client;
-=======
 	client_rses->client_dcb = session->client_dcb;
->>>>>>> 1ebb9980
         /**
          * If service config has been changed, reload config from service to
          * router instance first.
