--- conflicted
+++ resolved
@@ -604,8 +604,6 @@
     int i;
     bool rval = false;
 
-<<<<<<< HEAD
-=======
     for (i = 0; router->servers[i]; i++)
     {
         if (strcmp(router->servers[i]->backend_server->unique_name, shard) == 0)
@@ -620,7 +618,6 @@
     return rval;
 }
 
->>>>>>> 38b452d1
 /**
  * A fake DCB read function used to forward queued queries.
  * @param dcb Internal DCB used by the router session
@@ -1091,102 +1088,7 @@
      * responding server.
      */
 
-<<<<<<< HEAD
-        /**
-         * Create backend reference objects for this session.
-         */
-        backend_ref = (backend_ref_t *)calloc(1, router_nservers*sizeof(backend_ref_t));
-        
-        if (backend_ref == NULL)
-        {
-                /** log this */                        
-                free(client_rses);
-                free(backend_ref);
-                client_rses = NULL;
-                goto return_rses;
-        }        
-        /** 
-         * Initialize backend references with BACKEND ptr.
-         * Initialize session command cursors for each backend reference.
-         */
-        for (i=0; i< router_nservers; i++)
-        {
-#if defined(SS_DEBUG)
-                backend_ref[i].bref_chk_top = CHK_NUM_BACKEND_REF;
-                backend_ref[i].bref_chk_tail = CHK_NUM_BACKEND_REF;
-                backend_ref[i].bref_sescmd_cur.scmd_cur_chk_top  = CHK_NUM_SESCMD_CUR;
-                backend_ref[i].bref_sescmd_cur.scmd_cur_chk_tail = CHK_NUM_SESCMD_CUR;
-#endif
-                backend_ref[i].bref_state = 0;
-		backend_ref[i].n_mapping_eof = 0;
-		backend_ref[i].map_queue = NULL;
-                backend_ref[i].bref_backend = router->servers[i];
-                /** store pointers to sescmd list to both cursors */
-                backend_ref[i].bref_sescmd_cur.scmd_cur_rses = client_rses;
-                backend_ref[i].bref_sescmd_cur.scmd_cur_active = false;
-                backend_ref[i].bref_sescmd_cur.scmd_cur_ptr_property =
-                        &client_rses->rses_properties[RSES_PROP_TYPE_SESCMD];
-                backend_ref[i].bref_sescmd_cur.scmd_cur_cmd = NULL;   
-        }
-        
-        spinlock_init(&client_rses->rses_lock);
-        client_rses->rses_backend_ref = backend_ref;
-        
-        /**
-         * Find a backend servers to connect to.
-         * This command requires that rsession's lock is held.
-         */
-	if (!(succp = rses_begin_locked_router_action(client_rses)))
-	{
-                free(client_rses->rses_backend_ref);
-                free(client_rses);
-		client_rses = NULL;
-                goto return_rses;
-	}
-	/**
-	 * Connect to all backend servers
-	 */
-        succp = connect_backend_servers(backend_ref, 
-					router_nservers,
-					session,
-					router);
-
-        rses_end_locked_router_action(client_rses);
-        
-	/** 
-	 * Master and at least <min_nslaves> slaves must be found 
-	 */
-        if (!succp) {
-                free(client_rses->rses_backend_ref);
-                free(client_rses);
-                client_rses = NULL;
-                goto return_rses;                
-        }
-        /** Copy backend pointers to router session. */
-        client_rses->rses_backend_ref  = backend_ref;
-        client_rses->rses_nbackends    = router_nservers; /*< # of backend servers */
-        
-        if (!(succp = rses_begin_locked_router_action(client_rses)))
-	{
-                free(client_rses->rses_backend_ref);
-                free(client_rses);
-                
-		client_rses = NULL;
-                goto return_rses;
-	}
-        
-
-        if(db[0] != 0x0)
-        {
-            /* Store the database the client is connecting to */
-            snprintf(client_rses->connect_db, MYSQL_DATABASE_MAXLEN + 1, "%s", db);
-        }
-        
-             
-        rses_end_locked_router_action(client_rses);
-=======
     router_nservers = router_get_servercount(router);
->>>>>>> 38b452d1
 
     /**
      * Create backend reference objects for this session.
@@ -2012,114 +1914,6 @@
             rses_end_locked_router_action(router_cli_ses);
             return init_rval;
         }
-<<<<<<< HEAD
-        	
-        /** If buffer is not contiguous, make it such */
-	if (querybuf->next != NULL)
-	{
-		querybuf = gwbuf_make_contiguous(querybuf);
-	}
-
-	if(detect_show_shards(querybuf))
-	{
-	    process_show_shards(router_cli_ses);
-	    ret = 1;
-	    goto retblock;
-	}
-
-        switch(packet_type) {
-                case MYSQL_COM_QUIT:        /*< 1 QUIT will close all sessions */
-                case MYSQL_COM_INIT_DB:     /*< 2 DDL must go to the master */
-                case MYSQL_COM_REFRESH:     /*< 7 - I guess this is session but not sure */
-                case MYSQL_COM_DEBUG:       /*< 0d all servers dump debug info to stdout */
-                case MYSQL_COM_PING:        /*< 0e all servers are pinged */
-                case MYSQL_COM_CHANGE_USER: /*< 11 all servers change it accordingly */
-                case MYSQL_COM_STMT_CLOSE:  /*< free prepared statement */
-                case MYSQL_COM_STMT_SEND_LONG_DATA: /*< send data to column */
-                case MYSQL_COM_STMT_RESET:  /*< resets the data of a prepared statement */
-                        qtype = QUERY_TYPE_SESSION_WRITE;
-                        break;
-                        
-                case MYSQL_COM_CREATE_DB:   /**< 5 DDL must go to the master */
-                case MYSQL_COM_DROP_DB:     /**< 6 DDL must go to the master */
-                        qtype = QUERY_TYPE_WRITE;
-                        break;
-
-                case MYSQL_COM_QUERY:
-                        qtype = query_classifier_get_type(querybuf);
-                        break;
-                        
-                case MYSQL_COM_STMT_PREPARE:
-                        qtype = query_classifier_get_type(querybuf);
-                        qtype |= QUERY_TYPE_PREPARE_STMT;
-                        break;
-                        
-                case MYSQL_COM_STMT_EXECUTE:
-                        /** Parsing is not needed for this type of packet */
-                        qtype = QUERY_TYPE_EXEC_STMT;
-                        break;
-                        
-                case MYSQL_COM_SHUTDOWN:       /**< 8 where should shutdown be routed ? */
-                case MYSQL_COM_STATISTICS:     /**< 9 ? */
-                case MYSQL_COM_PROCESS_INFO:   /**< 0a ? */
-                case MYSQL_COM_CONNECT:        /**< 0b ? */
-                case MYSQL_COM_PROCESS_KILL:   /**< 0c ? */
-                case MYSQL_COM_TIME:           /**< 0f should this be run in gateway ? */
-                case MYSQL_COM_DELAYED_INSERT: /**< 10 ? */
-                case MYSQL_COM_DAEMON:         /**< 1d ? */
-                default:
-                        break;
-        } /**< switch by packet type */
-
-
-	if (MXS_LOG_PRIORITY_IS_ENABLED(LOG_INFO))
-	{
-		uint8_t*      packet = GWBUF_DATA(querybuf);
-		unsigned char ptype = packet[4];
-		size_t        len = MIN(GWBUF_LENGTH(querybuf), 
-					 MYSQL_GET_PACKET_LEN((unsigned char *)querybuf->start)-1);
-		char*         data = (char*)&packet[5];
-		char*         contentstr = strndup(data, len);
-		char*         qtypestr = skygw_get_qtype_str(qtype);
-
-		MXS_INFO("> Cmd: %s, type: %s, "
-                         "stmt: %s%s %s",
-                         STRPACKETTYPE(ptype),
-                         (qtypestr==NULL ? "N/A" : qtypestr),
-                         contentstr,
-                         (querybuf->hint == NULL ? "" : ", Hint:"),
-                         (querybuf->hint == NULL ? "" : STRHINTTYPE(querybuf->hint->type)));
-
-		free(contentstr);
-		free(qtypestr);
-	}
-	/**
-	 * Find out whether the query should be routed to single server or to 
-	 * all of them.
-	 */
-
-        skygw_query_op_t op = query_classifier_get_operation(querybuf);
-
-        if (packet_type == MYSQL_COM_INIT_DB ||
-	    op == QUERY_OP_CHANGE_DB)
-	{
-            spinlock_acquire(&router_cli_ses->shardmap->lock);
-            change_successful = change_current_db(router_cli_ses->current_db,
-                                                  router_cli_ses->shardmap->hash,
-                                                  querybuf);
-            spinlock_release(&router_cli_ses->shardmap->lock);
-	    if (!change_successful)
-	    {
-		time_t now = time(NULL);
-		if(router_cli_ses->rses_config.refresh_databases &&
-		   difftime(now,router_cli_ses->rses_config.last_refresh) >
-		   router_cli_ses->rses_config.refresh_min_interval)
-		{
-            spinlock_acquire(&router_cli_ses->shardmap->lock);
-            router_cli_ses->shardmap->state = SHMAP_STALE;
-            spinlock_release(&router_cli_ses->shardmap->lock);
-=======
->>>>>>> 38b452d1
 
     }
 
@@ -3145,15 +2939,11 @@
     }
 #endif
 
-<<<<<<< HEAD
-        if (MXS_LOG_PRIORITY_IS_ENABLED(LOG_INFO))
-=======
     if (MXS_LOG_PRIORITY_IS_ENABLED(LOG_INFO))
     {
         MXS_INFO("Servers and connection counts:");
 
         for (i = 0; i < router_nservers; i++)
->>>>>>> 38b452d1
         {
             BACKEND* b = backend_ref[i].bref_backend;
 
@@ -3272,37 +3062,7 @@
                 }
             } /* for */
         }
-<<<<<<< HEAD
-#endif        
-        /**
-         * Successful cases
-         */
-        if (servers_connected == router_nservers)
-        {
-		succp = true;
-		
-		if (MXS_LOG_PRIORITY_IS_ENABLED(LOG_INFO))
-		{
-			for (i=0; i<router_nservers; i++)
-			{
-				BACKEND* b = backend_ref[i].bref_backend;
-				
-				if (BREF_IS_IN_USE((&backend_ref[i])))
-				{                                        
-                                    MXS_INFO("Connected %s in \t%s:%d",
-                                             STRSRVSTATUS(b->backend_server),
-                                             b->backend_server->name,
-                                             b->backend_server->port);
-				}
-			} /* for */
-		}
-	}
-	
-        return succp;
-}
-=======
-    }
->>>>>>> 38b452d1
+    }
 
     return succp;
 }
@@ -3907,26 +3667,6 @@
                                 unsigned char      packet_type,
                                 qc_query_type_t    qtype)
 {
-<<<<<<< HEAD
-        bool              succp = false;
-        rses_property_t*  prop;
-        backend_ref_t*    backend_ref;
-        int               i;
-  
-        MXS_INFO("Session write, routing to all servers.");
-
-        backend_ref = router_cli_ses->rses_backend_ref;
-        
-        /**
-         * These are one-way messages and server doesn't respond to them.
-         * Therefore reply processing is unnecessary and session 
-         * command property is not needed. It is just routed to all available
-         * backends.
-         */
-        if (packet_type == MYSQL_COM_STMT_SEND_LONG_DATA ||
-                packet_type == MYSQL_COM_QUIT ||
-                packet_type == MYSQL_COM_STMT_CLOSE)
-=======
     bool succp = false;
     rses_property_t* prop;
     backend_ref_t* backend_ref;
@@ -3952,7 +3692,6 @@
 
         /** Lock router session */
         if (!rses_begin_locked_router_action(router_cli_ses))
->>>>>>> 38b452d1
         {
             succp = false;
             goto return_succp;
@@ -3978,31 +3717,7 @@
                 atomic_add(&backend_ref[i].bref_backend->stats.queries, 1);
                 if (rc != 1)
                 {
-<<<<<<< HEAD
-                        DCB* dcb = backend_ref[i].bref_dcb;     
-			
-			if (MXS_LOG_PRIORITY_IS_ENABLED(LOG_INFO))
-			{
-                            MXS_INFO("Route query to %s\t%s:%d%s",
-                                     (SERVER_IS_MASTER(backend_ref[i].bref_backend->backend_server) ?
-                                      "master" : "slave"),
-                                     backend_ref[i].bref_backend->backend_server->name,
-                                     backend_ref[i].bref_backend->backend_server->port,
-                                     (i+1==router_cli_ses->rses_nbackends ? " <" : ""));
-			}
-
-                        if (BREF_IS_IN_USE((&backend_ref[i])))
-                        {
-                                rc = dcb->func.write(dcb, gwbuf_clone(querybuf));
-				atomic_add(&backend_ref[i].bref_backend->stats.queries,1);
-                                if (rc != 1)
-                                {
-                                        succp = false;
-                                }
-                        }
-=======
                     succp = false;
->>>>>>> 38b452d1
                 }
             }
         }
@@ -4131,62 +3846,10 @@
 
                 if (!succp)
                 {
-<<<<<<< HEAD
-                        sescmd_cursor_t* scur;
-                        
-			if (MXS_LOG_PRIORITY_IS_ENABLED(LOG_INFO))
-			{
-                            MXS_INFO("Route query to %s\t%s:%d%s",
-                                     (SERVER_IS_MASTER(backend_ref[i].bref_backend->backend_server) ?
-                                      "master" : "slave"),
-                                     backend_ref[i].bref_backend->backend_server->name,
-                                     backend_ref[i].bref_backend->backend_server->port,
-                                     (i+1==router_cli_ses->rses_nbackends ? " <" : ""));
-			}
-			
-                        scur = backend_ref_get_sescmd_cursor(&backend_ref[i]);
-                        
-                        /** 
-                         * Add one waiter to backend reference.
-                         */
-                        bref_set_state(get_bref_from_dcb(router_cli_ses, 
-                                                         backend_ref[i].bref_dcb), 
-							BREF_WAITING_RESULT);
-                        /** 
-                         * Start execution if cursor is not already executing.
-                         * Otherwise, cursor will execute pending commands
-                         * when it completes with previous commands.
-                         */
-                        if (sescmd_cursor_is_active(scur))
-                        {
-                                succp = true;
-                                
-                                MXS_INFO("Backend %s:%d already executing sescmd.",
-                                         backend_ref[i].bref_backend->backend_server->name,
-                                         backend_ref[i].bref_backend->backend_server->port);
-                        }
-                        else
-                        {
-                                succp = execute_sescmd_in_backend(&backend_ref[i]);
-                                
-                                if (!succp)
-                                {
-                                    MXS_ERROR("Failed to execute session "
-                                              "command in %s:%d",
-                                              backend_ref[i].bref_backend->backend_server->name,
-                                              backend_ref[i].bref_backend->backend_server->port);
-                                }
-				else
-				{
-				    atomic_add(&backend_ref[i].bref_backend->stats.queries,1);
-				}
-                        }
-=======
                     MXS_ERROR("Failed to execute session "
                               "command in %s:%d",
                               backend_ref[i].bref_backend->backend_server->name,
                               backend_ref[i].bref_backend->backend_server->port);
->>>>>>> 38b452d1
                 }
                 else
                 {
@@ -4215,33 +3878,18 @@
  * @param       router_session  The router session
  * @param       errmsgbuf       The error message to reply
  * @param       backend_dcb     The backend DCB
-<<<<<<< HEAD
- * @param       action     	The action: ERRACT_NEW_CONNECTION or ERRACT_REPLY_CLIENT
- * @param	succp		Result of action: true iff router can continue
-=======
  * @param       action          The action: ERRACT_NEW_CONNECTION or ERRACT_REPLY_CLIENT
  * @param       succp           Result of action: true iff router can continue
->>>>>>> 38b452d1
  *
  * Even if succp == true connecting to new slave may have failed. succp is to
  * tell whether router has enough master/slave connections to continue work.
  */
-<<<<<<< HEAD
-static void handleError (
-    ROUTER*        instance,
-    void*          router_session,
-    GWBUF*         errmsgbuf,
-    DCB*           problem_dcb,
-    error_action_t action,
-    bool*          succp)
-=======
 static void handleError(ROUTER*        instance,
                         void*          router_session,
                         GWBUF*         errmsgbuf,
                         DCB*           problem_dcb,
                         error_action_t action,
                         bool*          succp)
->>>>>>> 38b452d1
 {
     SESSION* session;
     ROUTER_INSTANCE* inst = (ROUTER_INSTANCE *)instance;
@@ -4249,11 +3897,6 @@
 
     CHK_DCB(problem_dcb);
 
-<<<<<<< HEAD
-    CHK_DCB(problem_dcb);
-
-=======
->>>>>>> 38b452d1
     /** Don't handle same error twice on same DCB */
     if (problem_dcb->dcb_errhandle_called)
     {
@@ -4271,54 +3914,12 @@
     {
         *succp = false;
     }
-<<<<<<< HEAD
-    else if (dcb_isclient(problem_dcb))
-=======
     else if (DCB_ROLE_CLIENT_HANDLER == problem_dcb->dcb_role)
->>>>>>> 38b452d1
     {
         *succp = false;
     }
     else
     {
-<<<<<<< HEAD
-	CHK_SESSION(session);
-	CHK_CLIENT_RSES(rses);
-
-        switch (action) {
-                case ERRACT_NEW_CONNECTION:
-                {
-                        if (!rses_begin_locked_router_action(rses))
-                        {
-                                *succp = false;
-                                break;
-                        }
-			/**
-			* This is called in hope of getting replacement for
-			* failed slave(s).
-			*/
-			*succp = handle_error_new_connection(inst,
-							rses,
-							problem_dcb,
-							errmsgbuf);
-			rses_end_locked_router_action(rses);
-                        break;
-                }
-
-                case ERRACT_REPLY_CLIENT:
-                {
-                        handle_error_reply_client(session,
-						  rses,
-						  problem_dcb,
-						  errmsgbuf);
-			*succp = false; /*< no new backend servers were made available */
-                        break;
-                }
-
-                default:
-                        *succp = false;
-                        break;
-=======
         CHK_SESSION(session);
         CHK_CLIENT_RSES(rses);
 
@@ -4356,7 +3957,6 @@
         default:
             *succp = false;
             break;
->>>>>>> 38b452d1
         }
     }
     dcb_close(problem_dcb);
