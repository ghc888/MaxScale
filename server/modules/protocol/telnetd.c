--- conflicted
+++ resolved
@@ -309,25 +309,12 @@
         telnetd_protocol->username = NULL;
         client_dcb->protocol = (void *)telnetd_protocol;
 
-<<<<<<< HEAD
-            if (client_dcb == NULL)
-            {
-                close(so);
-                return n_connect;
-            }
-            client_dcb->listen_ssl = dcb->listen_ssl;
-            client_dcb->fd = so;
-            client_dcb->remote = strdup(inet_ntoa(addr.sin_addr));
-            memcpy(&client_dcb->func, &MyObject, sizeof(GWPROTOCOL));
-            client_dcb->session = session_alloc(dcb->session->service, client_dcb);
-=======
         client_dcb->session = session_alloc(listener->session->service, client_dcb);
         if (NULL == client_dcb->session || poll_add_dcb(client_dcb))
         {
             dcb_close(client_dcb);
             continue;
         }
->>>>>>> 80bc935e
 
         ssl_authenticate_client(client_dcb, client_dcb->authfunc.connectssl(client_dcb));
 
