/*
 * This file is distributed as part of the MariaDB Corporation MaxScale.  It is free
 * software: you can redistribute it and/or modify it under the terms of the
 * GNU General Public License as published by the Free Software Foundation,
 * version 2.
 *
 * This program is distributed in the hope that it will be useful, but WITHOUT
 * ANY WARRANTY; without even the implied warranty of MERCHANTABILITY or FITNESS
 * FOR A PARTICULAR PURPOSE.  See the GNU General Public License for more
 * details.
 *
 * You should have received a copy of the GNU General Public License along with
 * this program; if not, write to the Free Software Foundation, Inc., 51
 * Franklin Street, Fifth Floor, Boston, MA 02110-1301 USA.
 *
 * Copyright MariaDB Corporation Ab 2013-2014
 */

#include "mysql_client_server_protocol.h"
#include <skygw_types.h>
#include <skygw_utils.h>
#include <log_manager.h>
#include <modutil.h>

/*
 * MySQL Protocol module for handling the protocol between the gateway
 * and the backend MySQL database.
 *
 * Revision History
 * Date         Who                     Description
 * 14/06/2013   Mark Riddoch            Initial version
 * 17/06/2013   Massimiliano Pinto      Added MaxScale To Backends routines
 * 01/07/2013   Massimiliano Pinto      Put Log Manager example code behind SS_DEBUG macros.
 * 03/07/2013   Massimiliano Pinto      Added delayq for incoming data before mysql connection
 * 04/07/2013   Massimiliano Pinto      Added asynchronous MySQL protocol connection to backend
 * 05/07/2013   Massimiliano Pinto      Added closeSession if backend auth fails
 * 12/07/2013   Massimiliano Pinto      Added Mysql Change User via dcb->func.auth()
 * 15/07/2013   Massimiliano Pinto      Added Mysql session change via dcb->func.session()
 * 17/07/2013   Massimiliano Pinto      Added dcb->command update from gwbuf->command for proper routing
 *                                      server replies to client via router->clientReply
 * 04/09/2013   Massimiliano Pinto      Added dcb->session and dcb->session->client checks for NULL
 * 12/09/2013   Massimiliano Pinto      Added checks in gw_read_backend_event() for gw_read_backend_handshake
 * 27/09/2013   Massimiliano Pinto      Changed in gw_read_backend_event the check for dcb_read(),
 *                                      now is if rc < 0
 * 24/10/2014   Massimiliano Pinto      Added Mysql user@host @db authentication support
 * 10/11/2014   Massimiliano Pinto      Client charset is passed to backend
 * 19/06/2015   Martin Brampton         Persistent connection handling
 * 07/10/2015   Martin Brampton         Remove calls to dcb_close - should be done by routers
 * 27/10/2015   Martin Brampton         Test for RCAP_TYPE_NO_RSESSION before calling clientReply
 *
 */
#include <modinfo.h>
#include <gw_protocol.h>
#include <mysql_auth.h>

 /* @see function load_module in load_utils.c for explanation of the following
  * lint directives.
 */
/*lint -e14 */
MODULE_INFO info = {
                    MODULE_API_PROTOCOL,
                    MODULE_GA,
                    GWPROTOCOL_VERSION,
                    "The MySQL to backend server protocol"
};
/*lint +e14 */

static char *version_str = "V2.0.0";
static int gw_create_backend_connection(DCB *backend, SERVER *server, SESSION *in_session);
static int gw_read_backend_event(DCB* dcb);
static int gw_write_backend_event(DCB *dcb);
static int gw_MySQLWrite_backend(DCB *dcb, GWBUF *queue);
static int gw_error_backend_event(DCB *dcb);
static int gw_backend_close(DCB *dcb);
static int gw_backend_hangup(DCB *dcb);
static int backend_write_delayqueue(DCB *dcb);
static void backend_set_delayqueue(DCB *dcb, GWBUF *queue);
static int gw_change_user(DCB *backend_dcb, SERVER *server, SESSION *in_session, GWBUF *queue);
static char *gw_backend_default_auth();
static GWBUF* process_response_data(DCB* dcb, GWBUF* readbuf, int nbytes_to_process);
extern char* create_auth_failed_msg(GWBUF* readbuf, char* hostaddr, uint8_t* sha1);
static bool sescmd_response_complete(DCB* dcb);
static int gw_read_reply_or_error(DCB *dcb, MYSQL_session local_session);
static int gw_read_and_write(DCB *dcb, MYSQL_session local_session);


#if defined(NOT_USED)
static int gw_session(DCB *backend_dcb, void *data);
#endif
static bool gw_get_shared_session_auth_info(DCB* dcb, MYSQL_session* session);

static GWPROTOCOL MyObject = {
                              gw_read_backend_event, /* Read - EPOLLIN handler        */
                              gw_MySQLWrite_backend, /* Write - data from gateway     */
                              gw_write_backend_event, /* WriteReady - EPOLLOUT handler */
                              gw_error_backend_event, /* Error - EPOLLERR handler      */
                              gw_backend_hangup, /* HangUp - EPOLLHUP handler     */
                              NULL, /* Accept                        */
                              gw_create_backend_connection, /* Connect                       */
                              gw_backend_close, /* Close                         */
                              NULL, /* Listen                        */
                              gw_change_user, /* Authentication                */
                              NULL, /* Session                       */
                              gw_backend_default_auth /* Default authenticator */
};

/*
 * Implementation of the mandatory version entry point
 *
 * @return version string of the module
 *
 * @see function load_module in load_utils.c for explanation of the following
 * lint directives.
 */
/*lint -e14 */
char* version()
{
    return version_str;
}

/*
 * The module initialisation routine, called when the module
 * is first loaded.
 */
void ModuleInit()
{
}

/*
 * The module entry point routine. It is this routine that
 * must populate the structure that is referred to as the
 * "module object", this is a structure with the set of
 * external entry points for this module.
 *
 * @return The module object
 */
GWPROTOCOL* GetModuleObject()
{
    return &MyObject;
}
/*lint +e14 */

/**
 * The default authenticator name for this protocol
 *
 * This is not used for a backend protocol, it is for client authentication.
 *
 * @return name of authenticator
 */
static char *gw_backend_default_auth()
{
    return "NullBackendAuth";
}

/**
 * Copy shared session authentication info
 *
 * @param dcb A backend DCB
 * @param session Destination where authentication data is copied
 */
static bool gw_get_shared_session_auth_info(DCB* dcb, MYSQL_session* session)
{
    bool rval = true;
    CHK_DCB(dcb);
    CHK_SESSION(dcb->session);

    spinlock_acquire(&dcb->session->ses_lock);

    if (dcb->session->state != SESSION_STATE_ALLOC &&
        dcb->session->state != SESSION_STATE_DUMMY)
    {
        memcpy(session, dcb->session->client_dcb->data, sizeof(MYSQL_session));
    }
    else
    {
        MXS_ERROR("%lu [gw_get_shared_session_auth_info] Couldn't get "
                  "session authentication info. Session in a wrong state %d.",
                  pthread_self(), dcb->session->state);
        rval = false;
    }
    spinlock_release(&dcb->session->ses_lock);
    return rval;
}

/**
 * Backend Read Event for EPOLLIN on the MySQL backend protocol module
 * @param dcb   The backend Descriptor Control Block
 * @return 1 on operation, 0 for no action
 */
static int gw_read_backend_event(DCB *dcb)
{
    MySQLProtocol *backend_protocol;
    MYSQL_session local_session;

    CHK_DCB(dcb);
    if (dcb->persistentstart)
    {
        dcb->dcb_errhandle_called = true;
        return 0;
    }

    if (dcb->dcb_is_zombie || dcb->session == NULL)
    {
        return 0;
    }

    CHK_SESSION(dcb->session);

    /*< return only with complete session */
    if (!gw_get_shared_session_auth_info(dcb, &local_session))
    {
        return 0;
    }

    backend_protocol = (MySQLProtocol *) dcb->protocol;
    CHK_PROTOCOL(backend_protocol);

    MXS_DEBUG("%lu [gw_read_backend_event] Read dcb %p fd %d protocol "
              "state %d, %s.",
              pthread_self(),
              dcb,
              dcb->fd,
              backend_protocol->protocol_auth_state,
              STRPROTOCOLSTATE(backend_protocol->protocol_auth_state));

    /* backend is connected:
     *
     * 1. read server handshake
     * 2. if (success) write auth request
     * 3.  and return
     */

    /*<
     * If starting to auhenticate with backend server, lock dcb
     * to prevent overlapping processing of auth messages.
     */
    if (backend_protocol->protocol_auth_state == MYSQL_CONNECTED &&
        spinlock_acquire_nowait(&dcb->back_auth_lock1))
    {
        /** Read cached backend handshake */
        if (gw_read_backend_handshake(backend_protocol) != 0)
        {
            backend_protocol->protocol_auth_state = MYSQL_HANDSHAKE_FAILED;
            MXS_DEBUG("%lu [gw_read_backend_event] after "
                "gw_read_backend_handshake, fd %d, "
                "state = MYSQL_HANDSHAKE_FAILED.",
                pthread_self(),
                backend_protocol->owner_dcb->fd);
        }
        else
        {
            /**
             * Decode password and send the auth credentials
             * to backend.
             */
            if (gw_send_authentication_to_backend(
                local_session.db,
                local_session.user,
                local_session.client_sha1,
                backend_protocol) != 0)
            {
                backend_protocol->protocol_auth_state = MYSQL_AUTH_FAILED;
                MXS_DEBUG("%lu [gw_read_backend_event] after "
                    "gw_send_authentication_to_backend "
                    "fd %d, state = MYSQL_AUTH_FAILED.",
                    pthread_self(),
                    backend_protocol->owner_dcb->fd);
            }
            else
            {
                backend_protocol->protocol_auth_state = MYSQL_AUTH_RECV;
            }
        }
        spinlock_release(&dcb->back_auth_lock1);
    } /*< backend_protocol->protocol_auth_state == MYSQL_CONNECTED */
    /*
     * Now:
     *  -- check the authentication reply from backend
     * OR
     * -- handle a previous handshake error
     */
    if ((backend_protocol->protocol_auth_state == MYSQL_AUTH_RECV ||
        backend_protocol->protocol_auth_state == MYSQL_HANDSHAKE_FAILED ||
        backend_protocol->protocol_auth_state == MYSQL_AUTH_FAILED) &&
        spinlock_acquire_nowait(&dcb->back_auth_lock2))

    {
        int return_code = gw_read_reply_or_error(dcb, local_session);
        /* Make decision whether to exit */
        if (return_code < 2)
        {
            return return_code;
        }
    } /* MYSQL_AUTH_RECV || MYSQL_AUTH_FAILED || MYSQL_HANDSHAKE_FAILED */

    /* reading MySQL command output from backend and writing to the client */
    return gw_read_and_write(dcb, local_session);
}

static int
gw_read_reply_or_error(DCB *dcb, MYSQL_session local_session)
{
    int return_code = 0;
    SESSION *session = dcb->session;
    MySQLProtocol *backend_protocol = (MySQLProtocol *) dcb->protocol;
    CHK_PROTOCOL(backend_protocol);

    if (SESSION_STATE_DUMMY == session->state)
    {
        spinlock_release(&dcb->back_auth_lock2);
        return 0;
    }
    CHK_SESSION(session);

    if (backend_protocol->protocol_auth_state == MYSQL_AUTH_RECV)
    {
        /**
         * Read backend's reply to authentication message
         */
        int receive_rc = gw_receive_backend_auth(backend_protocol);

        switch (receive_rc)
        {
            case -1:
                backend_protocol->protocol_auth_state = MYSQL_AUTH_FAILED;
                MXS_ERROR("Backend server didn't "
                  "accept authentication for user "
                  "%s.",
                  local_session.user);
                break;

            case 1:
                backend_protocol->protocol_auth_state = MYSQL_IDLE;

                MXS_DEBUG("%lu [gw_read_backend_event] "
                  "gw_receive_backend_auth succeed. "
                  "dcb %p fd %d, user %s.",
                  pthread_self(),
                  dcb,
                  dcb->fd,
                  local_session.user);
                break;

            default:
                ss_dassert(receive_rc == 0);
                MXS_DEBUG("%lu [gw_read_backend_event] "
                  "gw_receive_backend_auth read "
                  "successfully "
                  "nothing. dcb %p fd %d, user %s.",
                  pthread_self(),
                  dcb,
                  dcb->fd,
                  local_session.user);
                spinlock_release(&dcb->back_auth_lock2);
                return 0;
        } /* switch */
    }

    if (backend_protocol->protocol_auth_state == MYSQL_AUTH_FAILED ||
        backend_protocol->protocol_auth_state == MYSQL_HANDSHAKE_FAILED)
    {
        GWBUF* errbuf;
        bool succp;
        /**
         * protocol state won't change anymore,
         * lock can be freed
         */
        spinlock_release(&dcb->back_auth_lock2);

        spinlock_acquire(&dcb->delayqlock);
        gwbuf_free(dcb->delayq);
        spinlock_release(&dcb->delayqlock);

        /* Only reload the users table if authentication failed and the
         * client session is not stopping. It is possible that authentication
         * fails because the client has closed the connection before all
         * backends have done authentication. */
        if (backend_protocol->protocol_auth_state == MYSQL_AUTH_FAILED &&
            dcb->session->state != SESSION_STATE_STOPPING)
        {
            service_refresh_users(dcb->session->service);
        }
#if defined(SS_DEBUG)
        MXS_DEBUG("%lu [gw_read_backend_event] "
          "calling handleError. Backend "
          "DCB %p, session %p",
          pthread_self(),
          dcb,
          dcb->session);
#endif
        errbuf = mysql_create_custom_error(1,
                   0,
                   "Authentication with backend failed. "
                   "Session will be closed.");

        if (session->router_session)
        {
            session->service->router->handleError(
                session->service->router_instance,
                session->router_session,
                errbuf,
                dcb,
                ERRACT_REPLY_CLIENT,
                &succp);

            spinlock_acquire(&session->ses_lock);
            session->state = SESSION_STATE_STOPPING;
            spinlock_release(&session->ses_lock);
            ss_dassert(dcb->dcb_errhandle_called);
        }
        else
        {
            dcb->dcb_errhandle_called = true;
            /*
             * I'm pretty certain this is best removed and
             * causes trouble if present, but have left it
             * here just for now as a comment. Martin
             */
            /* dcb_close(dcb); */
        }
        gwbuf_free(errbuf);
        return 1;
    }
    else
    {
        ss_dassert(backend_protocol->protocol_auth_state == MYSQL_IDLE);
        MXS_DEBUG("%lu [gw_read_backend_event] "
          "gw_receive_backend_auth succeed. Fd %d, "
          "user %s.",
          pthread_self(),
          dcb->fd,
          local_session.user);

        /* check the delay queue and flush the data */
        if (dcb->delayq)
        {
            /* Returns 0 on failure, 1 on success */
            return_code = backend_write_delayqueue(dcb);
            spinlock_release(&dcb->back_auth_lock2);
            return return_code;
        }
    }
    spinlock_release(&dcb->back_auth_lock2);
    return 2;
}

static int
gw_read_and_write(DCB *dcb, MYSQL_session local_session)
{
    GWBUF *read_buffer = NULL;
    SESSION *session = dcb->session;
    int nbytes_read;
    int return_code;

    CHK_SESSION(session);

    /* read available backend data */
    return_code = dcb_read(dcb, &read_buffer, 0);

    if (return_code < 0)
    {
        GWBUF* errbuf;
        bool succp;
#if defined(SS_DEBUG)
        MXS_ERROR("Backend read error handling #2.");
#endif
        errbuf = mysql_create_custom_error(1,
            0,
            "Read from backend failed");

        session->service->router->handleError(session->service->router_instance,
            session->router_session,
            errbuf,
            dcb,
            ERRACT_NEW_CONNECTION,
            &succp);
        gwbuf_free(errbuf);

        if (!succp)
        {
            spinlock_acquire(&session->ses_lock);
            session->state = SESSION_STATE_STOPPING;
            spinlock_release(&session->ses_lock);
        }
        return_code = 0;
        goto return_rc;
    }
    nbytes_read = gwbuf_length(read_buffer);

    if (nbytes_read == 0 && dcb->dcb_readqueue == NULL)
    {
        goto return_rc;
    }
    else
    {
        ss_dassert(read_buffer != NULL || dcb->dcb_readqueue != NULL);
    }

    if (dcb->dcb_readqueue)
    {
        read_buffer = gwbuf_append(dcb->dcb_readqueue, read_buffer);
    }

    nbytes_read = gwbuf_length(read_buffer);

    if (nbytes_read < 3)
    {
        dcb->dcb_readqueue = read_buffer;
        return_code = 0;
        goto return_rc;
    }

    {
        GWBUF *tmp = modutil_get_complete_packets(&read_buffer);

        if (tmp == NULL)
        {
        /** No complete packets */
            dcb->dcb_readqueue = read_buffer;
            return_code = 0;
            goto return_rc;
        }

        dcb->dcb_readqueue = read_buffer;
        read_buffer = tmp;
    }

    /**
     * If protocol has session command set, concatenate whole
     * response into one buffer.
     */
    if (protocol_get_srv_command((MySQLProtocol *) dcb->protocol, false) != MYSQL_COM_UNDEFINED)
    {
        read_buffer = process_response_data(dcb, read_buffer, gwbuf_length(read_buffer));
        /**
         * Received incomplete response to session command.
         * Store it to readqueue and return.
         */
        if (!sescmd_response_complete(dcb))
        {
            return_code = 0;
            goto return_rc;
        }

        if (!read_buffer)
        {
            MXS_NOTICE("%lu [gw_read_backend_event] "
               "Read buffer unexpectedly null, even though response "
               "not marked as complete. User: %s",
               pthread_self(),
               local_session.user);
            return_code = 0;
            goto return_rc;
        }
<<<<<<< HEAD
        /**
         * Check that session is operable, and that client DCB is
         * still listening the socket for replies.
         */
        if (dcb->session->state == SESSION_STATE_ROUTER_READY &&
            dcb->session->client_dcb != NULL &&
            dcb->session->client_dcb->state == DCB_STATE_POLLING &&
            (session->router_session || router->getCapabilities() & RCAP_TYPE_NO_RSESSION))
=======
    }
    /**
     * Check that session is operable, and that client DCB is
     * still listening the socket for replies.
     */
    if (dcb->session->state == SESSION_STATE_ROUTER_READY &&
    dcb->session->client_dcb != NULL &&
    dcb->session->client_dcb->state == DCB_STATE_POLLING &&
    (session->router_session || session->service->router->getCapabilities() &
        (int)RCAP_TYPE_NO_RSESSION))
    {
        MySQLProtocol *client_protocol = (MySQLProtocol *)dcb->session->client_dcb->protocol;
        if (client_protocol != NULL)
>>>>>>> 80bc935e
        {
            CHK_PROTOCOL(client_protocol);

<<<<<<< HEAD
                    router->clientReply(router_instance,
                                        session->router_session,
                                        read_buffer,
                                        dcb);
                    rc = 1;
                }
                goto return_rc;
            }
            else if (dcb->session->client_dcb->dcb_role == DCB_ROLE_INTERNAL)
=======
            if (client_protocol->protocol_auth_state == MYSQL_IDLE)
>>>>>>> 80bc935e
            {
                gwbuf_set_type(read_buffer, GWBUF_TYPE_MYSQL);

                session->service->router->clientReply(session->service->router_instance,
                    session->router_session,
                    read_buffer,
                    dcb);
                return_code = 1;
            }
            goto return_rc;
        }
        else if (dcb->session->client_dcb->dcb_role == DCB_ROLE_INTERNAL)
        {
            gwbuf_set_type(read_buffer, GWBUF_TYPE_MYSQL);
            session->service->router->clientReply(
                session->service->router_instance,
                session->router_session,
                read_buffer,
                dcb);
            return_code = 1;
        }
    }
    else /*< session is closing; replying to client isn't possible */
    {
        gwbuf_free(read_buffer);
    }

return_rc:
    return return_code;
}

/*
 * EPOLLOUT handler for the MySQL Backend protocol module.
 *
 * @param dcb   The descriptor control block
 * @return      1 in success, 0 in case of failure,
 */
static int gw_write_backend_event(DCB *dcb)
{
    int rc = 0;
    MySQLProtocol *backend_protocol = dcb->protocol;

    /*<
     * Don't write to backend if backend_dcb is not in poll set anymore.
     */
    if (dcb->state != DCB_STATE_POLLING)
    {
        uint8_t* data;

        if (dcb->writeq != NULL)
        {
            data = (uint8_t *) GWBUF_DATA(dcb->writeq);

            if (dcb->session->client_dcb == NULL)
            {
                rc = 0;
            }
            else if (!(MYSQL_IS_COM_QUIT(data)))
            {
                /*< vraa : errorHandle */
                mysql_send_custom_error(dcb->session->client_dcb,
                                        1,
                                        0,
                                        "Writing to backend failed due invalid Maxscale "
                                        "state.");
                MXS_DEBUG("%lu [gw_write_backend_event] Write to backend "
                          "dcb %p fd %d "
                          "failed due invalid state %s.",
                          pthread_self(),
                          dcb,
                          dcb->fd,
                          STRDCBSTATE(dcb->state));

                MXS_ERROR("Attempt to write buffered data to backend "
                          "failed "
                          "due internal inconsistent state.");

                rc = 0;
            }
        }
        else
        {
            MXS_DEBUG("%lu [gw_write_backend_event] Dcb %p in state %s "
                "but there's nothing to write either.",
                pthread_self(),
                dcb,
                STRDCBSTATE(dcb->state));
            rc = 1;
        }
        goto return_rc;
    }

    if (backend_protocol->protocol_auth_state == MYSQL_PENDING_CONNECT)
    {
        backend_protocol->protocol_auth_state = MYSQL_CONNECTED;
        rc = 1;
        goto return_rc;
    }
    dcb_drain_writeq(dcb);
    rc = 1;
return_rc:
    MXS_DEBUG("%lu [gw_write_backend_event] "
              "wrote to dcb %p fd %d, return %d",
              pthread_self(),
              dcb,
              dcb->fd,
              rc);

    return rc;
}

/*
 * Write function for backend DCB. Store command to protocol.
 *
 * @param dcb   The DCB of the backend
 * @param queue Queue of buffers to write
 * @return      0 on failure, 1 on success
 */
static int gw_MySQLWrite_backend(DCB *dcb, GWBUF *queue)
{
    MySQLProtocol *backend_protocol = dcb->protocol;
    int rc = 0;

    CHK_DCB(dcb);
    spinlock_acquire(&dcb->authlock);
    /**
     * Pick action according to state of protocol.
     * If auth failed, return value is 0, write and buffered write
     * return 1.
     */
    switch (backend_protocol->protocol_auth_state)
    {
        case MYSQL_HANDSHAKE_FAILED:
        case MYSQL_AUTH_FAILED:
            if (dcb->session->state != SESSION_STATE_STOPPING)
            {
                MXS_ERROR("Unable to write to backend '%s' due to "
                          "%s failure. Server in state %s.",
                          dcb->server->unique_name,
                          backend_protocol->protocol_auth_state == MYSQL_HANDSHAKE_FAILED ?
                          "handshake" : "authentication",
                          STRSRVSTATUS(dcb->server));
            }
            /** Consume query buffer */
            while ((queue = gwbuf_consume(
                                          queue,
                                          GWBUF_LENGTH(queue))) != NULL)
            {
                ;
            }
            rc = 0;
            spinlock_release(&dcb->authlock);
            break;

        case MYSQL_IDLE:
        {
            uint8_t* ptr = GWBUF_DATA(queue);
            mysql_server_cmd_t cmd = MYSQL_GET_COMMAND(ptr);

            MXS_DEBUG("%lu [gw_MySQLWrite_backend] write to dcb %p "
                      "fd %d protocol state %s.",
                      pthread_self(),
                      dcb,
                      dcb->fd,
                      STRPROTOCOLSTATE(backend_protocol->protocol_auth_state));

            spinlock_release(&dcb->authlock);
            /**
             * Statement type is used in readwrite split router.
             * Command is *not* set for readconn router.
             *
             * Server commands are stored to MySQLProtocol structure
             * if buffer always includes a single statement.
             */
            if (GWBUF_IS_TYPE_SINGLE_STMT(queue) &&
                GWBUF_IS_TYPE_SESCMD(queue))
            {
                /** Record the command to backend's protocol */
                protocol_add_srv_command(backend_protocol, cmd);
            }
            /** Write to backend */
            rc = dcb_write(dcb, queue);
        }
        break;

        default:
        {
            MXS_DEBUG("%lu [gw_MySQLWrite_backend] delayed write to "
                      "dcb %p fd %d protocol state %s.",
                      pthread_self(),
                      dcb,
                      dcb->fd,
                      STRPROTOCOLSTATE(backend_protocol->protocol_auth_state));
            /**
             * In case of session commands, store command to DCB's
             * protocol struct.
             */
            if (GWBUF_IS_TYPE_SINGLE_STMT(queue) &&
                GWBUF_IS_TYPE_SESCMD(queue))
            {
                uint8_t* ptr = GWBUF_DATA(queue);
                mysql_server_cmd_t cmd = MYSQL_GET_COMMAND(ptr);

                /** Record the command to backend's protocol */
                protocol_add_srv_command(backend_protocol, cmd);
            }
            /*<
             * Now put the incoming data to the delay queue unless backend is
             * connected with auth ok
             */
            backend_set_delayqueue(dcb, queue);
            spinlock_release(&dcb->authlock);
            rc = 1;
        }
        break;
    }
    return rc;
}

/**
 * Error event handler.
 * Create error message, pass it to router's error handler and if error
 * handler fails in providing enough backend servers, mark session being
 * closed and call DCB close function which triggers closing router session
 * and related backends (if any exists.
 */
static int gw_error_backend_event(DCB *dcb)
{
    SESSION* session;
    void* rsession;
    ROUTER_OBJECT* router;
    ROUTER* router_instance;
    GWBUF* errbuf;
    bool succp;
    session_state_t ses_state;

    CHK_DCB(dcb);
    session = dcb->session;
    CHK_SESSION(session);
    if (SESSION_STATE_DUMMY == session->state)
    {
        dcb_close(dcb);
        return 1;
    }
    rsession = session->router_session;
    router = session->service->router;
    router_instance = session->service->router_instance;

    /**
     * Avoid running redundant error handling procedure.
     * dcb_close is already called for the DCB. Thus, either connection is
     * closed by router and COM_QUIT sent or there was an error which
     * have already been handled.
     */
    if (dcb->state != DCB_STATE_POLLING)
    {
        int error, len;

        len = sizeof(error);

        if (getsockopt(dcb->fd, SOL_SOCKET, SO_ERROR, &error, (socklen_t *) & len) == 0)
        {
            if (error != 0)
            {
                char errstring[STRERROR_BUFLEN];
                MXS_ERROR("DCB in state %s got error '%s'.",
                          STRDCBSTATE(dcb->state),
                          strerror_r(error, errstring, sizeof(errstring)));
            }
        }
        return 1;
    }
    errbuf = mysql_create_custom_error(1,
                                       0,
                                       "Lost connection to backend server.");

    spinlock_acquire(&session->ses_lock);
    ses_state = session->state;
    spinlock_release(&session->ses_lock);

    /**
     * Session might be initialized when DCB already is in the poll set.
     * Thus hangup can occur in the middle of session initialization.
     * Only complete and successfully initialized sessions allow for
     * calling error handler.
     */
    while (ses_state == SESSION_STATE_READY)
    {
        spinlock_acquire(&session->ses_lock);
        ses_state = session->state;
        spinlock_release(&session->ses_lock);
    }

    if (ses_state != SESSION_STATE_ROUTER_READY)
    {
        int error, len;

        len = sizeof(error);
        if (getsockopt(dcb->fd, SOL_SOCKET, SO_ERROR, &error, (socklen_t *) & len) == 0)
        {
            if (error != 0)
            {
                char errstring[STRERROR_BUFLEN];
                MXS_ERROR("Error '%s' in session that is not ready for routing.",
                          strerror_r(error, errstring, sizeof(errstring)));
            }
        }
        gwbuf_free(errbuf);
        goto retblock;
    }

#if defined(SS_DEBUG)
    MXS_INFO("Backend error event handling.");
#endif
    router->handleError(router_instance,
                        rsession,
                        errbuf,
                        dcb,
                        ERRACT_NEW_CONNECTION,
                        &succp);
    gwbuf_free(errbuf);

    /**
     * If error handler fails it means that routing session can't continue
     * and it must be closed. In success, only this DCB is closed.
     */
    if (!succp)
    {
        spinlock_acquire(&session->ses_lock);
        session->state = SESSION_STATE_STOPPING;
        spinlock_release(&session->ses_lock);
    }

retblock:
    return 1;
}

/*
 * Create a new backend connection.
 *
 * This routine will connect to a backend server and it is called by dbc_connect
 * in router->newSession
 *
 * @param backend_dcb, in, out, use - backend DCB allocated from dcb_connect
 * @param server, in, use - server to connect to
 * @param session, in use - current session from client DCB
 * @return 0/1 on Success and -1 on Failure.
 * If succesful, returns positive fd to socket which is connected to
 *  backend server. Positive fd is copied to protocol and to dcb.
 * If fails, fd == -1 and socket is closed.
 */
static int gw_create_backend_connection(DCB *backend_dcb,
                                        SERVER *server,
                                        SESSION *session)
{
    MySQLProtocol *protocol = NULL;
    int rv = -1;
    int fd = -1;

    protocol = mysql_protocol_init(backend_dcb, -1);
    ss_dassert(protocol != NULL);

    if (protocol == NULL)
    {
        MXS_DEBUG("%lu [gw_create_backend_connection] Failed to create "
                  "protocol object for backend connection.",
                  pthread_self());
        MXS_ERROR("Failed to create protocol object for backend connection.");
        goto return_fd;
    }

    /** Copy client flags to backend protocol */
    if (backend_dcb->session->client_dcb->protocol)
    {
        /** Copy client flags to backend protocol */
        protocol->client_capabilities =
            ((MySQLProtocol *)(backend_dcb->session->client_dcb->protocol))->client_capabilities;
        /** Copy client charset to backend protocol */
        protocol->charset =
            ((MySQLProtocol *)(backend_dcb->session->client_dcb->protocol))->charset;
    }
    else
    {
        protocol->client_capabilities = (int)GW_MYSQL_CAPABILITIES_CLIENT;
        protocol->charset = 0x08;
    }

    /*< if succeed, fd > 0, -1 otherwise */
    rv = gw_do_connect_to_backend(server->name, server->port, &fd);
    /*< Assign protocol with backend_dcb */
    backend_dcb->protocol = protocol;

    /*< Set protocol state */
    switch (rv)
    {
        case 0:
            ss_dassert(fd > 0);
            protocol->fd = fd;
            protocol->protocol_auth_state = MYSQL_CONNECTED;
            MXS_DEBUG("%lu [gw_create_backend_connection] Established "
                      "connection to %s:%i, protocol fd %d client "
                      "fd %d.",
                      pthread_self(),
                      server->name,
                      server->port,
                      protocol->fd,
                      session->client_dcb->fd);
            break;

        case 1:
            ss_dassert(fd > 0);
            protocol->protocol_auth_state = MYSQL_PENDING_CONNECT;
            protocol->fd = fd;
            MXS_DEBUG("%lu [gw_create_backend_connection] Connection "
                      "pending to %s:%i, protocol fd %d client fd %d.",
                      pthread_self(),
                      server->name,
                      server->port,
                      protocol->fd,
                      session->client_dcb->fd);
            break;

        default:
            ss_dassert(fd == -1);
            ss_dassert(protocol->protocol_auth_state == MYSQL_ALLOC);
            MXS_DEBUG("%lu [gw_create_backend_connection] Connection "
                      "failed to %s:%i, protocol fd %d client fd %d.",
                      pthread_self(),
                      server->name,
                      server->port,
                      protocol->fd,
                      session->client_dcb->fd);
            break;
    } /*< switch */

return_fd:
    return fd;
}

/**
 * Error event handler.
 * Create error message, pass it to router's error handler and if error
 * handler fails in providing enough backend servers, mark session being
 * closed and call DCB close function which triggers closing router session
 * and related backends (if any exists.
 *
 * @param dcb The current Backend DCB
 * @return 1 always
 */
static int gw_backend_hangup(DCB *dcb)
{
    SESSION* session;
    void* rsession;
    ROUTER_OBJECT* router;
    ROUTER* router_instance;
    bool succp;
    GWBUF* errbuf;
    session_state_t ses_state;

    CHK_DCB(dcb);
    if (dcb->persistentstart)
    {
        dcb->dcb_errhandle_called = true;
        goto retblock;
    }
    session = dcb->session;

    if (session == NULL)
    {
        goto retblock;
    }

    CHK_SESSION(session);

    rsession = session->router_session;
    router = session->service->router;
    router_instance = session->service->router_instance;

    errbuf = mysql_create_custom_error(1,
                                       0,
                                       "Lost connection to backend server.");

    spinlock_acquire(&session->ses_lock);
    ses_state = session->state;
    spinlock_release(&session->ses_lock);

    /**
     * Session might be initialized when DCB already is in the poll set.
     * Thus hangup can occur in the middle of session initialization.
     * Only complete and successfully initialized sessions allow for
     * calling error handler.
     */
    while (ses_state == SESSION_STATE_READY)
    {
        spinlock_acquire(&session->ses_lock);
        ses_state = session->state;
        spinlock_release(&session->ses_lock);
    }

    if (ses_state != SESSION_STATE_ROUTER_READY)
    {
        int error, len;

        len = sizeof(error);
        if (getsockopt(dcb->fd, SOL_SOCKET, SO_ERROR, &error, (socklen_t *) & len) == 0)
        {
            if (error != 0 && ses_state != SESSION_STATE_STOPPING)
            {
                char errstring[STRERROR_BUFLEN];
                MXS_ERROR("Hangup in session that is not ready for routing, "
                          "Error reported is '%s'.",
                          strerror_r(error, errstring, sizeof(errstring)));
            }
        }
        gwbuf_free(errbuf);
        /*
         * I'm pretty certain this is best removed and
         * causes trouble if present, but have left it
         * here just for now as a comment. Martin
         */
        /* dcb_close(dcb); */
        goto retblock;
    }
#if defined(SS_DEBUG)
    if (ses_state != SESSION_STATE_STOPPING)
    {
        MXS_ERROR("Backend hangup error handling.");
    }
#endif

    router->handleError(router_instance,
                        rsession,
                        errbuf,
                        dcb,
                        ERRACT_NEW_CONNECTION,
                        &succp);

    gwbuf_free(errbuf);
    /** There are no required backends available, close session. */
    if (!succp)
    {
#if defined(SS_DEBUG)
        MXS_ERROR("Backend hangup -> closing session.");
#endif
        spinlock_acquire(&session->ses_lock);
        session->state = SESSION_STATE_STOPPING;
        spinlock_release(&session->ses_lock);
    }

retblock:
    return 1;
}

/**
 * Send COM_QUIT to backend so that it can be closed.
 * @param dcb The current Backend DCB
 * @return 1 always
 */
static int gw_backend_close(DCB *dcb)
{
    SESSION* session;
    GWBUF* quitbuf;

    CHK_DCB(dcb);
    session = dcb->session;

    MXS_DEBUG("%lu [gw_backend_close]", pthread_self());

    quitbuf = mysql_create_com_quit(NULL, 0);
    gwbuf_set_type(quitbuf, GWBUF_TYPE_MYSQL);

    /** Send COM_QUIT to the backend being closed */
    mysql_send_com_quit(dcb, 0, quitbuf);

    mysql_protocol_done(dcb);

    if (session)
    {
        CHK_SESSION(session);
        /**
         * The lock is needed only to protect the read of session->state and
         * session->client_dcb values. Client's state may change by other thread
         * but client's close and adding client's DCB to zombies list is executed
         * only if client's DCB's state does _not_ change in parallel.
         */
        spinlock_acquire(&session->ses_lock);
        /**
         * If session->state is STOPPING, start closing client session.
         * Otherwise only this backend connection is closed.
         */
        if (session->state == SESSION_STATE_STOPPING &&
            session->client_dcb != NULL)
        {
            if (session->client_dcb->state == DCB_STATE_POLLING)
            {
                spinlock_release(&session->ses_lock);

                /** Close client DCB */
                dcb_close(session->client_dcb);
            }
            else
            {
                spinlock_release(&session->ses_lock);
            }
        }
        else
        {
            spinlock_release(&session->ses_lock);
        }
    }
    return 1;
}

/**
 * This routine put into the delay queue the input queue
 * The input is what backend DCB is receiving
 * The routine is called from func.write() when mysql backend connection
 * is not yet complete buu there are inout data from client
 *
 * @param dcb   The current backend DCB
 * @param queue Input data in the GWBUF struct
 */
static void backend_set_delayqueue(DCB *dcb, GWBUF *queue)
{
    spinlock_acquire(&dcb->delayqlock);

    if (dcb->delayq)
    {
        /* Append data */
        dcb->delayq = gwbuf_append(dcb->delayq, queue);
    }
    else
    {
        if (queue != NULL)
        {
            /* create the delay queue */
            dcb->delayq = queue;
        }
    }
    spinlock_release(&dcb->delayqlock);
}

/**
 * This routine writes the delayq via dcb_write
 * The dcb->delayq contains data received from the client before
 * mysql backend authentication succeded
 *
 * @param dcb The current backend DCB
 * @return The dcb_write status
 */
static int backend_write_delayqueue(DCB *dcb)
{
    GWBUF *localq = NULL;
    int rc;

    spinlock_acquire(&dcb->delayqlock);

    if (dcb->delayq == NULL)
    {
        spinlock_release(&dcb->delayqlock);
        rc = 1;
    }
    else
    {
        localq = dcb->delayq;
        dcb->delayq = NULL;
        spinlock_release(&dcb->delayqlock);

        if (MYSQL_IS_CHANGE_USER(((uint8_t *)GWBUF_DATA(localq))))
        {
            MYSQL_session mses;
            GWBUF* new_packet;

            gw_get_shared_session_auth_info(dcb, &mses);
            new_packet = gw_create_change_user_packet(&mses, dcb->protocol);
            /**
             * Remove previous packet which lacks scramble
             * and append the new.
             */
            localq = gwbuf_consume(localq, GWBUF_LENGTH(localq));
            localq = gwbuf_append(localq, new_packet);
        }
        rc = dcb_write(dcb, localq);
    }

    if (rc == 0)
    {
        GWBUF* errbuf;
        bool succp;
        ROUTER_OBJECT *router = NULL;
        ROUTER *router_instance = NULL;
        void *rsession = NULL;
        SESSION *session = dcb->session;

        CHK_SESSION(session);

        if (session != NULL)
        {
            router = session->service->router;
            router_instance = session->service->router_instance;
            rsession = session->router_session;
#if defined(SS_DEBUG)
            MXS_INFO("Backend write delayqueue error handling.");
#endif
            errbuf = mysql_create_custom_error(1,
                                               0,
                                               "Failed to write buffered data to back-end server. "
                                               "Buffer was empty or back-end was disconnected during "
                                               "operation. Attempting to find a new backend.");

            router->handleError(router_instance,
                                rsession,
                                errbuf,
                                dcb,
                                ERRACT_NEW_CONNECTION,
                                &succp);
            gwbuf_free(errbuf);

            if (!succp)
            {
                spinlock_acquire(&session->ses_lock);
                session->state = SESSION_STATE_STOPPING;
                spinlock_release(&session->ses_lock);
            }
        }
    }
    return rc;
}

/**
 * This routine handles the COM_CHANGE_USER command
 *
 * @param dcb           The current backend DCB
 * @param server        The backend server pointer
 * @param in_session    The current session data (MYSQL_session)
 * @param queue         The GWBUF containing the COM_CHANGE_USER receveid
 * @return 1 on success and 0 on failure
 */
static int gw_change_user(DCB *backend,
                          SERVER *server,
                          SESSION *in_session,
                          GWBUF *queue)
{
    MYSQL_session *current_session = NULL;
    MySQLProtocol *backend_protocol = NULL;
    MySQLProtocol *client_protocol = NULL;
    char username[MYSQL_USER_MAXLEN + 1] = "";
    char database[MYSQL_DATABASE_MAXLEN + 1] = "";
    char current_database[MYSQL_DATABASE_MAXLEN + 1] = "";
    uint8_t client_sha1[MYSQL_SCRAMBLE_LEN] = "";
    uint8_t *client_auth_packet = GWBUF_DATA(queue);
    unsigned int auth_token_len = 0;
    uint8_t *auth_token = NULL;
    int rv = -1;
    int auth_ret = 1;

    current_session = (MYSQL_session *)in_session->client_dcb->data;
    backend_protocol = backend->protocol;
    client_protocol = in_session->client_dcb->protocol;

    /* now get the user, after 4 bytes header and 1 byte command */
    client_auth_packet += 5;
    strncpy(username, (char *)client_auth_packet, MYSQL_USER_MAXLEN);
    client_auth_packet += strlen(username) + 1;

    /* get the auth token len */
    memcpy(&auth_token_len, client_auth_packet, 1);

    client_auth_packet++;

    /* allocate memory for token only if auth_token_len > 0 */
    if (auth_token_len > 0)
    {
        auth_token = (uint8_t *)malloc(auth_token_len);
        ss_dassert(auth_token != NULL);

        if (auth_token == NULL)
        {
            return rv;
        }
        memcpy(auth_token, client_auth_packet, auth_token_len);
        client_auth_packet += auth_token_len;
    }

    /* get new database name */
    strncpy(database, (char *)client_auth_packet, MYSQL_DATABASE_MAXLEN);

    /* get character set */
    if (strlen(database))
    {
        client_auth_packet += strlen(database) + 1;
    }
    else
    {
        client_auth_packet++;
    }

    if (client_auth_packet && *client_auth_packet)
    {
        memcpy(&backend_protocol->charset, client_auth_packet, sizeof(int));
    }

    spinlock_acquire(&in_session->ses_lock);

    /* save current_database name */
    strncpy(current_database, current_session->db, MYSQL_DATABASE_MAXLEN);

    /*
     * Now clear database name in dcb as we don't do local authentication on db name for change user.
     * Local authentication only for user@host and if successful the database name change is sent to backend.
     */
    strncpy(current_session->db, "", MYSQL_DATABASE_MAXLEN);

    /*
     * Decode the token and check the password.
     * Note: if auth_token_len == 0 && auth_token == NULL, user is without password
     */
    auth_ret = gw_check_mysql_scramble_data(backend->session->client_dcb,
                                            auth_token, auth_token_len,
                                            client_protocol->scramble,
                                            sizeof(client_protocol->scramble),
                                            username, client_sha1);
    strncpy(current_session->db, current_database, MYSQL_DATABASE_MAXLEN);
    spinlock_release(&in_session->ses_lock);

    if (auth_ret != 0)
    {
        if (service_refresh_users(backend->session->client_dcb->service) == 0)
        {
            /* Try authentication again with new repository data */
            /* Note: if no auth client authentication will fail */
            spinlock_acquire(&in_session->ses_lock);
            strncpy(current_session->db, "", MYSQL_DATABASE_MAXLEN);
            auth_ret = gw_check_mysql_scramble_data(
                                                    backend->session->client_dcb,
                                                    auth_token, auth_token_len,
                                                    client_protocol->scramble,
                                                    sizeof(client_protocol->scramble),
                                                    username, client_sha1);
            strncpy(current_session->db, current_database, MYSQL_DATABASE_MAXLEN);
            spinlock_release(&in_session->ses_lock);
        }
    }

    /* let's free the auth_token now */
    if (auth_token)
    {
        free(auth_token);
    }

    if (auth_ret != 0)
    {
        char *password_set = NULL;
        char *message = NULL;

        if (auth_token_len > 0)
        {
            password_set = (char *)client_sha1;
        }
        else
        {
            password_set = "";
        }

        /**
         * Create an error message and make it look like legit reply
         * from backend server. Then make it look like an incoming event
         * so that thread gets new task of it, calls clientReply
         * which filters out duplicate errors from same cause and forward
         * reply to the client.
         */
        message = create_auth_fail_str(username,
                                       backend->session->client_dcb->remote,
                                       password_set,
                                       "",
                                       auth_ret);
        if (message == NULL)
        {
            MXS_ERROR("Creating error message failed.");
            rv = 0;
            goto retblock;
        }
        /**
         * Add command to backend's protocol, create artificial reply
         * packet and add it to client's read buffer.
         */
        protocol_add_srv_command((MySQLProtocol*)backend->protocol,
                                 MYSQL_COM_CHANGE_USER);
        modutil_reply_auth_error(backend, message, 0);
        rv = 1;
    }
    else
    {
        rv = gw_send_change_user_to_backend(database, username, client_sha1, backend_protocol);
        /*
         * Now copy new data into user session
         */
        strcpy(current_session->user, username);
        strcpy(current_session->db, database);
        memcpy(current_session->client_sha1, client_sha1, sizeof(current_session->client_sha1));
    }

retblock:
    gwbuf_free(queue);

    return rv;
}

/**
 * Move packets or parts of packets from readbuf to outbuf as the packet headers
 * and lengths have been noticed and counted.
 * Session commands need to be marked so that they can be handled properly in
 * the router's clientReply.
 *
 * @param dcb                   Backend's DCB where data was read from
 * @param readbuf               GWBUF where data was read to
 * @param nbytes_to_process     Number of bytes that has been read and need to be processed
 *
 * @return GWBUF which includes complete MySQL packet
 */
static GWBUF* process_response_data(DCB* dcb,
                                    GWBUF* readbuf,
                                    int nbytes_to_process)
{
    int npackets_left = 0; /*< response's packet count */
    ssize_t nbytes_left = 0; /*< nbytes to be read for the packet */
    MySQLProtocol* p;
    GWBUF* outbuf = NULL;
    int initial_packets = npackets_left;
    ssize_t initial_bytes = nbytes_left;

    /** Get command which was stored in gw_MySQLWrite_backend */
    p = DCB_PROTOCOL(dcb, MySQLProtocol);
    if (!DCB_IS_CLONE(dcb))
    {
        CHK_PROTOCOL(p);
    }

    /** All buffers processed here are sescmd responses */
    gwbuf_set_type(readbuf, GWBUF_TYPE_SESCMD_RESPONSE);

    /**
     * Now it is known how many packets there should be and how much
     * is read earlier.
     */
    while (nbytes_to_process != 0)
    {
        mysql_server_cmd_t srvcmd;
        bool succp;

        srvcmd = protocol_get_srv_command(p, false);

        MXS_DEBUG("%lu [process_response_data] Read command %s for DCB %p fd %d.",
                  pthread_self(),
                  STRPACKETTYPE(srvcmd),
                  dcb,
                  dcb->fd);
        /**
         * Read values from protocol structure, fails if values are
         * uninitialized.
         */
        if (npackets_left == 0)
        {
            succp = protocol_get_response_status(p, &npackets_left, &nbytes_left);

            if (!succp || npackets_left == 0)
            {
                /**
                 * Examine command type and the readbuf. Conclude response
                 * packet count from the command type or from the first
                 * packet content. Fails if read buffer doesn't include
                 * enough data to read the packet length.
                 */
                init_response_status(readbuf, srvcmd, &npackets_left, &nbytes_left);
            }

            initial_packets = npackets_left;
            initial_bytes = nbytes_left;
        }
        /** Only session commands with responses should be processed */
        ss_dassert(npackets_left > 0);

        /** Read incomplete packet. */
        if (nbytes_left > nbytes_to_process)
        {
            /** Includes length info so it can be processed */
            if (nbytes_to_process >= 5)
            {
                /** discard source buffer */
                readbuf = gwbuf_consume(readbuf, GWBUF_LENGTH(readbuf));
                nbytes_left -= nbytes_to_process;
            }
            nbytes_to_process = 0;
        }
            /** Packet was read. All bytes belonged to the last packet. */
        else if (nbytes_left == nbytes_to_process)
        {
            nbytes_left = 0;
            nbytes_to_process = 0;
            ss_dassert(npackets_left > 0);
            npackets_left -= 1;
            outbuf = gwbuf_append(outbuf, readbuf);
            readbuf = NULL;
        }
            /**
             * Packet was read. There should be more since bytes were
             * left over.
             * Move the next packet to its own buffer and add that next
             * to the prev packet's buffer.
             */
        else /*< nbytes_left < nbytes_to_process */
        {
            ss_dassert(nbytes_left >= 0);
            nbytes_to_process -= nbytes_left;

            /** Move the prefix of the buffer to outbuf from redbuf */
            outbuf = gwbuf_append(outbuf,
                                  gwbuf_clone_portion(readbuf, 0, (size_t) nbytes_left));
            readbuf = gwbuf_consume(readbuf, (size_t) nbytes_left);
            ss_dassert(npackets_left > 0);
            npackets_left -= 1;
            nbytes_left = 0;
        }

        /** Store new status to protocol structure */
        protocol_set_response_status(p, npackets_left, nbytes_left);

        /** A complete packet was read */
        if (nbytes_left == 0)
        {
            /** No more packets in this response */
            if (npackets_left == 0 && outbuf != NULL)
            {
                GWBUF* b = outbuf;

                while (b->next != NULL)
                {
                    b = b->next;
                }
                /** Mark last as end of response */
                gwbuf_set_type(b, GWBUF_TYPE_RESPONSE_END);

                /** Archive the command */
                protocol_archive_srv_command(p);
            }
                /** Read next packet */
            else
            {
                uint8_t* data;

                /** Read next packet length if there is at least
                 * three bytes left. If there is less than three
                 * bytes in the buffer or it is NULL, we need to
                 wait for more data from the backend server.*/
                if (readbuf == NULL || GWBUF_LENGTH(readbuf) < 3)
                {
                    MXS_DEBUG("%lu [%s] Read %d packets. Waiting for %d more "
                              "packets for a total of %d packets.",
                              pthread_self(), __FUNCTION__,
                              initial_packets - npackets_left,
                              npackets_left, initial_packets);

                    /** Store the already read data into the readqueue of the DCB
                     * and restore the response status to the initial number of packets */
                    dcb->dcb_readqueue = gwbuf_append(outbuf, dcb->dcb_readqueue);
                    protocol_set_response_status(p, initial_packets, initial_bytes);
                    return NULL;
                }

                data = GWBUF_DATA(readbuf);
                nbytes_left = MYSQL_GET_PACKET_LEN(data) + MYSQL_HEADER_LEN;
                /** Store new status to protocol structure */
                protocol_set_response_status(p, npackets_left, nbytes_left);
            }
        }
    }
    return outbuf;
}

static bool sescmd_response_complete(DCB* dcb)
{
    int npackets_left;
    ssize_t nbytes_left;
    MySQLProtocol* p;
    bool succp;

    p = DCB_PROTOCOL(dcb, MySQLProtocol);
    if (!DCB_IS_CLONE(dcb))
    {
        CHK_PROTOCOL(p);
    }

    protocol_get_response_status(p, &npackets_left, &nbytes_left);

    if (npackets_left == 0)
    {
        succp = true;
    }
    else
    {
        succp = false;
    }
    return succp;
}<|MERGE_RESOLUTION|>--- conflicted
+++ resolved
@@ -552,16 +552,6 @@
             return_code = 0;
             goto return_rc;
         }
-<<<<<<< HEAD
-        /**
-         * Check that session is operable, and that client DCB is
-         * still listening the socket for replies.
-         */
-        if (dcb->session->state == SESSION_STATE_ROUTER_READY &&
-            dcb->session->client_dcb != NULL &&
-            dcb->session->client_dcb->state == DCB_STATE_POLLING &&
-            (session->router_session || router->getCapabilities() & RCAP_TYPE_NO_RSESSION))
-=======
     }
     /**
      * Check that session is operable, and that client DCB is
@@ -575,23 +565,10 @@
     {
         MySQLProtocol *client_protocol = (MySQLProtocol *)dcb->session->client_dcb->protocol;
         if (client_protocol != NULL)
->>>>>>> 80bc935e
         {
             CHK_PROTOCOL(client_protocol);
 
-<<<<<<< HEAD
-                    router->clientReply(router_instance,
-                                        session->router_session,
-                                        read_buffer,
-                                        dcb);
-                    rc = 1;
-                }
-                goto return_rc;
-            }
-            else if (dcb->session->client_dcb->dcb_role == DCB_ROLE_INTERNAL)
-=======
             if (client_protocol->protocol_auth_state == MYSQL_IDLE)
->>>>>>> 80bc935e
             {
                 gwbuf_set_type(read_buffer, GWBUF_TYPE_MYSQL);
 
