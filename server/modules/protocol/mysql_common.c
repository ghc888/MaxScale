--- conflicted
+++ resolved
@@ -57,14 +57,6 @@
 /* The following can be compared using memcmp to detect a null password */
 uint8_t null_client_sha1[MYSQL_SCRAMBLE_LEN]="";
 
-<<<<<<< HEAD
-extern int gw_read_backend_event(DCB* dcb);
-extern int gw_write_backend_event(DCB *dcb);
-extern int gw_MySQLWrite_backend(DCB *dcb, GWBUF *queue);
-extern int gw_error_backend_event(DCB *dcb);
-
-=======
->>>>>>> 80bc935e
 static server_command_t* server_command_init(server_command_t* srvcmd, mysql_server_cmd_t cmd);
 static void close_socket(int socket);
 
