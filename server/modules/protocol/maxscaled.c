--- conflicted
+++ resolved
@@ -272,35 +272,9 @@
             dcb_close(client_dcb);
             continue;
         }
-<<<<<<< HEAD
-        else
-        {
-            atomic_add(&dcb->stats.n_accepts, 1);
-            client_dcb = dcb_alloc(DCB_ROLE_REQUEST_HANDLER);
-            if (client_dcb == NULL)
-            {
-                close(so);
-                return n_connect;
-            }
-            client_dcb->listen_ssl = dcb->listen_ssl;
-            client_dcb->fd = so;
-            client_dcb->remote = strdup(inet_ntoa(addr.sin_addr));
-            memcpy(&client_dcb->func, &MyObject, sizeof(GWPROTOCOL));
-            if ((maxscaled_pr = (MAXSCALED *)malloc(sizeof(MAXSCALED))) == NULL)
-            {
-                client_dcb->protocol = NULL;
-                close(so);
-                dcb_close(client_dcb);
-                return n_connect;
-            }
-            maxscaled_pr->username = NULL;
-            spinlock_init(&maxscaled_pr->lock);
-            client_dcb->protocol = (void *)maxscaled_pr;
-=======
         maxscaled_protocol->username = NULL;
         spinlock_init(&maxscaled_protocol->lock);
         client_dcb->protocol = (void *)maxscaled_protocol;
->>>>>>> 80bc935e
 
         client_dcb->session = session_alloc(listener->session->service, client_dcb);
 
