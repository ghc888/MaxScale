/*
 * This file is distributed as part of the MariaDB Corporation MaxScale.  It is free
 * software: you can redistribute it and/or modify it under the terms of the
 * GNU General Public License as published by the Free Software Foundation,
 * version 2.
 *
 * This program is distributed in the hope that it will be useful, but WITHOUT
 * ANY WARRANTY; without even the implied warranty of MERCHANTABILITY or FITNESS
 * FOR A PARTICULAR PURPOSE.  See the GNU General Public License for more
 * details.
 *
 * You should have received a copy of the GNU General Public License along with
 * this program; if not, write to the Free Software Foundation, Inc., 51
 * Franklin Street, Fifth Floor, Boston, MA 02110-1301 USA.
 *
 * Copyright MariaDB Corporation Ab 2013-2014
 */

/**
 * @file httpd.c - HTTP daemon protocol module
 *
 * The httpd protocol module is intended as a mechanism to allow connections
 * into the gateway for the purpose of accessing information within
 * the gateway with a REST interface
 * databases.
 *
 * In the first instance it is intended to allow a debug connection to access
 * internal data structures, however it may also be used to manage the
 * configuration of the gateway via REST interface.
 *
 * @verbatim
 * Revision History
 * Date         Who                     Description
 * 08/07/2013   Massimiliano Pinto      Initial version
 * 09/07/2013   Massimiliano Pinto      Added /show?dcb|session for all dcbs|sessions
 *
 * @endverbatim
 */

#include <httpd.h>
#include <gw_protocol.h>
#include <gw.h>
#include <modinfo.h>
#include <log_manager.h>
#include <resultset.h>

MODULE_INFO info =
{
    MODULE_API_PROTOCOL,
    MODULE_IN_DEVELOPMENT,
    GWPROTOCOL_VERSION,
    "An experimental HTTPD implementation for use in admnistration"
};

#define ISspace(x) isspace((int)(x))
#define HTTP_SERVER_STRING "MaxScale(c) v.1.0.0"
static char *version_str = "V1.0.1";

static int httpd_read_event(DCB* dcb);
static int httpd_write_event(DCB *dcb);
static int httpd_write(DCB *dcb, GWBUF *queue);
static int httpd_error(DCB *dcb);
static int httpd_hangup(DCB *dcb);
static int httpd_accept(DCB *dcb);
static int httpd_close(DCB *dcb);
static int httpd_listen(DCB *dcb, char *config);
static int httpd_get_line(int sock, char *buf, int size);
static void httpd_send_headers(DCB *dcb, int final);

/**
 * The "module object" for the httpd protocol module.
 */
static GWPROTOCOL MyObject =
{
    httpd_read_event,   /**< Read - EPOLLIN handler        */
    httpd_write,        /**< Write - data from gateway     */
    httpd_write_event,  /**< WriteReady - EPOLLOUT handler */
    httpd_error,        /**< Error - EPOLLERR handler      */
    httpd_hangup,       /**< HangUp - EPOLLHUP handler     */
    httpd_accept,       /**< Accept                        */
    NULL,               /**< Connect                       */
    httpd_close,        /**< Close                         */
    httpd_listen,       /**< Create a listener             */
    NULL,               /**< Authentication                */
    NULL                /**< Session                       */
};

/**
 * Implementation of the mandatory version entry point
 *
 * @return version string of the module
 */
char* version()
{
    return version_str;
}

/**
 * The module initialisation routine, called when the module
 * is first loaded.
 */
void ModuleInit()
{
}

/**
 * The module entry point routine. It is this routine that
 * must populate the structure that is referred to as the
 * "module object", this is a structure with the set of
 * external entry points for this module.
 *
 * @return The module object
 */
GWPROTOCOL* GetModuleObject()
{
    return &MyObject;
}

/**
 * Read event for EPOLLIN on the httpd protocol module.
 *
 * @param dcb   The descriptor control block
 * @return
 */
static int httpd_read_event(DCB* dcb)
{
    SESSION *session = dcb->session;
    ROUTER_OBJECT *router = session->service->router;
    ROUTER *router_instance = session->service->router_instance;
    void *rsession = session->router_session;

    int numchars = 1;
    char buf[HTTPD_REQUESTLINE_MAXLEN-1] = "";
    char *query_string = NULL;
    char method[HTTPD_METHOD_MAXLEN-1] = "";
    char url[HTTPD_SMALL_BUFFER] = "";
    size_t i, j;
    int headers_read = 0;
    HTTPD_session *client_data = NULL;
    GWBUF *uri;

    client_data = dcb->data;

    /**
     * get the request line
     * METHOD URL HTTP_VER\r\n
     */

    numchars = httpd_get_line(dcb->fd, buf, sizeof(buf));

    i = 0; j = 0;
    while (!ISspace(buf[j]) && (i < sizeof(method) - 1))
    {
        method[i] = buf[j];
        i++; j++;
    }
    method[i] = '\0';

    strcpy(client_data->method, method);

    /* check allowed http methods */
    if (strcasecmp(method, "GET") && strcasecmp(method, "POST"))
    {
        //httpd_unimplemented(dcb->fd);
        return 0;
    }

    i = 0;

    while ( (j < sizeof(buf)) && ISspace(buf[j]))
    {
        j++;
    }

    while ((j < sizeof(buf) - 1) && !ISspace(buf[j]) && (i < sizeof(url) - 1))
    {
        url[i] = buf[j];
        i++; j++;
    }

    url[i] = '\0';

    /**
     * Get the query string if availble
     */

    if (strcasecmp(method, "GET") == 0)
    {
        query_string = url;
        while ((*query_string != '?') && (*query_string != '\0'))
        {
            query_string++;
        }
        if (*query_string == '?')
        {
            *query_string = '\0';
            query_string++;
        }
    }

    /**
     * Get the request headers
     */

    while ((numchars > 0) && strcmp("\n", buf))
    {
        char *value = NULL;
        char *end = NULL;
        numchars = httpd_get_line(dcb->fd, buf, sizeof(buf));
        if ((value = strchr(buf, ':')))
        {
            *value = '\0';
            value++;
            end = &value[strlen(value) -1];
            *end = '\0';

            if (strncasecmp(buf, "Hostname", 6) == 0)
            {
                strcpy(client_data->hostname, value);
            }
            if (strncasecmp(buf, "useragent", 9) == 0)
            {
                strcpy(client_data->useragent, value);
            }
        }
    }

    if (numchars)
    {
        headers_read = 1;
        memcpy(&client_data->headers_received, &headers_read, sizeof(int));
    }

    /**
     * Now begins the server reply
     */

    /* send all the basic headers and close with \r\n */
    httpd_send_headers(dcb, 1);

#if 0
    /**
     * ToDO: launch proper content handling based on the requested URI, later REST interface
     *
     */
    if (strcmp(url, "/show") == 0)
    {
        if (query_string && strlen(query_string))
        {
            if (strcmp(query_string, "dcb") == 0)
            {
                dprintAllDCBs(dcb);
            }
            if (strcmp(query_string, "session") == 0)
            {
                dprintAllSessions(dcb);
            }
        }
    }
    if (strcmp(url, "/services") == 0)
    {
        RESULTSET *set, *seviceGetList();
        if ((set = serviceGetList()) != NULL)
        {
            resultset_stream_json(set, dcb);
            resultset_free(set);
        }
    }
#endif
    if ((uri = gwbuf_alloc(strlen(url) + 1)) != NULL)
    {
        strcpy((char *)GWBUF_DATA(uri), url);
        gwbuf_set_type(uri, GWBUF_TYPE_HTTP);
        SESSION_ROUTE_QUERY(session, uri);
    }

    /* force the client connecton close */
    dcb_close(dcb);

    return 0;
}

/**
 * EPOLLOUT handler for the HTTPD protocol module.
 *
 * @param dcb   The descriptor control block
 * @return
 */
static int httpd_write_event(DCB *dcb)
{
    return dcb_drain_writeq(dcb);
}

/**
 * Write routine for the HTTPD protocol module.
 *
 * Writes the content of the buffer queue to the socket
 * observing the non-blocking principles of the gateway.
 *
 * @param dcb   Descriptor Control Block for the socket
 * @param queue Linked list of buffes to write
 */
static int httpd_write(DCB *dcb, GWBUF *queue)
{
    int rc;
    rc = dcb_write(dcb, queue);
    return rc;
}

/**
 * Handler for the EPOLLERR event.
 *
 * @param dcb   The descriptor control block
 */
static int httpd_error(DCB *dcb)
{
    dcb_close(dcb);
    return 0;
}

/**
 * Handler for the EPOLLHUP event.
 *
 * @param dcb   The descriptor control block
 */
static int httpd_hangup(DCB *dcb)
{
    dcb_close(dcb);
    return 0;
}

/**
 * Handler for the EPOLLIN event when the DCB refers to the listening
 * socket for the protocol.
 *
 * @param listener   The descriptor control block
 */
static int httpd_accept(DCB *listener)
{
<<<<<<< HEAD
int	n_connect = 0;

	while (1)
	{
		int			so = -1;
		struct sockaddr_in	addr;
		socklen_t		addrlen;
		DCB			*client = NULL;
		HTTPD_session		*client_data = NULL;

		if ((so = accept(dcb->fd, (struct sockaddr *)&addr, &addrlen)) == -1)
			return n_connect;
		else
		{
			atomic_add(&dcb->stats.n_accepts, 1);
			
			if((client = dcb_alloc(DCB_ROLE_REQUEST_HANDLER))){
				client->fd = so;
				client->remote = strdup(inet_ntoa(addr.sin_addr));
				memcpy(&client->func, &MyObject, sizeof(GWPROTOCOL));

				/* create the session data for HTTPD */
				client_data = (HTTPD_session *)calloc(1, sizeof(HTTPD_session));
				client->data = client_data;
			
				client->session =
                                	session_alloc(dcb->session->service, client);

				if (NULL == client->session || poll_add_dcb(client) == -1)
					{
						close(so);
                                                dcb_close(client);
						return n_connect;
					}
				n_connect++;
			}
			else
			{
				close(so);
			}
		}
	}
	
	return n_connect;
=======
    int n_connect = 0;
    DCB *client_dcb;

    while ((client_dcb = dcb_accept(listener)) != NULL)
    {
        HTTPD_session *client_data = NULL;

        memcpy(&client_dcb->func, &MyObject, sizeof(GWPROTOCOL));

        /* create the session data for HTTPD */
        if ((client_data = (HTTPD_session *)calloc(1, sizeof(HTTPD_session))) == NULL)
        {
            dcb_close(client_dcb);
            continue;
        }
        client_dcb->data = client_data;

        client_dcb->session = session_alloc(listener->session->service, client_dcb);
        if (NULL == client_dcb->session || poll_add_dcb(client_dcb) == -1)
        {
            dcb_close(client_dcb);
            continue;
        }
        n_connect++;
    }

    return n_connect;
>>>>>>> 38b452d1
}

/**
 * The close handler for the descriptor. Called by the gateway to
 * explicitly close a connection.
 *
 * @param dcb   The descriptor control block
 */

static int httpd_close(DCB *dcb)
{
    return 0;
}

/**
 * HTTTP daemon listener entry point
 *
 * @param       listener        The Listener DCB
 * @param       config          Configuration (ip:port)
 */
static int httpd_listen(DCB *listener, char *config)
{
    return (dcb_listen(listener, config, "HTTPD") < 0) ? 0 : 1;
}

/**
 * HTTPD get line from client
 */
static int httpd_get_line(int sock, char *buf, int size)
{
    int i = 0;
    char c = '\0';
    int n;

    while ((i < size - 1) && (c != '\n'))
    {
        n = recv(sock, &c, 1, 0);
        /* DEBUG printf("%02X\n", c); */
        if (n > 0)
        {
            if (c == '\r')
            {
                n = recv(sock, &c, 1, MSG_PEEK);
                /* DEBUG printf("%02X\n", c); */
                if ((n > 0) && (c == '\n'))
                {
                    if (recv(sock, &c, 1, 0) < 0)
                    {
                        c = '\n';
                    }
                }
                else
                {
                    c = '\n';
                }
            }
            buf[i] = c;
            i++;
        }
        else
        {
            c = '\n';
        }
    }

    buf[i] = '\0';

    return i;
}

/**
 * HTTPD send basic headers with 200 OK
 */
static void httpd_send_headers(DCB *dcb, int final)
{
    char date[64] = "";
    const char *fmt = "%a, %d %b %Y %H:%M:%S GMT";
    time_t httpd_current_time = time(NULL);

    struct tm tm;
    localtime_r(&httpd_current_time, &tm);
    strftime(date, sizeof(date), fmt, &tm);

    dcb_printf(dcb,
               "HTTP/1.1 200 OK\r\nDate: %s\r\nServer: %s\r\nConnection: "
               "close\r\nContent-Type: application/json\r\n",
               date, HTTP_SERVER_STRING);

    /* close the headers */
    if (final)
    {
        dcb_printf(dcb, "\r\n");
    }
}<|MERGE_RESOLUTION|>--- conflicted
+++ resolved
@@ -337,52 +337,6 @@
  */
 static int httpd_accept(DCB *listener)
 {
-<<<<<<< HEAD
-int	n_connect = 0;
-
-	while (1)
-	{
-		int			so = -1;
-		struct sockaddr_in	addr;
-		socklen_t		addrlen;
-		DCB			*client = NULL;
-		HTTPD_session		*client_data = NULL;
-
-		if ((so = accept(dcb->fd, (struct sockaddr *)&addr, &addrlen)) == -1)
-			return n_connect;
-		else
-		{
-			atomic_add(&dcb->stats.n_accepts, 1);
-			
-			if((client = dcb_alloc(DCB_ROLE_REQUEST_HANDLER))){
-				client->fd = so;
-				client->remote = strdup(inet_ntoa(addr.sin_addr));
-				memcpy(&client->func, &MyObject, sizeof(GWPROTOCOL));
-
-				/* create the session data for HTTPD */
-				client_data = (HTTPD_session *)calloc(1, sizeof(HTTPD_session));
-				client->data = client_data;
-			
-				client->session =
-                                	session_alloc(dcb->session->service, client);
-
-				if (NULL == client->session || poll_add_dcb(client) == -1)
-					{
-						close(so);
-                                                dcb_close(client);
-						return n_connect;
-					}
-				n_connect++;
-			}
-			else
-			{
-				close(so);
-			}
-		}
-	}
-	
-	return n_connect;
-=======
     int n_connect = 0;
     DCB *client_dcb;
 
@@ -410,7 +364,6 @@
     }
 
     return n_connect;
->>>>>>> 38b452d1
 }
 
 /**
